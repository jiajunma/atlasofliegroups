--- conflicted
+++ resolved
@@ -23,10 +23,6 @@
   Nuance "simply connected" and "adjoint" for non-semisimple root data
 
 - See if cloning of all value types is needed, and remove unnecessary ones
-<<<<<<< HEAD
-- See why a loop followed by a semicolon explicitly gets is value "voided"
-=======
->>>>>>> a9a57f6f
 
 - For errors during implict conversion, provide back-tracing as for calls
 
