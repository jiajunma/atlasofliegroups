/*
  This is kl.h

  Class definitions and function declarations for the class |KL_table|.


  Copyright (C) 2004,2005 Fokko du Cloux
  Copyright 2012 David Vogan, Marc van Leeuwen
  part of the Atlas of Lie Groups and Representations

  For license information see the LICENSE file
*/

#ifndef KL_H  /* guard against multiple inclusions */
#define KL_H

#include <limits>
#include <set>

#include "../Atlas.h"

#include "bitmap.h"
#include "klsupport.h"	// containment
#include "polynomials.h"// containment

namespace atlas {

namespace kl {

class KLPolEntry; // class definition will given in the implementation file

using KLColumn = std::vector<KLIndex>;
using PrimitiveColumn = std::vector<BlockElt>;
using KLHash = HashTable<KLPolEntry,KLIndex>;

/******** function declarations *********************************************/


wgraph::WGraph wGraph(const KL_table&);


/******** type definitions **************************************************/

/* Namely: the definition of KL_table itself */

struct Mu_pair
{ BlockElt x; MuCoeff coef;
  Mu_pair (BlockElt x,MuCoeff coef) : x(x), coef(coef) {}
  bool operator< (const Mu_pair& other) const { return x<other.x; }
};

using KL_column = std::vector<KLIndex>;
using Mu_column = std::vector<Mu_pair>;
using Mu_list = containers::sl_list<Mu_pair>;


/*
  |KL_table| is a class that Calculates and stores the
  Kazhdan-Lusztig-Vogan polynomials for a block of representations of $G$.
*/
class KL_table
  : public klsupport::KLSupport // base is needed for full functionality
{

  BitMap d_holes; // columns to fill; its |capacity| limits ambition to do so

// Entry |d_KL[y]| is a vector of |KLIndex|es for |P(x,y)| with |x| primitive
  std::vector<KL_column> d_KL;

// Entry |d_mu[y]| is a vector of pairs of an $x$ and corresponding |mu(x,y)|
  std::vector<Mu_column> d_mu;   // lists of $x$'s and their |mu|-coefficients

  KLStore d_store; // the distinct actual polynomials

  // the constructors will ensure that |d_store| contains 0, 1 at beginning
  enum { d_zero = 0, d_one  = 1 }; // indices of polynomials 0,1 in |d_store|
  // using enum rather than |static const int| allows implicit const references

  // copy, assignment, and swap are not needed, and not provided
  KL_table(const KL_table&) = delete;
  KL_table& operator= (const KL_table&) = delete;
  KL_table(KL_table&&) = delete;
  KL_table& operator= (KL_table&&) = delete;
  void swap(KL_table&) = delete;

 public:

// constructors and destructors
  KL_table(const Block_base&); // construct initial base object

// accessors

  BlockElt first_hole () const { return d_holes.front(); }

  // construct lists of extremal respectively primitive elements for |y|
  BitMap extremals (BlockElt y) const;
  PrimitiveColumn primitive_column(BlockElt y) const;

  bool isZero(const KLIndex p) const { return p == d_zero; }

  // A constant reference to the Kazhdan-Lusztig-Vogan polynomial P_{x,y}
  KLPolRef KL_pol(BlockElt x, BlockElt y) const;

  // That polynomial in the form of an index into |polStore()==d_store|
  KLIndex KL_pol_index(BlockElt x, BlockElt y) const;

  MuCoeff mu(BlockElt x, BlockElt y) const; // $\mu(x,y)$


  // List of all non-zero KL polynomials for the block, in generation order
  const KLStore& polStore() const { return d_store; }

  const KL_column& KL_data(BlockElt y) const { return d_KL[y]; }

  // List of nonzero $\mu(x,y)$ for |y|, as pairs $(x,\mu(x,y))$
  const Mu_column& mu_column(BlockElt y) const { return d_mu[y]; }

  // get bitmap of primitive elements for column |y| with nonzero KL polynomial
  BitMap primMap (BlockElt y) const;

// manipulators

  // partial fill, up to and including the column of |y|
  void fill(BlockElt y, bool verbose=false);

  void fill(bool verbose=false)
  { if (size()>0)
     fill(size()-1,verbose); // simulate forbidden first default argument
  }

  KLHash pol_hash ();

  void swallow (KL_table&& sub, const BlockEltList& embed, KLHash& hash);

  // private methods used during construction
 private:

  //accessors
  weyl::Generator firstDirectRecursion(BlockElt y) const;
  weyl::Generator first_nice_and_real(BlockElt x,BlockElt y) const;
  std::pair<weyl::Generator,weyl::Generator>
  first_endgame_pair(BlockElt x, BlockElt y) const;
  BlockEltPair inverse_Cayley(weyl::Generator s, BlockElt y) const;

  // manipulators
  void silent_fill(BlockElt last_y); // called by public |fill| when not verbose
  void verbose_fill(BlockElt last_y); // called by public |fill| when verbose

  void fill_KL_column(BlockElt y, KLHash& hash);
  void recursion_column(std::vector<KLPol> & klv,
			const BitMap& e, BlockElt y, weyl::Generator s);
  void mu_correction(std::vector<KLPol>& klv, const BitMap& e,
<<<<<<< HEAD
		     BlockElt y, weyl::Generator s);
  void complete_primitives(std::vector<KLPol>& klv, const BitMap& e,
			   BlockElt y, KLHash& hash);
=======
		     BlockElt sy, weyl::Generator s);
  size_t complete_primitives(std::vector<KLPol>& klv, const BitMap& e,
			     BlockElt y, KLHash& hash);
>>>>>>> 99e6f4a8
  void new_recursion_column(KL_column & kl_col, BlockElt y, KLHash& hash);
  KLPol mu_new_formula
    (BlockElt x, BlockElt y, weyl::Generator s, const Mu_list& muy);

}; // |class KL_table|

// we wrap |KLPol| into a class |KLPolEntry| that can be used in a |HashTable|

/* This associates the type |KLStore| as underlying storage type to |KLPol|,
   and adds the methods |hashCode| (hash function) and |!=| (unequality), for
   use by the |HashTable| template.
 */
class KLPolEntry : public KLPol
{
public:
  // constructors
  KLPolEntry() : KLPol() {} // default constructor builds zero polynomial
  KLPolEntry(const KLPol& p) : KLPol(p) {} // lift polynomial to this class

  // members required for an Entry parameter to the HashTable template
  typedef KLStore Pooltype;		   // associated storage type
  size_t hashCode(size_t modulus) const; // hash function

  // compare polynomial with one from storage
  bool operator!=(Pooltype::const_reference e) const;

}; // |class KLPolEntry|


} // |namespace kl|

} // |namespace atlas|

#endif<|MERGE_RESOLUTION|>--- conflicted
+++ resolved
@@ -150,15 +150,9 @@
   void recursion_column(std::vector<KLPol> & klv,
 			const BitMap& e, BlockElt y, weyl::Generator s);
   void mu_correction(std::vector<KLPol>& klv, const BitMap& e,
-<<<<<<< HEAD
-		     BlockElt y, weyl::Generator s);
+		     BlockElt sy, weyl::Generator s);
   void complete_primitives(std::vector<KLPol>& klv, const BitMap& e,
 			   BlockElt y, KLHash& hash);
-=======
-		     BlockElt sy, weyl::Generator s);
-  size_t complete_primitives(std::vector<KLPol>& klv, const BitMap& e,
-			     BlockElt y, KLHash& hash);
->>>>>>> 99e6f4a8
   void new_recursion_column(KL_column & kl_col, BlockElt y, KLHash& hash);
   KLPol mu_new_formula
     (BlockElt x, BlockElt y, weyl::Generator s, const Mu_list& muy);
