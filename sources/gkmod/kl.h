/*
  This is kl.h

  Class definitions and function declarations for the class KLContext.


  Copyright (C) 2004,2005 Fokko du Cloux
  Copyright 2012 David Vogan, Marc van Leeuwen
  part of the Atlas of Lie Groups and Representations

  For license information see the LICENSE file
*/

#ifndef KL_H  /* guard against multiple inclusions */
#define KL_H

#include <limits>
#include <set>

#include "atlas_types.h"

#include "klsupport.h"	// containment
#include "polynomials.h"// containment

namespace atlas {

/******** function declarations *********************************************/

namespace kl {

  void wGraph(wgraph::WGraph&, const KLContext&);

}

/******** type definitions **************************************************/

/* Namely: the definition of KLContext itself */

namespace kl {

typedef std::vector<std::pair<BlockElt,MuCoeff> > MuRow;

class KLPolEntry;
/*!
\brief Calculates and stores the Kazhdan-Lusztig polynomials for a
  block of representations of G.
  */
class KLContext
  : public klsupport::KLSupport // base is needed for full functionality
{

  BlockElt fill_limit; // all "rows" |y| with |y<fill_limit| have been computed

/*
  |d_kl[y]| is a list of indices into |d_hashtable| of polynomials
  $P_{x_i,y}$ with $x_i$ equal to primitive element number $i$ for
  |descentSet(y)|, for all $i$ such that $l(x_i)<l(y)$.
*/
  std::vector<KLRow> d_kl;           // list of polynomial pointers

/*!
  \brief Entry d_mu[y] is a MuRow, which has parallel vectors for x and mu(x,y)
*/
 std::vector<MuRow> d_mu;           // lists of x's and their mu-coefficients

  KLStore d_store; // the distinct actual polynomials

  // the constructors will ensure that |d_store| contains 0, 1 at beginning
  enum { d_zero = 0, d_one  = 1}; // indices of polynomials 0,1 in |d_store|
  // using enum rather than |static const int| allows implicit const references

 private:  // copy and assignment are not needed, and forbidden
  KLContext(const KLContext&);
  KLContext& operator= (const KLContext&);

 public:

// constructors and destructors
  KLContext(const Block_base&); // construct initial base object

// accessors
  // construct lists of extremal respectively primitive elements for |y|
  PrimitiveRow extremalRow(BlockElt y) const;
  PrimitiveRow primitiveRow(BlockElt y) const;

  bool isZero(const KLIndex p) const { return p == d_zero; }

  // A constant reference to the Kazhdan-Lusztig-Vogan polynomial P_{x,y}
  KLPolRef klPol(BlockElt x, BlockElt y) const;

  // That polynomial in the form of an index into |polStore()==d_store|
  KLIndex KL_pol_index(BlockElt x, BlockElt y) const;

  const KLRow& klRow(BlockElt y) const { return d_kl[y]; }

  MuCoeff mu(BlockElt x, BlockElt y) const; // $\mu(x,y)$

  // List of nonzero $\mu(x,y)$ for |y|, as pairs $(x,\mu(x,y))$
  const MuRow& muRow(BlockElt y) const { return d_mu[y]; }

  // List of all non-zero KL polynomials for the block, in generation order
  const KLStore& polStore() const { return d_store; }

  // get bitmap of primitive elements for row |y| with nonzero KL polynomial
  BitMap primMap (BlockElt y) const;

// manipulators

  // partial fill, up to and including the "row" of |y|
  void fill(BlockElt y, bool verbose=true);

  void fill(bool verbose=true)
  { fill(size()-1,verbose); } // simulate forbidden first default argument


  // private methods used during construction
 private:
  typedef HashTable<KLPolEntry,KLIndex> KLHash;

  //accessors
    weyl::Generator firstDirectRecursion(BlockElt y) const;
    weyl::Generator first_nice_and_real(BlockElt x,BlockElt y) const;
    std::pair<weyl::Generator,weyl::Generator>
      first_endgame_pair(BlockElt x, BlockElt y) const;
    BlockEltPair inverseCayley(size_t s, BlockElt y) const;
    std::set<BlockElt> down_set(BlockElt y) const;

    KLPolRef klPol(BlockElt x, BlockElt y,
		   KLRow::const_iterator klv,
		   PrimitiveRow::const_iterator p_begin,
		   PrimitiveRow::const_iterator p_end) const;

    // manipulators
    void silent_fill(BlockElt last_y);
    void verbose_fill(BlockElt last_y);

<<<<<<< HEAD
    void fillKLRow(BlockElt y, KLHash& hash);
=======
    // the |size_t| results serve only for statistics; caller may ignore them
    size_t fillKLRow(BlockElt y, KLHash& hash);
>>>>>>> 9c9b8d00
    void recursionRow(std::vector<KLPol> & klv,
		      const PrimitiveRow& e, BlockElt y, size_t s);
    void muCorrection(std::vector<KLPol>& klv,
		      const PrimitiveRow& e,
		      BlockElt y, size_t s);
    void complete_primitives(const std::vector<KLPol>& klv,
			     const PrimitiveRow& e, BlockElt y,
			     KLHash& hash);
    void newRecursionRow(KLRow & klv,const PrimitiveRow& pr,
			 BlockElt y, KLHash& hash);
    KLPol muNewFormula(BlockElt x, BlockElt y, size_t s, const MuRow& muy);

}; //class KLContext

} // |namespace kl|

} // |namespace atlas|

#endif<|MERGE_RESOLUTION|>--- conflicted
+++ resolved
@@ -134,12 +134,7 @@
     void silent_fill(BlockElt last_y);
     void verbose_fill(BlockElt last_y);
 
-<<<<<<< HEAD
     void fillKLRow(BlockElt y, KLHash& hash);
-=======
-    // the |size_t| results serve only for statistics; caller may ignore them
-    size_t fillKLRow(BlockElt y, KLHash& hash);
->>>>>>> 9c9b8d00
     void recursionRow(std::vector<KLPol> & klv,
 		      const PrimitiveRow& e, BlockElt y, size_t s);
     void muCorrection(std::vector<KLPol>& klv,
