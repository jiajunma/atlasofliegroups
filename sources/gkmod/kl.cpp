--- conflicted
+++ resolved
@@ -630,11 +630,7 @@
    of that length as well with nonzero mu), and are primitive only in the real
    type 2 case; we must treat them outside the loop over primitive elements.
  */
-<<<<<<< HEAD
-void KL_table::complete_primitives(const std::vector<KLPol>& klv,
-=======
-size_t KL_table::complete_primitives(std::vector<KLPol>& klv,
->>>>>>> fa197e03
+void KL_table::complete_primitives(std::vector<KLPol>& klv,
 				    const PrimitiveColumn& ec, BlockElt y,
 				    KLHash& hash)
 {
@@ -645,47 +641,26 @@
   Mu_list mu_pairs; // those |x| with |mu(x,y)>0|
 
   unsigned int ly = length(y);
-  auto desc_y = descentSet(y);
 
   size_t j= ec.size()-1; // points to current extremal element, if any
 
   for (size_t i = pc.size(); i-->0; )
     if (j<ec.size() and pc[i]==ec[j]) // must test for underflow |j|
     { // extremal element; use stored polynomial
-<<<<<<< HEAD
-      const KLPol& Pxy=klv[j--]; // use KL polynomial and advance downwards
+      const KLPol& Pxy=klv[ec[j--]]; // use KL polynomial and advance downwards
       unsigned int lx=length(pc[i]);
       KL[i]=hash.match(Pxy);
       if (ly==lx+2*Pxy.degree()+1) // in particular parities |lx|, |ly| differ
 	mu_pairs.emplace_front(pc[i],MuCoeff(Pxy[Pxy.degree()]));
-=======
-      const KLPol& Pxy=klv[ec[j--]]; // use KL polynomial and advance downwards
-      if (not Pxy.isZero())
-      {
-	*--nz_KL_p = KL_pair(pc[i],hash.match(Pxy));
-	unsigned int lx=length(pc[i]);
-	if (ly==lx+2*Pxy.degree()+1) // in particular parities |lx|, |ly| differ
-	  mu_pairs.emplace_front(pc[i],MuCoeff(Pxy[Pxy.degree()]));
-      }
->>>>>>> fa197e03
     }
     else // must insert a polynomial for primitive non-extramal |pc[i]|
     {
       unsigned int s = ascent_descent(pc[i],y);
       assert(descentValue(s,pc[i])==DescentStatus::ImaginaryTypeII);
       BlockEltPair xs = cayley(s,pc[i]);
-<<<<<<< HEAD
       KLPol Pxy = KL_pol(xs.first,y); // look up P_{x',y} in current row, above
       Pxy.safeAdd(KL_pol(xs.second,y)); // current point, and P_{x'',y} as well
       KL[i]=hash.match(Pxy); // add poly at primitive non-extremal x
-=======
-      KLPol& Pxy = klv[pc[i]]; // the polynomial computed here on the fly
-      Pxy = klv[primitivize(xs.first,desc_y)]; // look up $P_{xs.first,y}$
-      Pxy.safeAdd(klv[primitivize(xs.second,desc_y)]);
-      if (not Pxy.isZero())
-	*--nz_KL_p = KL_pair(pc[i],hash.match(Pxy));
-      // no need to check for |mu| here: |down_set| has the only possible cases
->>>>>>> fa197e03
     }
 
   Mu_list downs;
