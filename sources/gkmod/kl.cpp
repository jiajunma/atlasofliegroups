/*
  This is kl.cpp

  Copyright (C) 2004,2005 Fokko du Cloux
  Copyright (C) 2012 David Vogan
  Copyright (C) 2005-2020, Marc van Leeuwen
  part of the Atlas of Lie Groups and Representations

  For license information see the LICENSE file
*/

/*
  Implementation of the class |KL_table|.

  This module contains code for the computation of the Kazhdan-Lusztig
  polynomials for a given block of representations. We have taken the radical
  approach of not using the Bruhat ordering at all, just ordering by length
  instead, and coping with the ensuing appearance of zero polynomials. It
  is expected that the simplification thus achieved will more than outweigh
  the additional polynomials computed.

  The general scheme is fairly similar to the one in Coxeter: there is a
  "KLSupport" structure, that holds the list of primitive pairs that makes it
  possible to read the |d_KL| list, plus some additional lists that allow for
  a fast primitivization algorithm, for instance; there are two main lists,
  |d_KL| (filled in for all primitive pairs), and |d_mu| (filled in only for
  non-zero mu coefficients.)
*/

#include "kl.h"

#include <iostream>
#include <fstream>
#include <iomanip>
#include <ctime>
#include <sstream>
#include <string>

#include <sys/time.h>
#include <sys/resource.h> // for getrusage in verbose

#include <cassert>
#include <stdexcept>

#include "hashtable.h"
#include "kl_error.h"
#include "wgraph.h"	// for the |wGraph| function

// extra defs for windows compilation -spc
#ifdef WIN32
#include <iterator>
#endif

/*
  [Fokko's original description, which referred to a slighly older
  version of the computation. Fokko implemented the change from using
  extremal pairs to the slightly large set of primitive pairs, but did
  not change all of the code comments. I am trying to do that now. DV
  8/26/06.]

  This module contains code for the computation of the Kazhdan-Lusztig
  polynomials for a given block of representations. We have taken the radical
  approach of not using the Bruhat ordering at all, just ordering by length
  instead, and coping with the ensuing appearance of zero polynomials. It
  is expected that the simplification thus achieved will more than outweigh
  the additional polynomials computed.

  The general scheme is fairly similar to the one in Coxeter: there is a
  "KLSupport" structure, that holds the list of extremal pairs that makes it
  possible to read the |d_KL| list, plus some additional lists that allow for
  a fast extremalization algorithm, for instance; there are two main lists,
  |d_KL| (filled in for all extremal pairs), and |d_mu| (filled in only for
  non-zero mu coefficients.)
*/

namespace atlas {

namespace kl {

// Polynomial 0, which is stored as a vector of size 0.
  const KLPol Zero;

// Polynomial $1.q^0$.
  const KLPol One(0,KLCoeff(1)); // since |Polynomial(d,1)| gives |1.q^d|.

/*****************************************************************************

        Chapter I -- Public methods of the KLPolEntry and KL_table classes.

 *****************************************************************************/

/* methods of KLPolEntry */


/*
  Calculate a hash value in [0,modulus[, where modulus is a power of 2

  The function is in fact evaluation of the polynomial (with coefficients
  interpreted in $\Z$) at the point $2^{21}+2^{13}+2^8+2^5+1=2105633$, which can
  be calculated quickly (without multiplications) and which gives a good spread
  (which is not the case if 2105633 is replaced by a small number, because the
  evaluation values will not grow fast enough for low degree polynomials!).
*/
inline size_t KLPolEntry::hashCode(size_t modulus) const
{ const KLPol& P=*this;
  if (P.isZero()) return 0;
  polynomials::Degree i=P.degree();
  size_t h=P[i]; // start with leading coefficient
  while (i-->0) h= (h<<21)+(h<<13)+(h<<8)+(h<<5)+h+P[i];
  return h & (modulus-1);
}

bool KLPolEntry::operator!=(KLPolEntry::Pooltype::const_reference e) const
{
  if (degree()!=e.degree()) return true;
  if (isZero()) return false; // since degrees match
  for (polynomials::Degree i=0; i<=degree(); ++i)
    if ((*this)[i]!=e[i]) return true;
  return false; // no difference found
}

/* methods of KL_table */


KL_table::KL_table(const Block_base& b)
  : klsupport::KLSupport(b) // construct unfilled support object from block
  , d_holes(b.size()) // start with ambition to fill everything
  , d_KL(b.size()) // create empty slots for whole block; doesn't cost much
  , d_mu(b.size())
  , d_store(2)
{
  d_holes.fill();
  d_store[d_zero]=Zero; // ensure these polynomials are present
  d_store[d_one]=One;   // at expected indices, even if maybe absent in |d_KL|
}

/******** copy, assignment and swap ******************************************/


/******** accessors **********************************************************/


/*
  Return the Kazhdan-Lusztig-Vogan polynomial $P_{x,y}$

  Here column $y$ must have been completely computed, and stored in |d_KL[y]|.

  Since |d_KL| holds all polynomials for primitive pairs $(x,y)$, this is just a
  lookup function. Find the index |inx| of the primitivisation of |x| in the
  column |kl_col==d_kl[y]| (done in using quick lookup in |prim_index|). If this
  has made |inx| out of bounds (in particular if |prim_index| indicates a
  dead-end) return a zero polynomial. Otherwise fetch from |d_KL| and |d_store|.
  */
KLPolRef KL_table::KL_pol(BlockElt x, BlockElt y) const
{
  const auto& kl_col = d_KL[y];
  unsigned int inx = prim_index(x,descent_set(y)); // can handle |x==UndefBlock|

  if (inx>=kl_col.size()) // l(x)>=l(y), includes case x==-1: no primitivization
    return d_store[inx==self_index(y) ? d_one : d_zero];
  return d_store[kl_col[inx]];
}

// The same, but just return the index into |d_store| that gives $P_{x,y}$
KLIndex KL_table::KL_pol_index(BlockElt x, BlockElt y) const
{
  const auto& kl_col = d_KL[y];
  unsigned int inx = prim_index(x,descent_set(y)); // can handle |x==UndefBlock|

  if (inx>=kl_col.size()) // l(x)>=l(y), includes case |inx==(unsigned)-1|
    return inx==self_index(y) ? d_one : d_zero;
  return kl_col[inx];
}

/*
  Return $\mu(x,y)$.

  This function is not used internally, so we are sure all tables are computed.
  We prefer fast look-up in |d_KL| (via |klPol|) over binary search in |d_mu|.
*/
MuCoeff KL_table::mu(BlockElt x, BlockElt y) const
{
  KLPolRef p = KL_pol(x,y);
  return p.isZero() or 2*p.degree()+1+length(x)<length(y) ? MuCoeff(0)
						: MuCoeff(p[p.degree()]);
}


/*
  Return the list of all |x| primitive w.r.t. |y|.

  Explanation: this means that |length(x) < length(y)|, and every descent
  for |y| is either a descent, or an imaginary type II ascent for |x|.
*/
BitMap KL_table::primitives (BlockElt y) const
{
  const BlockElt limit = length_floor(y);
  const RankFlags desc_y = descent_set(y);
  BitMap result(limit);
  BlockElt x=limit;
  while (prim_back_up(x,desc_y))
    result.insert(x);
  return result;
}


/******** manipulators *******************************************************/


KLHash KL_table::pol_hash () { return KLHash(d_store); }

// Fill (or extend) the KL- and mu-lists.
void KL_table::fill(BlockElt y, bool verbose)
{
  if (y<first_hole())
    return; // tables present already sufficiently large for |y|

#ifndef VERBOSE
  verbose=false; // if compiled for silence, force this variable
#endif

  try
  {
    if (verbose)
    {
      std::cerr << "computing Kazhdan-Lusztig polynomials ..." << std::endl;
      verbose_fill(y);
      std::cerr << "done" << std::endl;
    }
    else
      silent_fill(y);
  }
  catch (std::bad_alloc)
  { // roll back, and transform failed allocation into MemoryOverflow
    std::cerr << "\n memory full, KL computation abondoned.\n";
    for (auto it = d_holes.begin(); it() and *it<=y; ++it)
    { // remove any partially written columns
      d_KL[*it].clear();
      d_mu[*it].clear();
    }
    throw error::MemoryOverflow();
  }

}

BitMap KL_table::prim_map (BlockElt y) const
{
  // the vector of polynomial indices at primitive elements |x|, all with |y|
  const auto& col = d_KL[y];
  BitMap result(col.size());
  for (unsigned int i=0;  i<col.size(); ++i)
    result.set_to(i,col[i]!=d_zero);

  return result;
}


/*****************************************************************************

        Chapter II -- Private methods used during construction

 *****************************************************************************/

/*
  Return the first generator that is a strict descent other than real type II

  These are the ones that give a direct recursion formula for the K-L basis
  element. Concretely, |first_direct_recursion(y)| returns the first generator
  |s| such that |descentValue(s,y)| is either |DescentStatus::ComplexDescent| or
  |DescentStatus::RealTypeI|. If no such generator exists, it returns |rank()|.
*/
weyl::Generator KL_table::first_direct_recursion(BlockElt y) const
{
  const DescentStatus& d = descent(y);
  weyl::Generator s;
  for (s=0; s<rank(); ++s)
    if (DescentStatus::isDirectRecursion(d[s])) // complex descent or real type1
      break;

  return s;

} // |KL_table::firstDirectRecursion|

/*
  Return the first real nonparity ascent for y that is a complex ascent, or
  imaginary type 2, or compact imaginary for x.

  Explanation: those are the ones that give a nice new recursion formula for
  the K-L polynomial

  If no such generator exists, we return |rank()|.
*/
weyl::Generator KL_table::first_nice_and_real(BlockElt x,BlockElt y) const
{
  const DescentStatus& dx = descent(x);
  const DescentStatus& dy = descent(y);

  weyl::Generator s;
  for (s=0; s<rank(); ++s)
    if (dy[s]==DescentStatus::RealNonparity)
      { DescentStatus::Value vx = dx[s];
	if (vx==DescentStatus::ComplexAscent or
	    vx==DescentStatus::ImaginaryTypeII or
	    vx==DescentStatus::ImaginaryCompact)
	  break; // and return the current |s|
      }
  return s;

} // |KL_table::first_nice_and_real|

/*
  When this routing is called, it has been observed that:
  * any true descent for y is of type r2 (|first_direct_recursion| has failed)
  * |x| is extremal for |y| (none of the weak descents for y are ascents for x)
  * none of the rn ascents for y is C+, ic or i2 for x (|first_nice_and_real|
    failed to find anything)

  Return the first pair (s,t) such that
  1) (s,t) is (rn,r2) for y;
  2) (s,t) is (i1,ic) for x;
  3) (s,t) is (i1,i1/2) for s.x.
  Since the statuses of t for x and s.x differ, s must be ajdacent to t in the
  Dynkin diagram (but this is not tested or used explicitly here)

  Such a pair can be used to compute P_{x,y}+P_{s.x,y} using s,
  then P_{s.x,y} using t, and so P_{x,y}.

  The test that t is ic for x is omitted, since x and s.x being related by an
  imaginary cross action are in the same fiber, so t is imaginary for x if it
  is so for s.x, and noncompact for x is ruled out by extremality precondition

  If no such pair exists, (rank,*) is returned. Under the given preconditions,
  such failure allows concluding that P_{x,y}=0.

  The function may also return (s,rank), indicating that a good s was found,
  but that s.x was undefined (not in the partial block) so that no t could
  even be searched for. In this case one always has P_{s.x,y}=0, so the above
  method can still be used, and indeed simplifies by not needing t.
*/
std::pair<weyl::Generator,weyl::Generator>
   KL_table::first_endgame_pair(BlockElt x, BlockElt y) const
{
  const DescentStatus& dx = descent(x);
  const DescentStatus& dy = descent(y);

  weyl::Generator s,t, r=rank();

  for (s=0; s<r; ++s)
    if (dy[s]==DescentStatus::RealNonparity and
	dx[s]==DescentStatus::ImaginaryTypeI)
    { BlockElt sx = cross(s,x);
      if (sx==UndefBlock) // cross image might be outside partial block
	return std::make_pair(s,r); // cannot and need not search for |t|
      const DescentStatus& dsx = descent(sx);
      for (t = 0; t<r; ++t)
	if (dy[t]==DescentStatus::RealTypeII)
	  if (dsx[t]==DescentStatus::ImaginaryTypeI or
	      dsx[t]==DescentStatus::ImaginaryTypeII)
	    return std::make_pair(s,t);
    }
  return std::make_pair(r,0); // failure

} // |KL_table::first_endgame_pair|

// A convenience method that is "derived" from (the non-ancestor) |Block|
inline BlockEltPair KL_table::inverse_Cayley(weyl::Generator s, BlockElt y) const
{ return block().inverseCayley(s,y); }


// private manipulators

/*
  Fill the column for |y| in the KL-table.

  Precondition: all lower rows have been filled

  Column of $y$ is the set of all $P_{x,y}$ for $x<y$
*/
void KL_table::fill_KL_column
  (std::vector<KLPol>& klv, BlockElt y, KLHash& hash)
{
  prepare_prim_index(descent_set(y)); // so looking up |KL_pol(x,y)| will be OK

  weyl::Generator s = first_direct_recursion(y);
  if (s<rank())  // a direct recursion was found, use it for |y|, for all |x|
  {
    recursion_column(y,s,klv); // compute $P_{x,y}$ for extremal |x| for |y|
    complete_primitives(klv,y,hash); // add primitive |x|s; store in |d_KL|
  }
  else // we must use an approach that distinguishes on |x| values
<<<<<<< HEAD
    d_KL[y] = new_recursion_column(y,hash); // compute and install column
=======
  {
    new_recursion_column(klv,y,hash);

    // commit
    const RankFlags desc_y = descent_set(y);
    containers::simple_list<KL_pair> non_zeros;
    unsigned int zero_count=0;
    BlockElt x = length_floor(y);
    while (prim_back_up(x,desc_y))
    {
      auto& Pxy = klv[x];
      if (Pxy.isZero())
	++zero_count;
      else
      {
	non_zeros.emplace_front(x,hash.match(Pxy));
	Pxy=Zero; // clean up;
      }
    }

    d_KL[y].assign(non_zeros.wcbegin(),non_zeros.wcend());

    sparseness += zero_count;
  }
  return sparseness;
>>>>>>> ed8d327e
} // |KL_table::fill_KL_column|

/*
  Put into |klv[x]| the the right-hand sides of the recursion formulae for the
  elements |x=e[i]| with |y|, corresponding to the descent |s| for |y|. Here |e|
  contains the block elements extremal for |y| (so in particular their length is
  less than that of |y| and |s| is a descent for all of them), and |s| is either
  a complex, or a real type I descent for |y|. The formula takes the form

    P_{x,y} = (c_s.c_{y'})-part - correction term

  where y' = cross(s,y) when s is complex for y, one of the two elements in
  inverseCayley(s,y) when s is real. The (c_s.c_{y'})-part depends on what kind
  of descent |s| is for |x|. The correction term comes from $\sum_z mu(z,y1)c_z$
  and is handled by |muCorrection|; the form of the summation depends only on
  |y1| (which is recomputed here), but the summation itself involves polynomials
  $P_{x,z}$ that depend on $x$ as well.
*/
void KL_table::recursion_column (BlockElt y,weyl::Generator s,
				 std::vector<KLPol>& klv)
{
  klv.clear();

  const RankFlags desc_y = descent_set(y);
  const BlockElt sy =
    descent_value(s,y) == DescentStatus::ComplexDescent ? cross(s,y)
    : inverse_Cayley(s,y).first;  // s is real type I for y here, ignore .second

  // make increasing list of all extremal elements shorter than |y|
  BlockEltList extremals; extremals.reserve(col_size(y)); // more than enough
  for (BlockElt x=0; x<length_floor(y); ++x)
    if (is_extremal(x,desc_y))
      extremals.push_back(x);

  BlockElt x = // declaration outside is needed for error reporting
    length_floor(y);
  try {

    // while more natural to do |x| descending, forward loop avoids |std:reverse|
    for (auto it=extremals.cbegin(); it!=extremals.cend(); ++it)
    { // now |x| is extremal for $y$, so $s$ is descent for $x$
      x=*it;
      klv.push_back(Zero);
      KLPol& Pxy=klv.back();
      switch (descent_value(s,x))
      {
      case DescentStatus::ImaginaryCompact:
	{ // $(q+1)P_{x,sy}$
	  Pxy = KL_pol(x,sy);
	  Pxy.safeAdd(Pxy,1); // mulitply by $1+q$
	}
	break;
      case DescentStatus::ComplexDescent:
	{ // $P_{sx,sy}+q.P_{x,sy}$
	  BlockElt sx = cross(s,x);
	  Pxy = KL_pol(sx,sy);
	  Pxy.safeAdd(KL_pol(x,sy),1);
	}
	break;
      case DescentStatus::RealTypeI:
	{ // $P_{sx.first,sy}+P_{sx.second,sy}+(q-1)P_{x,sy}$
	  BlockEltPair sx = inverse_Cayley(s,x);
	  Pxy = KL_pol(sx.first,sy);
	  Pxy.safeAdd(KL_pol(sx.second,sy));
	  KLPolRef Pxsy = KL_pol(x,sy);
	  Pxy.safeAdd(Pxsy,1);
	  Pxy.safeSubtract(Pxsy); // subtraction must be last
	}
	break;
      case DescentStatus::RealTypeII:
	{ // $P_{sx,sy}+qP_{x,sy}-P_{s.x,sy}$
	  BlockElt sx = inverse_Cayley(s,x).first;
	  Pxy = KL_pol(sx,sy);
	  Pxy.safeAdd(KL_pol(x,sy),1);
	  Pxy.safeSubtract(KL_pol(cross(s,x),sy)); // subtraction must be last
	}
	break;
      default: assert(false); // this cannot happen
      }
      // for now |Pxy.degree()| might be one notch too high, which will be
      // corrected in |mu_correction|; also |assert| there are based on this one
      assert(Pxy.isZero() or 2*Pxy.degree()<length(y)-length(x) or
	     (2*Pxy.degree()==length(y)-length(x) and
	      Pxy[Pxy.degree()]==mu(x,sy)
	     ));
    } // |for (i=e.size()-->0)|

  }
  catch (error::NumericUnderflow& err){
    throw kl_error::KLError(x,y,__LINE__,
			    static_cast<const KL_table&>(*this));
  }

  // now subtract mu-corrections from all of |klv|
  mu_correction(extremals,desc_y,sy,s,klv);

} // |KL_table::recursion_column|

/*
  Subtract from all polynomials in |klv| the correcting terms in the
  K-L recursion.

  When we call |mu_correction|, the polynomial |klv[x]| already contains, for
  all $x$ that are extremal for |y| (the members of |e|), the terms in $P_{x,y}$
  corresponding to $c_s.c_{y'}$, where |y'| is an |s| descent of |y| as before.
  The tables |d_KL| and |d_mu| have been filled in for elements of length < l(y).

  The recursion formula is of the form:
  $$
    lhs = c_s.c_{y'} - \sum_{z} mu(z,y')c_z
  $$
  where $y'$ is the |s|-descent of |y| passed as argument |sy|, with the sum
  over |z| runing over the elements $< y'$ such that |s| is a descent for |z|.
  (Here $lhs$ stands for $c_y$ when |s| is a complex descent or real type I for
  |y|, and for $c_{y}+c_{s.y}$ when |s| is real type II; however it plays no
  part in this function that only subtracts $\mu$-terms.)

  We construct a loopfirst over those |z| for which $\mu(z,y')$ is nonzero
  (which implies $z<y'$) and for which |s| is a descent, before traversing |e|
  for the values of |x| for which |klv[x]| needs correction. This allows
  fetching $\mu(z,sy)$ only once, and terminating each inner loop once |x|
  becomes too large to produce a non-zero $P_{x,z}$. (In fact we stop once
  $l(x)=l(z)$, and separately consider the possibility $x=z$ with $P_{x,z}=1$.)
  Either direction of the loop on $z$ would work, but taking it decreasing is
  more natural.
 */
void KL_table::mu_correction(const BlockEltList& extremals,
			     RankFlags desc_y, BlockElt sy, weyl::Generator s,
			     std::vector<KLPol>& klv)
{
  const Mu_column& mcol = d_mu[sy];
  size_t ly = length(sy)+1; // the length of |y|, otherwise |y| is not used here

  BlockElt x; // define outside for error reporting
  try {
    for (auto it = mcol.rbegin(); it!=mcol.rend(); ++it) // makes |z| decreasing
      if (DescentStatus::isDescent(descent_value(s,it->x))) // descent for |z|?
      {
	BlockElt z = it->x;
	MuCoeff mu = it->coef; // $\mu(z,sy)$, which is nonzero

	size_t lz = length(z);
	polynomials::Degree d = (ly-lz)/2; // power of |q| used below

	auto in_it = extremals.cbegin();
	auto out_it = klv.begin();
	if (mu==MuCoeff(1)) // avoid useless multiplication by 1 if possible
	  for (; in_it!=extremals.cend() and length(x=*in_it)<lz;
	       ++in_it,++out_it)
	  {
	    KLPolRef pol = KL_pol(x,z);
	    out_it->safeSubtract(pol,d); // subtract $q^d.P_{x,z}$ from klv[x]
	  }
	else // (rare) case that |mu>1|
	  for (; in_it!=extremals.cend() and length(x=*in_it)<lz;
	       ++in_it,++out_it)
	  {
	    KLPolRef pol = KL_pol(x,z);
	    out_it->safeSubtract(pol,d,mu); // subtract $q^d.mu.P_{x,z}$
	  }

	if (is_extremal(z,desc_y)) // then handle final term |x==z|
	{ // none of the larger |z| should have altered the leading coefficient
	  while ((x=*in_it)!=z)
	    ++in_it,++out_it; // advance |out_it| to |klv| entry for |z|
	  assert( out_it->degree()==d and (*out_it)[d]==mu );
	  out_it->safeSubtract(KLPol(d,mu)); // subtract off the term $mu.q^d$
	}

      } // |for (it->reverse(mcol))| |if(isDescent(descentValue(s,it->x))|
  }
  catch (error::NumericUnderflow& err){
    BlockElt y = block().unique_ascent(s,sy); // reconstruct |y| uniquely
    throw kl_error::KLError(x,y,__LINE__,
			    static_cast<const KL_table&>(*this));
  }

} // |KL_table::mu_correction|

/* A method that takes a row |klv| of completed KL polynomials, computed by
   |recursion_column| at |y| and extremal elements |x| listed in |ext|, and
   transfers them to the main storage structures. Its tasks are

   - generate the list of all primitve elements for |y|, which contains |ext|
   - for each primitive element |x|, if it is extremal just look up $P_{x,y}$
     as |klv[x]|, if |x| is primitive but not extremal, compute that polynomial
     (as sum of two $P_{x',y}$ in the same column); hash and store the result
   - record nonzero $P_{x,y}$ as $(x,P)$ and similarly any non-zero $\mu(x,y)$

   For the latter point there are two categories of |x|: the extremal ones
   (which can conveniently be handled in the loop over |x|), and those found
   by a (complex or real) descent from |y| itself (they have $\mu(x,y)=1$).
   The latter are of length one less than |y| (but there can be extremal |x|
   of that length as well with nonzero mu), and are primitive only in the real
   type 2 case; we must treat them outside the loop over primitive elements.
 */
void KL_table::complete_primitives(const std::vector<KLPol>& klv, BlockElt y,
				   KLHash& hash)
{
  KL_column& KL = d_KL[y]; // the column that we must write to
  KL.resize(col_size(y)); // create slots for all pertinent elements |x|

  Mu_list mu_pairs; // those |x| with |mu(x,y)>0|
  const unsigned int ly = length(y);
  const RankFlags desc_y = descent_set(y);

  auto KL_it = KL.rbegin(); // prepare for writing |KL| backwards
  auto it = klv.rbegin(); // prepare for reading |klv| backwards
  // traverse primitives for |y| of length |y| less than |ly| backwards
  for(BlockElt x=length_floor(y); prim_back_up(x,desc_y); ++KL_it)
    if (is_extremal(x,desc_y))
    { // extremal element for |y|; use polynomial from vector passed to us
      const KLPol& Pxy = *it++;
      *KL_it = hash.match(Pxy);
      unsigned int lx = length(x);
      if (not Pxy.isZero() and ly==lx+2*Pxy.degree()+1)
	mu_pairs.emplace_front(x,MuCoeff(Pxy[Pxy.degree()]));
    }
    else // must insert a polynomial for primitive non-extremal |x|
    {
      unsigned int s = ascent_descent(x,y);
      assert(descent_value(s,x)==DescentStatus::ImaginaryTypeII);
      BlockEltPair xs = cayley(s,x);
      KLPol Pxy = KL_pol(xs.first,y); // look up P_{x',y} in current row, above
      Pxy.safeAdd(KL_pol(xs.second,y)); // current point, and P_{x'',y} as well
      *KL_it = hash.match(Pxy); // add poly at primitive non-extremal x
    }
  assert(KL_it==KL.rend());
  assert(it==klv.rend());

  Mu_list downs;
  auto ds = down_set(block(),y);
  for (auto it=ds.begin(); not ds.at_end(it); ++it)
    downs.emplace_back(*it,MuCoeff(1));
  // These $x$s are non-extremal for $y$, yet have $\mu(x,y)=1\neq0$

  // some elements in |mu_pairs| may have same length as |downs|: merge is needed
  mu_pairs.merge(std::move(downs)); // need not call |unique|: sets are disjoint

  // commit
  d_mu[y].assign(mu_pairs.wcbegin(),mu_pairs.wcend()); // convert to vector
} // |KL_table::complete_primitives|

/*
  Compute polynomials $P_{x,y}$ for all $x$ of length less than and primitive
  for |y|, look them up and return a vector of their indices in |d_store|.

  These KL polynomials are computed by a recursion formula designed for those
  elements |y| for which the direct recursion does not apply.

  When we come here, every simple root |s| is for |y| either a complex ascent or
  imaginary or real (so there are no complex descents for |y|). label:(split 1)

  In fact real type 1 descents for |y| don't occur, but this is not used.

  From that condition we get: for each extremal |x| for |y|, there either exists
  a true ascent |s| that is real for |y|, necessarily nonparity because |x| is
  extremal (split 3), or we are assured that $P_{x,y}=0$.

  Here there is a recursion formula of a somewhat opposite nature than in the
  case of direct recursion. The terms involving $P_{x',y}$ where $x'$ are in
  the up-set of |x| appear in what is most naturally the left hand side of the
  equation, while the sum involving |mu| values appears on the right (3.2). As
  a consequence, the |mu| terms will be computed first, and then modifications
  involving such $P_{x',y}$ and subtraction are applied. However if |s| is
  type 'i1' for |x| the left hand side has (apart from $P_{x,y}$) another term
  $P_{s.x,y}$ for the imaginary cross image $s.x$, and so $P_{x,y}$ cannot be
  directly obtained in this manner; we shall avoid this case if we can.

  An additional case where |s| is 'ic' for |x| and 'rn' for |y| can be handled
  similarly, and we do so if the occasion presents itself. Here there are no
  terms from the up-set of |x| so the right hand side is just the mu terms,
  but the left hand side is $(q+1)P_{x,y}$ truncated to terms of degree at
  most $(l(y)-l(x)-1)/2$, from which we can recover $P_{x,y}$ by |safeDivide|.

  All in all the following cases are handled easily: |x| is (primitive but)
  not extremal, |x| has some |s| which is 'rn' for |y| and one of 'C+', 'i2'
  or 'ic' for |x| (|first_nice_and_real|). If no such |s| exists we can almost
  conclude $P_{x,y}=0$, but need to handle an exceptional "endgame" situation
  in which the formula for an 'i1' ascent can be exploited in spite of the
  presence of $P_{s.x,y}$, because that term can be computed on the fly.

  The sum involving mu, produced by |mu_new_formula|, has terms involving
  $P_{x,u}\mu(u,y}$, so when doing a downward loop over |x| it pays to keep
  track of the previous |u| with nonzero $\mu(u,y)$.

  This code gets executed for |y| that are of minimal length, in which case
  it only contributes $P_{y,y}=1$; the |while| loop will be executed 0 times.
*/
void KL_table::new_recursion_column
  (std::vector<KLPol>& klv, BlockElt y, KLHash& hash)
{
  const unsigned int l_y = length(y);
  const auto desc_y = descent_set(y);

<<<<<<< HEAD
  std::vector<KLIndex> cur_col(nr_of_primitives(desc_y)+1,d_zero);
  cur_col[self_index(y)]=d_one; // everything above will remain |d_zero|
  auto KL_y = [this,&cur_col,desc_y] (BlockElt x) -> KLPol
    { return d_store[cur_col[prim_index(x,desc_y)]]; };
=======
  klv[y] = One;
  auto KL_y = [this,&klv,desc_y] (BlockElt x) -> KLPol
    { return klv[primitivize(x,desc_y)]; };
>>>>>>> ed8d327e

  Mu_list mu_pairs; // those |x| with |mu(x,y)>0|
  auto ds = down_set(block(),y);
  // start off |mu_pairs| with ones for |down_set(y)|, not otherwise computed
  for (auto it=ds.begin(); not ds.at_end(it); ++it)
    mu_pairs.emplace_back(*it,MuCoeff(1)); // initial part |mu_pairs|, increasing

  // remainder of |mu_pairs| will be decreasing by |x|; it does not matter that
  // all |mu_pairs| is not decreasing by |x|, but it must be decreasing by length
  const auto downs_end = mu_pairs.end(); // record separation for final sorting

  BlockElt x = length_less(l_y);
  try {
    auto col_it = // |*col_it| will be entry for $P_{x,y}$
      cur_col.begin()+col_size(y); // the upper bound for written part
    while (prim_back_up(x,desc_y)) // reverse loop through primitive elements
    {
<<<<<<< HEAD
      --col_it; // synchronise with |x|
=======
      KLPol& Pxy = klv[x]; // the entry that we are to compute
>>>>>>> ed8d327e
      unsigned int s= ascent_descent(x,y);
      if (s<rank()) // a primitive element that is not extremal; easy case
      { // equation (1.9) in recursion.pdf
	assert(descent_value(s,x)==DescentStatus::ImaginaryTypeII);
	BlockEltPair p = cayley(s,x);
	Pxy = KL_y(p.first);
	Pxy.safeAdd(KL_y(p.second));
<<<<<<< HEAD
	*col_it = hash.match(Pxy);
	continue; // done with |x|, go on to the next
=======
	continue; // $P_{x,y}$ is stored in |klv[x]|, go on to the next
>>>>>>> ed8d327e
      }

      unsigned int l_x = length(x);

      /* now |x| is extremal for |y|. By (split 1) and Lemma 3.1 of recursion.pdf
         this implies that if $x<y$ in the Bruhat order, there is at least one
         |s| real for |y| that is a strict ascent (not rn) for |x| and therefore
         rn for |y|; we first hope that at least one of them is not i1 for |x|
      */
      // first seek a real nonparity ascent for |y| that is C+,i2 or ic for |x|
      s = first_nice_and_real(x,y);
      if (s < rank()) // there is such an ascent s
      {
	// start setting |Pxy| to the expression (3.4) in recursion.pdf
	Pxy = mu_new_formula(x,y,s,mu_pairs);

	switch (descent_value(s,x))
	{
	case DescentStatus::ComplexAscent: // use equations (3.3a)=(3.4)
	  Pxy.safeSubtract(KL_y(cross(s,x)),1); // subtract qP_{sx,y}
	break;

	case DescentStatus::ImaginaryTypeII:
	{ // use equations (3.3a)=(3.5)
	  BlockEltPair p = cayley(s,x);
	  KLPol sum = KL_y(p.first);
	  sum.safeAdd(KL_y(p.second));
	  Pxy.safeAdd(sum);
	  Pxy.safeSubtract(sum,1); //now we've added (1-q)(P_{x',y}+P_{x'',y})
	  Pxy.safeDivide(2);   //this could throw, but should not
	} // ImaginaryTypeII case
	break;

	case DescentStatus::ImaginaryCompact:
	  /* here s is a emph{descent} for x, which causes an extra unknown
	     leading (if nonzero) term to appear in addition to (3.4), giving
	     rise to equation (3.7). Yet we can determine the quotient by q+1.
	  */
	  Pxy.safe_quotient_by_1_plus_q(length(y)-length(x));
	  break;

	default: assert(false); //we've handled all possible NiceAscents
	}
<<<<<<< HEAD
	*col_it = hash.match(pol); // record definitive value $P_{x,y}$
	if (l_y==l_x+2*pol.degree()+1)
	  mu_pairs.emplace_back(x,pol[pol.degree()]);
=======
	if (not Pxy.isZero() and l_y==l_x+2*Pxy.degree()+1)
	  mu_pairs.emplace_back(x,Pxy[Pxy.degree()]);
>>>>>>> ed8d327e

      } // end of |first_nice_and_real| case

      else // there is no Weyl group generator "nice for |x| and real for |y|"
      {
      /*
        The need for the new recusion and the absence of "nice and real"
        generators almost implies $P_{x,y}=0$, but not quite; already in the
        case of C2 there are exceptions. To find them we need to use the idea
        described on p. 8 of recursion.pdf: find $s$ and $t$, both real for $y$
        and imaginary for $x$, moreover being repectively nonparity and parity
        (r2) for $y$ while being repectively i1 and compact for x, while
        moreover $t$ is noncompact for $s.x$ (the imaginary cross image of $x$),
        which can only happen when |t| is adjacent in the Dynkin diagram to $s$.
        If such $(s,t)$ exist, then we can compute $P_{s.x,y}$ using $t$ (since
        an easy recursion, (1.9) but for $t$, expresses it as sum of one or two
        already computed polynomials), while for the sum $P_{sx,y}+P_{x,y}$ we
        have a formula (3.6) of the kind used for NiceAscent; it then suffices
        to compute that formula and subtract $P_{s.x,y}$ from it.

	Finally if no such $(s,t)$ exist, then we have exhausted all
	possibilities where $x$ is below $y$ in the Bruhat order, so we may
	validly conclude that $P_{x,y}=0$.
      */
	auto st = first_endgame_pair(x,y);
	if ((s=st.first) < rank())
	{
	  Pxy = mu_new_formula(x,y,s,mu_pairs);

	  //subtract (q-1)P_{xprime,y} from terms of expression (3.4)
	  const auto& P_xprime_y = KL_y(cayley(s,x).first);
	  Pxy.safeAdd(P_xprime_y);
	  Pxy.safeSubtract(P_xprime_y,1);

	  //now |Pxy| holds P_{x,y}+P_{s.x,y}

	  weyl::Generator t = st.second;

	  if (t<rank()) // nothing to subtract if $s.x$ not in partial block
	  {
	    //compute P_{s.x,y} using t
	    BlockEltPair sx_up_t = cayley(t,cross(s,x));

	    // any |UndefBlock| component of |sx_up_t| will contribute $0$
	    Pxy.safeSubtract(KL_y(sx_up_t.first));
	    Pxy.safeSubtract(KL_y(sx_up_t.second));
	  }

<<<<<<< HEAD
	  *col_it = hash.match(pol); // record definitive value $P_{x,y}$
	  if (l_y==l_x+2*pol.degree()+1)
	    mu_pairs.emplace_back(x,pol[pol.degree()]);
	} // |if (endgame_pair(x,y)) |
	else // |first_endgame_pair| found nothing
	  assert(*col_it==d_zero); // just check unchanged since initialised
=======
	  if (not Pxy.isZero() and l_y==l_x+2*Pxy.degree()+1)
	    mu_pairs.emplace_back(x,Pxy[Pxy.degree()]);
	} // |if (endgame_pair(x,y)) |
	else // |first_endgame_pair| found nothing
	  assert(Pxy.isZero()); // just check unchanged since initialised
>>>>>>> ed8d327e
      } // end of no NiceAscent case
    } // while (j-->0)
  }
  catch (error::NumericUnderflow& err) // repackage error, reporting x,y
  {
    throw kl_error::KLError(x,y,__LINE__,
			    static_cast<const KL_table&>(*this));
  }

  klv[y] = Zero; // clean up
  {
    Mu_list downs; // set apart initial part which is increasing
    downs.splice(downs.begin(),mu_pairs,mu_pairs.begin(),downs_end);
    mu_pairs.reverse(); // remainder was decreasing, so make it increasing
    mu_pairs.merge(std::move(downs)); // fusion with initial increasing part
  }
  d_mu[y].assign(mu_pairs.wcbegin(),mu_pairs.wcend());

<<<<<<< HEAD
  // slice off the relevant initial part of |cur_col|, for elements in |prims|
  return std::vector<KLIndex>(cur_col.begin(), cur_col.begin()+col_size(y));
=======
>>>>>>> ed8d327e
} // |KL_table::new_recursion_column|

/*
  Compute the $\mu$-sum appearing in a new K-L recursion.

  Here $s$ is real nonparity for $y$ and either C+ or imaginary for $x$ (those
  are the cases for which the formula is used; the status with respect to $x$ is
  not actually used by the code). The list of $\mu$ values for |y| for elements
  down to $x$ is given as |mu_y|. For $z<y$ we can safely call |KL_pol(x,z)|.

  The various recursion formulas involve a sum:
  $$
    \sum_{x<z<y} mu(z,y) q^{(l(y)-l(z)+1)/2}P_{x,z}
  $$
  where in addition to the condition given, |s| must be a descent for |z|.

  We construct a loop over |z|. The test for $z<y$ is absent, but implied by
  $\mu(z,y)\neq0$; the $\mu(\cdot,y)$ information is passed in the |mu_y|
  argument to this method. The chosen loop order allows fetching $\mu(z,y)$
  only once, and terminating the scan of |klv| once its values |x| become too
  large to produce a non-zero $P_{x,z}$.
*/
KLPol KL_table::mu_new_formula
  (BlockElt x, BlockElt y, weyl::Generator s, const Mu_list& mu_y)
{
  KLPol pol=Zero;

  unsigned int lx=length(x), ly = length(y);

  try
  {
    for (const auto& pair : mu_y) // a block element with $\mu(z,y)\neq0$
    {
      BlockElt z = pair.x;
      unsigned int lz = length(z);
      if (lz<=lx)
	break; // length |z| decreases, and |z==x| must be excluded, so stop
      if (not DescentStatus::isDescent(descent_value(s,z))) continue;

      // now we have a true contribution with nonzero $\mu$
      unsigned int d = (ly - lz +1)/2; // power of $q$ used in the formula
      MuCoeff mu = pair.coef;
      KLPolRef Pxz = KL_pol(x,z); // we can look this up because $z<y$

      if (mu==MuCoeff(1)) // avoid useless multiplication by 1 if possible
	pol.safeAdd(Pxz,d); // add $q^d.P_{x,z}$ to |pol|
      else // mu!=MuCoeff(1)
	pol.safeAdd(Pxz,d,mu); // add $q^d.\mu(z,y).P_{x,z}$ to |pol|

    } // |for (pair : mu_y)|
  }
  catch (error::NumericOverflow& e){
    throw kl_error::KLError(x,y,__LINE__,
			    static_cast<const KL_table&>(*this));
  }

  return pol;
} // |KL_table::muNewFormula|


void KL_table::silent_fill(BlockElt last_y)
{
  std::vector<KLPol> klv; klv.reserve(block().size()); // enough working storage
  try
  {
    KLHash hash(d_store); // (re-)construct a hastable for polynomial storage
    // fill the lists
    for (auto it = d_holes.begin(); it() and *it<=last_y; ++it)
    {
      fill_KL_column(klv,*it,hash);
      d_holes.remove(*it);
    }
    // after all columns are done the hash table is freed, only the store remains
  }
  catch (kl_error::KLError& e)
  {
    std::ostringstream os;
    os << "negative coefficient in P_{" << e.x << ',' << e.y
       << "} at line " << e.line << '.';
    throw std::runtime_error(os.str()); // so that atlas may catch it
  }
}

/*
  New routine that does verbose filling of existing |KL_table| object
*/
void KL_table::verbose_fill(BlockElt last_y)
{
  std::vector<KLPol> klv; klv.reserve(block().size()); // enough working storage
  try
  {
    KLHash hash(d_store,4);

    size_t minLength = length(first_hole()); // length of first new |y|
    size_t maxLength = length(last_y<size() ? last_y : size()-1);

    //set timers for KL computation
    std::time_t time0;
    std::time(&time0);
    std::time_t time;

    struct rusage usage; //holds Resource USAGE report
    size_t storesize = 0; // previous size of d_store
    size_t polsize = 0; // running total of sum of (polynomial degrees+1)

    size_t kl_size = 0;

    for (size_t l=minLength; l<=maxLength; ++l) // by length for progress report
    {
      BlockElt y_start = l==minLength ? first_hole() : length_less(l);
      BlockElt y_limit = l<maxLength ? length_less(l+1) : last_y+1;
      for (BlockElt y=y_start; y<y_limit; ++y)
      {
	std::cerr << y << "\r";

	fill_KL_column(klv,y,hash);
	kl_size += d_KL[y].size();
	d_holes.remove(y);
      }

      // now length |l| is completed
      size_t p_capacity // currently used memory for polynomials storage
	= hash.capacity()*sizeof(KLIndex) + d_store.capacity()*sizeof(KLPol);
      for (size_t i=storesize; i<d_store.size(); ++i)
	polsize+= (d_store[i].degree()+1)*sizeof(KLCoeff);
      storesize = d_store.size(); // avoid recounting polynomials!
      p_capacity += polsize;

      std::cerr // << "t="    << std::setw(5) << deltaTime << "s.
	<< "l=" << std::setw(3) << l // completed length
	<< ", y="  << std::setw(6)
	<< y_limit-1 // last y value done
	<< ", polys:"  << std::setw(11) << d_store.size()
	<< ", mat:"  << std::setw(11) << kl_size
	<<  std::endl;
      unsigned cputime, resident; //memory usage in megabytes
      if(getrusage(RUSAGE_SELF, &usage) != 0)
	std::cerr << "getrusage failed" << std::endl;
      resident = usage.ru_maxrss/1024; //largest so far??
#ifdef __APPLE__
      resident = resident/1024;
#endif
      cputime = usage.ru_utime.tv_sec;
      std::cerr << "CPU time = " << std::setw(5) << cputime
		<< " secs, Max res size="
		<< std::setw(5) << resident << "MB, pmem="
		<< std::setw(6) << p_capacity/1048576 << "MB, matmem="
		<< std::setw(6) << kl_size*sizeof(KLIndex)/1048576
		<< "MB \n";

    } // for (l=min_length+1; l<=max_Length; ++l)

    std::time(&time);
    double deltaTime = difftime(time, time0);
    std::cerr << std::endl;
    std::cerr << "Total elapsed time = " << deltaTime << "s." << std::endl;
    std::cerr << d_store.size() << " polynomials, "
	      << kl_size << " matrix entries."<< std::endl;

    std::cerr << std::endl;

  }
  catch (kl_error::KLError& e)
  {
    std::ostringstream os;
    os << "negative coefficient in P_{" << e.x << ',' << e.y
       << "} at line " << e.line << '.';
    throw std::runtime_error(os.str()); // so that atlas may catch it
  }

}

void KL_table::swallow (KL_table&& sub, const BlockEltList& embed, KLHash& hash)
{
#ifndef NDEBUG
  check_sub(sub,embed);
#endif
  std::vector<KLIndex> poly_trans(sub.d_store.size());;
  for (KLIndex i=0; i<sub.d_store.size(); ++i)
    poly_trans[i]=hash.match(sub.d_store[i]); // should also extend |d_store|

  for (BlockElt z=0; z<sub.block().size(); ++z)
    if (not sub.d_holes.isMember(z) and d_holes.isMember(embed[z]))
    { // then transfer |sub.d_KL[z]| and |sub.d_mu[z]| to new block
      RankFlags desc = sub.descent_set(z);
      prepare_prim_index(desc); // first make sure |KLSuport| is ready for |z|
      auto sub_prims = sub.primitives(z);
      auto prims = primitives(embed[z]);
      // we need to convert these |BitMap|s to vectors
      BlockEltList sub_pc(sub_prims.begin(),sub_prims.end());
      BlockEltList pc(prims.begin(),prims.end());
      assert(sub.d_KL[z].size()==sub_pc.size());
      assert(desc == descent_set(embed[z]));
      d_KL[embed[z]].resize(pc.size(),d_zero); // default to |d_zero|
      for (unsigned int i=0; i<sub_pc.size(); ++i)
      {
	unsigned int new_i = prim_index(embed[sub_pc[i]],desc);
	assert(sub.prim_index(sub_pc[i],desc)==i); // |sub_pc[i]| is primitive
	assert(prim_index(pc[new_i],desc)==new_i); // |pc[new_i]| is primitive
	d_KL[embed[z]][new_i] = poly_trans[sub.d_KL[z][i]];
      }

      for (auto& entry : sub.d_mu[z])
	entry.x = embed[entry.x]; // renumber block elements (coef unchanged)
      d_mu[embed[z]] = std::move(sub.d_mu[z]);

      d_holes.remove(embed[z]);
    }
}


/*****************************************************************************

        Chapter V -- Functions declared in kl.h

 *****************************************************************************/


/*
  Return the W-graph for this block.

  Explanation: the W-graph is a graph with one vertex for each element of the
  block; the corresponding descent set is the tau-invariant, i.e. the set of
  generators s that are either complex descents, real type I or II, or
  imaginary compact. Let x < y in the block such that mu(x,y) != 0, and
  descent(x) != descent(y). Then there is an edge from x to y unless
  descent(x) is contained in descent(y), and an edge from y to x unless
  descent(y) is contained in descent(x). Note that the latter containment
  always holds when the length difference is > 1, so that in that case there
  will only be an edge from x to y (the edge must be there because we already
  assumed that the descent sets were not equal.) In both cases, the
  coefficient corresponding to the edge is mu(x,y).

  The edge lists are constructed in already sorted order: for a given element,
  the outgoing edges to smaller elements are first constructed when |y| equals
  that element (and they come in increasing order because |mcol| has its
  first components (|x|) increasing), then to larger elements when the given
  element occurs as |x| for another as |y|; the |y| are always increasing.

*/
wgraph::WGraph wGraph(const KL_table& kl_tab)
{
  wgraph::WGraph wg(kl_tab.rank(),kl_tab.size());

  // fill in descent sets, edges and coefficients
  for (BlockElt y = 0; y < kl_tab.size(); ++y)
  {
    const RankFlags& d_y = kl_tab.descent_set(y);
    wg.descent_sets[y] = d_y;
    const Mu_column& mcol = kl_tab.mu_column(y);
    for (size_t j = 0; j < mcol.size(); ++j)
    {
      BlockElt x = mcol[j].x;
      assert(x<y); // this is a property of |mu_column|
      const RankFlags& d_x = kl_tab.descent_set(x);
      if (d_x == d_y)
	continue;
      MuCoeff mu = mcol[j].coef;
      if (kl_tab.length(y) - kl_tab.length(x) > 1)
      { // nonzero $\mu$, unequal descents, $l(x)+1<l(y)$: edge from $x$ to $y$
	wg.oriented_graph.edgeList(x).push_back(y);
	wg.coefficients[x].push_back(mu);
	continue;
      }
      // now length difference is 1: edges except to a larger descent set
      if (not d_y.contains(d_x)) // then add edge from $x$ to $y$
      {
	wg.oriented_graph.edgeList(x).push_back(y);
	wg.coefficients[x].push_back(mu);
      }
      if (not d_x.contains(d_y)) // then add edge from $y$ to $x$
      {
	wg.oriented_graph.edgeList(y).push_back(x);
	wg.coefficients[y].push_back(mu);
      }
    }
  }
  return wg;
} // |wGraph|

} // |namespace kl|
} // |namespace atlas|<|MERGE_RESOLUTION|>--- conflicted
+++ resolved
@@ -388,35 +388,7 @@
     complete_primitives(klv,y,hash); // add primitive |x|s; store in |d_KL|
   }
   else // we must use an approach that distinguishes on |x| values
-<<<<<<< HEAD
-    d_KL[y] = new_recursion_column(y,hash); // compute and install column
-=======
-  {
-    new_recursion_column(klv,y,hash);
-
-    // commit
-    const RankFlags desc_y = descent_set(y);
-    containers::simple_list<KL_pair> non_zeros;
-    unsigned int zero_count=0;
-    BlockElt x = length_floor(y);
-    while (prim_back_up(x,desc_y))
-    {
-      auto& Pxy = klv[x];
-      if (Pxy.isZero())
-	++zero_count;
-      else
-      {
-	non_zeros.emplace_front(x,hash.match(Pxy));
-	Pxy=Zero; // clean up;
-      }
-    }
-
-    d_KL[y].assign(non_zeros.wcbegin(),non_zeros.wcend());
-
-    sparseness += zero_count;
-  }
-  return sparseness;
->>>>>>> ed8d327e
+    new_recursion_column(klv,y,hash); // compute and install column
 } // |KL_table::fill_KL_column|
 
 /*
@@ -707,21 +679,16 @@
   it only contributes $P_{y,y}=1$; the |while| loop will be executed 0 times.
 */
 void KL_table::new_recursion_column
-  (std::vector<KLPol>& klv, BlockElt y, KLHash& hash)
+  (std::vector<KLPol>& cur_col, BlockElt y, KLHash& hash)
 {
   const unsigned int l_y = length(y);
   const auto desc_y = descent_set(y);
-
-<<<<<<< HEAD
-  std::vector<KLIndex> cur_col(nr_of_primitives(desc_y)+1,d_zero);
-  cur_col[self_index(y)]=d_one; // everything above will remain |d_zero|
+  const auto height = col_size(y);
+
+  cur_col.assign(nr_of_primitives(desc_y)+1,Zero);
+  cur_col[self_index(y)]=One; // everything above will remain |Zero|
   auto KL_y = [this,&cur_col,desc_y] (BlockElt x) -> KLPol
-    { return d_store[cur_col[prim_index(x,desc_y)]]; };
-=======
-  klv[y] = One;
-  auto KL_y = [this,&klv,desc_y] (BlockElt x) -> KLPol
-    { return klv[primitivize(x,desc_y)]; };
->>>>>>> ed8d327e
+    { return cur_col[prim_index(x,desc_y)]; };
 
   Mu_list mu_pairs; // those |x| with |mu(x,y)>0|
   auto ds = down_set(block(),y);
@@ -736,14 +703,10 @@
   BlockElt x = length_less(l_y);
   try {
     auto col_it = // |*col_it| will be entry for $P_{x,y}$
-      cur_col.begin()+col_size(y); // the upper bound for written part
+      cur_col.begin()+height; // the upper bound for written part
     while (prim_back_up(x,desc_y)) // reverse loop through primitive elements
     {
-<<<<<<< HEAD
-      --col_it; // synchronise with |x|
-=======
-      KLPol& Pxy = klv[x]; // the entry that we are to compute
->>>>>>> ed8d327e
+      KLPol& Pxy = *--col_it; // this is the slot we shall write into
       unsigned int s= ascent_descent(x,y);
       if (s<rank()) // a primitive element that is not extremal; easy case
       { // equation (1.9) in recursion.pdf
@@ -751,12 +714,7 @@
 	BlockEltPair p = cayley(s,x);
 	Pxy = KL_y(p.first);
 	Pxy.safeAdd(KL_y(p.second));
-<<<<<<< HEAD
-	*col_it = hash.match(Pxy);
 	continue; // done with |x|, go on to the next
-=======
-	continue; // $P_{x,y}$ is stored in |klv[x]|, go on to the next
->>>>>>> ed8d327e
       }
 
       unsigned int l_x = length(x);
@@ -800,14 +758,8 @@
 
 	default: assert(false); //we've handled all possible NiceAscents
 	}
-<<<<<<< HEAD
-	*col_it = hash.match(pol); // record definitive value $P_{x,y}$
-	if (l_y==l_x+2*pol.degree()+1)
-	  mu_pairs.emplace_back(x,pol[pol.degree()]);
-=======
-	if (not Pxy.isZero() and l_y==l_x+2*Pxy.degree()+1)
+	if (l_y==l_x+2*Pxy.degree()+1)
 	  mu_pairs.emplace_back(x,Pxy[Pxy.degree()]);
->>>>>>> ed8d327e
 
       } // end of |first_nice_and_real| case
 
@@ -856,20 +808,11 @@
 	    Pxy.safeSubtract(KL_y(sx_up_t.second));
 	  }
 
-<<<<<<< HEAD
-	  *col_it = hash.match(pol); // record definitive value $P_{x,y}$
-	  if (l_y==l_x+2*pol.degree()+1)
-	    mu_pairs.emplace_back(x,pol[pol.degree()]);
+	  if (l_y==l_x+2*Pxy.degree()+1)
+	    mu_pairs.emplace_back(x,Pxy[Pxy.degree()]);
 	} // |if (endgame_pair(x,y)) |
 	else // |first_endgame_pair| found nothing
 	  assert(*col_it==d_zero); // just check unchanged since initialised
-=======
-	  if (not Pxy.isZero() and l_y==l_x+2*Pxy.degree()+1)
-	    mu_pairs.emplace_back(x,Pxy[Pxy.degree()]);
-	} // |if (endgame_pair(x,y)) |
-	else // |first_endgame_pair| found nothing
-	  assert(Pxy.isZero()); // just check unchanged since initialised
->>>>>>> ed8d327e
       } // end of no NiceAscent case
     } // while (j-->0)
   }
@@ -879,8 +822,15 @@
 			    static_cast<const KL_table&>(*this));
   }
 
-  klv[y] = Zero; // clean up
-  {
+  { // transcribe polynomials from |cur_col| to |d_KL[y]| and clean up
+    auto& col_y = d_KL[y];
+    col_y.reserve(height);
+    for (unsigned int i=0; i<height; ++i)
+      col_y.push_back(hash.match(cur_col[i]));
+    cur_col.clear();
+  }
+
+  { // shuffle |mu_pairs| into increasing order
     Mu_list downs; // set apart initial part which is increasing
     downs.splice(downs.begin(),mu_pairs,mu_pairs.begin(),downs_end);
     mu_pairs.reverse(); // remainder was decreasing, so make it increasing
@@ -888,11 +838,6 @@
   }
   d_mu[y].assign(mu_pairs.wcbegin(),mu_pairs.wcend());
 
-<<<<<<< HEAD
-  // slice off the relevant initial part of |cur_col|, for elements in |prims|
-  return std::vector<KLIndex>(cur_col.begin(), cur_col.begin()+col_size(y));
-=======
->>>>>>> ed8d327e
 } // |KL_table::new_recursion_column|
 
 /*
