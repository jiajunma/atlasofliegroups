/*!
\file
\brief Implementation of the class KLContext.

  This module contains code for the computation of the Kazhdan-Lusztig
  polynomials for a given block of representations. We have taken the radical
  approach of not using the Bruhat ordering at all, just ordering by length
  instead, and coping with the ensuing appearance of zero polynomials. It
  is expected that the simplification thus achieved will more than outweigh
  the additional polynomials computed.

  The general scheme is fairly similar to the one in Coxeter: there is a
  "KLSupport" structure, that holds the list of primitive pairs that makes it
  possible to read the d_kl list, plus some additional lists that allow for
  a fast primitivization algorithm, for instance; there are two main lists,
  d_kl (filled in for all primitive pairs), and d_mu (filled in only for
  non-zero mu coefficients.)
*/
/*
  This is kl.cpp

  Copyright (C) 2004,2005 Fokko du Cloux
  Copyright 2012 David Vogan, Marc van Leeuwen
  part of the Atlas of Lie Groups and Representations

  For license information see the LICENSE file
*/

#include "kl.h"

#include <iostream>
#include <fstream>
#include <iomanip>
#include <ctime>
#include <sstream>
#include <string>

#include <sys/time.h>
#include <sys/resource.h> // for getrusage in verbose

#include <cassert>
#include <set>  // for |down_set|
#include <stdexcept>

#include "hashtable.h"
#include "kl_error.h"
#include "wgraph.h"	// for the |wGraph| function

// extra defs for windows compilation -spc
#ifdef WIN32
#include <iterator>
#endif

/*
  [Fokko's original description, which referred to a slighly older
  version of the computation. Fokko implemented the change from using
  extremal pairs to the slightly large set of primitive pairs, but did
  not change all of the code comments. I am trying to do that now. DV
  8/26/06.]

  This module contains code for the computation of the Kazhdan-Lusztig
  polynomials for a given block of representations. We have taken the radical
  approach of not using the Bruhat ordering at all, just ordering by length
  instead, and coping with the ensuing appearance of zero polynomials. It
  is expected that the simplification thus achieved will more than outweigh
  the additional polynomials computed.

  The general scheme is fairly similar to the one in Coxeter: there is a
  "KLSupport" structure, that holds the list of extremal pairs that makes it
  possible to read the d_kl list, plus some additional lists that allow for
  a fast extremalization algorithm, for instance; there are two main lists,
  d_kl (filled in for all extremal pairs), and d_mu (filled in only for
  non-zero mu coefficients.)
*/

namespace atlas {

namespace kl {

  /*!
\brief Polynomial 0, which is stored as a vector of size 0.
  */
  const KLPol Zero;

  /*! \brief Polynomial 1.q^0. */
  const KLPol One(0,KLCoeff(1)); // Polynomial(d,1) gives 1.q^d.

// we wrap |KLPol| into a class |KLPolEntry| that can be used in a |HashTable|

/* This associates the type |KLStore| as underlying storage type to |KLPol|,
   and adds the methods |hashCode| (hash function) and |!=| (unequality), for
   use by the |HashTable| template.
 */
class KLPolEntry : public KLPol
{
public:
  // constructors
  KLPolEntry() : KLPol() {} // default constructor builds zero polynomial
  KLPolEntry(const KLPol& p) : KLPol(p) {} // lift polynomial to this class

  // members required for an Entry parameter to the HashTable template
  typedef KLStore Pooltype;		   // associated storage type
  size_t hashCode(size_t modulus) const; // hash function

  // compare polynomial with one from storage
  bool operator!=(Pooltype::const_reference e) const;

}; // |class KLPolEntry|


/*****************************************************************************

        Chapter I -- Public methods of the KLPolEntry and KLContext classes.

 *****************************************************************************/

/* methods of KLPolEntry */


/*!
  \brief calculate a hash value in [0,modulus[, where modulus is a power of 2

  The function is in fact evaluation of the polynomial (with coefficients
  interpreted in Z) at the point 2^21+2^13+2^8+2^5+1=2105633, which can be
  calculated quickly (without multiplications) and which gives a good spread
  (which is not the case if 2105633 is replaced by a small number, because
  the evaluation values will not grow fast enough for low degree
  polynomials!).

*/
inline size_t KLPolEntry::hashCode(size_t modulus) const
{ const KLPol& P=*this;
  if (P.isZero()) return 0;
  polynomials::Degree i=P.degree();
  size_t h=P[i]; // start with leading coefficient
  while (i-->0) h= (h<<21)+(h<<13)+(h<<8)+(h<<5)+h+P[i];
  return h & (modulus-1);
}

bool KLPolEntry::operator!=(KLPolEntry::Pooltype::const_reference e) const
{
  if (degree()!=e.degree()) return true;
  if (isZero()) return false; // since degrees match
  for (polynomials::Degree i=0; i<=degree(); ++i)
    if ((*this)[i]!=e[i]) return true;
  return false; // no difference found
}

/* methods of KLContext */


KLContext::KLContext(const Block_base& b)
  : klsupport::KLSupport(b) // construct unfilled support object from block
  , fill_limit(0)
  , d_kl()
  , d_mu()
  , d_store(2)
{
  // make sure the support (base class) is filled
  klsupport::KLSupport::fill();

  d_store[d_zero]=Zero; // ensure these polynomials are present
  d_store[d_one]=One;   // at expected indices, even if maybe absent in |d_kl|
}

/******** copy, assignment and swap ******************************************/


/******** accessors **********************************************************/


/*!
  \brief Returns the Kazhdan-Lusztig-Vogan polynomial $P_{x,y}$

  Precondition: row $y$ is completely computed, stored in |d_kl[y]|.

  Since |d_kl| holds all polynomials for primitive pairs $(x,y)$, this is just
  a lookup function. Find the index |inx| of the primitivisation of |x| in the
  row |klr==d_kl[y]| (done in using quick lookup in |prim_index|). If this has
  made |inx| out of bounds (in particular if |inx==UndefBlock|) return a zero
  polynomial. Otherwise fetch from |klr| and |d_store|.
  */
KLPolRef KLContext::klPol(BlockElt x, BlockElt y) const
{
  if (x==UndefBlock) // partial blocks can cause this in many ways
    return d_store[d_zero];
  const KLRow& klr = d_kl[y];
  unsigned int inx=prim_index(x,descentSet(y));

  if (inx>=klr.size()) // l(x)>=l(y), includes case x==~0: no primitivization
    return d_store[inx==self_index(y) ? d_one : d_zero];
  return d_store[klr[inx]];
}

// The same, but just return the index into |d_store| that gives $P_{x,y}$
KLIndex KLContext::KL_pol_index(BlockElt x, BlockElt y) const
{
  if (x==UndefBlock) // partial blocks can cause this in many ways
    return d_zero;
  const KLRow& klr = d_kl[y];
  unsigned int inx=prim_index(x,descentSet(y));
  // if |inx>=klr.size()| then |l(primitive(x))>=l(y)|, maybe |primitive(x)==~0|
  return inx<klr.size() ? klr[inx] : inx==self_index(y) ? d_one : d_zero;
}

/*!
  \brief Returns mu(x,y).

  This function is not used internally. So we prefer do just use the table of
  KL polynomials.
 */
MuCoeff KLContext::mu(BlockElt x, BlockElt y) const
{
  unsigned int lx=length(x),ly=length(y);
  if (ly<=lx or (ly-lx)%2==0)
    return MuCoeff(0);
  KLPolRef p = klPol(x,y);
  return p.degree()<(ly-lx)/2 ? MuCoeff(0) : MuCoeff(p[p.degree()]);
}

/*
  Returns the list of all x extremal w.r.t. y.

  Explanation: this means that length(x) < length(y), and every descent
  for y is either a descent for x.  Or:  asc(x)\cap desc(y)=\emptyset
  Here descent means "in the tau invariant" (possibilities C-, ic, r1, r2).
*/
PrimitiveRow KLContext::extremalRow(BlockElt y)
  const
{
  BitMap b(size());
  b.fill(0,lengthLess(length(y)));  // start with all elements < y in length
  filter_extremal(b,descentSet(y)); // filter out those that are not extremal

  return PrimitiveRow(b.begin(),b.end()); // convert to list
}


/*
  Returns the list of all x primitive w.r.t. y.

  Explanation: this means that length(x) < length(y), and every descent
  for y is either a descent, or an imaginary type II ascent for x.
*/
PrimitiveRow KLContext::primitiveRow(BlockElt y) const
{
  BitMap b(size());
  b.fill(0,lengthLess(length(y)));   // start with all elements < y in length
  filter_primitive(b,descentSet(y)); // filter out those that are not primitive

  return PrimitiveRow(b.begin(),b.end());
}


/******** manipulators *******************************************************/

/*!
  \brief Fills (or extends) the KL- and mu-lists.
*/
void KLContext::fill(BlockElt y, bool verbose)
{
  if (y<fill_limit)
    return; // tables present already sufficiently large for |y|

#ifndef VERBOSE
  verbose=false; // if compiled for silence, force this variable
#endif

  try
  {
    d_kl.resize(y+1);
    d_mu.resize(y+1);
    if (verbose)
    {
      std::cerr << "computing Kazhdan-Lusztig polynomials ..." << std::endl;
      verbose_fill(y);
      std::cerr << "done" << std::endl;
    }
    else
      silent_fill(y);

    fill_limit = y+1; // commit extension of tables
  }
  catch (std::bad_alloc)
  { // roll back, and transform failed allocation into MemoryOverflow
    std::cerr << "\n memory full, KL computation abondoned." << std::endl;
    d_kl.resize(fill_limit);
    d_mu.resize(fill_limit); // truncate to previous contents
    throw error::MemoryOverflow();
  }

}

BitMap KLContext::primMap (BlockElt y) const
{
  BitMap b(size()); // block-size bitmap

  // start with all elements < y in length
  b.fill(0,lengthLess(length(y)));
  b.insert(y);   // and y itself

  filter_primitive(b,descentSet(y)); // filter out those that are not primitive

  // now b holds a bitmap indicating primitive elements for y

  // our result will be a bitmap of that capacity
  BitMap result (b.size()); // initiallly all bits are cleared

  // traverse |b|, for elements that have nonzero KL poly, set bits in |result|

  size_t position=0; // position among set bits in b (avoids using b.position)
  for (BitMap::iterator it=b.begin(); it(); ++position,++it)
    if (not klPol(*it,y).isZero()) // look if |*it| indexes nonzero element
      result.insert(position);     // record its position and advance in row

  return result;
}


/*****************************************************************************

        Chapter II -- Private methods used during construction

 *****************************************************************************/

/*!
  \brief Returns the first descent generator that is not real type II

  Explanation: these are the ones that give a direct recursion formula for the
  K-L basis element. Explicitly, we search for a generator |s| such that
  |descentValue(s,y)| is either |DescentStatus::ComplexDescent| or
  |DescentStatus::RealTypeI|. If no such generator exists, we return |rank()|.
*/
weyl::Generator KLContext::firstDirectRecursion(BlockElt y) const
{
  const DescentStatus& d = descent(y);
  weyl::Generator s;
  for (s=0; s<rank(); ++s)
    if (DescentStatus::isDirectRecursion(d[s]))
      break;

  return s;

} // |KLContext::firstDirectRecursion|

/*
  Returns the first real nonparity ascent for y that is a complex ascent, or
  imaginary type 2, or compact imaginary for x.

  Explanation: those are the ones that give a nice new recursion formula for
  the K-L polynomial

  If no such generator exists, we return |rank()|.
*/
weyl::Generator KLContext::first_nice_and_real(BlockElt x,BlockElt y) const
{
  const DescentStatus& dx = descent(x);
  const DescentStatus& dy = descent(y);

  weyl::Generator s;
  for (s=0; s<rank(); ++s)
    if (dy[s]==DescentStatus::RealNonparity)
      { DescentStatus::Value vx = dx[s];
	if (vx==DescentStatus::ComplexAscent or
	    vx==DescentStatus::ImaginaryTypeII or
	    vx==DescentStatus::ImaginaryCompact)
	  break; // and return the current |s|
      }
  return s;

} // |KLContext::first_nice_and_real|

/*
  Preconditions:
  * all descents for y are of type r2 (firstDirectRecursion has failed)
  * x is extremal for y (none of the descents for y are ascents for x)
  * none of the rn ascents for y is C+, ic or i2 for x (so
    |first_nice_and_real| failed to find anything)

  Returns the first pair (s,t) such that
  1) (s,t) is (rn,r2) for y;
  2) (s,t) is (i1,ic) for x;
  3) (s,t) is (i1,i1/2) for s.x.
  Since the statuses of t for x and s.x differ, s must be ajdacent to t in the
  Dynkin diagram (but this is not tested or used explicitly here)

  Such a pair can be used to compute P_{x,y}+P_{s.x,y} using s,
  then P_{s.x,y} using t, and so P_{x,y}.

  The test that t is ic for x is omitted, since x and s.x being related by an
  imaginary cross action are in the same fiber, so t is imaginary for x if it
  is so for s.x, and noncompact for x is ruled out by extremality precondition

  If no such pair exists, (rank,*) is returned. Under the given preconditions,
  such failure allows concluding that P_{x,y}=0.

  The function may also return (s,rank), indicating that a good s was found,
  but that s.x was undefined (not in the partial block) so that no t could
  even be searched for. In this case one always has P_{s.x,y}=0, so the above
  method can still be used, and indeed simplifies by not needing t.
*/
std::pair<weyl::Generator,weyl::Generator>
   KLContext::first_endgame_pair(BlockElt x, BlockElt y) const
{
  const DescentStatus& dx = descent(x);
  const DescentStatus& dy = descent(y);

  weyl::Generator s,t, r=rank();

  for (s=0; s<r; ++s)
    if (dy[s]==DescentStatus::RealNonparity and
	dx[s]==DescentStatus::ImaginaryTypeI)
    { BlockElt sx = cross(s,x);
      if (sx==UndefBlock) // cross image might be outside partial block
	return std::make_pair(s,r); // cannot and need not search for |t|
      const DescentStatus& dsx = descent(sx);
      for (t = 0; t<r; ++t)
	if (dy[t]==DescentStatus::RealTypeII)
	  if (dsx[t]==DescentStatus::ImaginaryTypeI or
	      dsx[t]==DescentStatus::ImaginaryTypeII)
	    return std::make_pair(s,t);
    }
  return std::make_pair(r,0); // failure

} // |KLContext::first_endgame_pair|

// A convenience method that is "derived" from (the non-ancestor) |Block|
inline BlockEltPair KLContext::inverseCayley(size_t s, BlockElt y) const
{ return block().inverseCayley(s,y); }

// compute the down-set of $y$, the non-extremal $x$ with $\mu(x,y)\neq0$
std::set<BlockElt> KLContext::down_set(BlockElt y) const
{
  std::set<BlockElt> result;

  for (RankFlags::iterator it=descentSet(y).begin(); it(); ++it)
    switch (descentValue(*it,y))
    {
    case DescentStatus::ComplexDescent: result.insert(cross(*it,y));
      break;
    case DescentStatus::RealTypeI:
      {
	BlockEltPair sy = inverseCayley(*it,y);
	result.insert(sy.first); result.insert(sy.second);
      }
      break;
    case DescentStatus::RealTypeII:
      result.insert(inverseCayley(*it,y).first);
      break;
    default: // |case DescentStatus::ImaginaryCompact| nothing
      break;
    }
  return result;

} // |KLContext::down_set|


// private manipulators

/*!
  \brief Fills in the row for y in the KL-table.

  Precondition: all lower rows have been filled

  Row of $y$ is the set of all $P_{x,y}$ for $x<y$; actually more like a column
*/
void KLContext::fillKLRow(BlockElt y, KLHash& hash)
{
  if (d_kl[y].size()>0)
    return; // row has already been filled
  weyl::Generator s = firstDirectRecursion(y);
  if (s<rank())  // a direct recursion was found, use it for |y|, for all |x|
  {
    std::vector<KLPol> klv;
    PrimitiveRow e = extremalRow(y); // we compute for |x| extremal only

    recursionRow(klv,e,y,s); // compute all polynomials for these |x|
    complete_primitives(klv,e,y,hash); // add primitives; store in |d_kl|
  }
  else // we must use an approach that distinguishes on |x| values
  {
    KLRow& klv = d_kl[y]; // here we write directly into |d_kl| and
    PrimitiveRow pr=primitiveRow(y); // and use all |x| primitive for |y|
    // (any ascents for x that are descents for y must be imaginary type II)
    newRecursionRow(klv,pr,y,hash); // put result of recursion formula in klv
  }
}

/*!
  \brief Puts into klv the right-hand side of the recursion formula for y
  corresponding to the descent s.

  Precondition: s is either a complex, or a real type I descent for y.

  Explanation: the shape of the formula is:

    P_{x,y} = (c_s.c_{y1})-part - correction term

  where y1 = cross(s,y) when s is complex for y, one of the two elements in
  inverseCayley(s,y) when s is real. The (c_s.c_{y1})-part depends on the
  status of x w.r.t. s (we look only at extremal x, so we know it is a
  descent). The correction term, coming from $\sum_z mu(z,y1)c_z$, is handled
  by |muCorrection|; the form of the summation depends only on |y1| (which it
  recomputes), but involves polynomials $P_{x,z}$ that depend on $x$ as well.
*/
void KLContext::recursionRow(std::vector<KLPol>& klv,
			     const PrimitiveRow& e,
			     BlockElt y,
			     size_t s)
{
  klv.resize(e.size());

  BlockElt sy =
    descentValue(s,y) == DescentStatus::ComplexDescent ? cross(s,y)
    : inverseCayley(s,y).first;  // s is real type I for y here, ignore .second

  size_t i; // keep outside for error reporting
  try {

    // the following loop could be run in either direction: no dependency.
    // however it is natural to take |x| descending from |y| (exclusive)
    for (i=e.size(); i-->0; )
    {
      BlockElt x = e[i]; // extremal for $y$, so $s$ is descent for $x$
      switch (descentValue(s,x))
      {
      case DescentStatus::ImaginaryCompact:
	{ // (q+1)P_{x,sy}
	  klv[i] = klPol(x,sy);
	  klv[i].safeAdd(klv[i],1);
	}
	break;
      case DescentStatus::ComplexDescent:
	{ // P_{sx,sy}+q.P_{x,sy}
	  BlockElt sx = cross(s,x);
	  klv[i] = klPol(sx,sy);
	  klv[i].safeAdd(klPol(x,sy),1);
	}
	break;
      case DescentStatus::RealTypeI:
	{ // P_{sx.first,sy}+P_{sx.second,sy}+(q-1)P_{x,sy}
	  BlockEltPair sx = inverseCayley(s,x);
	  klv[i] = klPol(sx.first,sy);
	  klv[i].safeAdd(klPol(sx.second,sy));
	  KLPolRef Pxsy = klPol(x,sy);
	  klv[i].safeAdd(Pxsy,1);
	  klv[i].safeSubtract(Pxsy);
	}
	break;
      case DescentStatus::RealTypeII:
	{ // P_{sx,sy}+qP_{x,sy}-P_{s.x,sy}
	  BlockElt sx = inverseCayley(s,x).first;
	  klv[i] = klPol(sx,sy);
	  klv[i].safeAdd(klPol(x,sy),1);
	  klv[i].safeSubtract(klPol(cross(s,x),sy));
	}
	break;
      default: assert(false); // this cannot happen
      }
    }
  }
  catch (error::NumericUnderflow& err){
    throw kl_error::KLError(e[i],y,__LINE__,
			    static_cast<const KLContext&>(*this));
  }

  muCorrection(klv,e,y,s); // subtract mu-correction from all of |klv|

} // |KLContext::recursionRow|

/*!
  \brief Subtracts from all polynomials in |klv| the correcting terms in the
  K-L recursion.

  Precondtion: |klv| already contains, for all $x$ that are primitive w.r.t.
  |y| in increasing order, the terms in $P_{x,y}$ corresponding to
  $c_s.c_{y'}$, whery |y'| is $s.y$ if |s| is a complex descent, and |y'| is
  an inverse Cayley transform of |y| if |s| is real type I.
  The mu-table and KL-table have been filled in for elements of length < l(y).

  Explanation: the recursion formula is of the form:
  $$
    lhs = c_s.c_{y'} - \sum_{z} mu(z,y')c_z
  $$
  where |z| runs over the elements $< y'$ such that |s| is a descent for |z|.
  Here $lhs$ stands for $c_y$ when |s| is a complex descent or real type I for
  |y|, and for $c_{y}+c_{s.y}$ when |s| is real type II; however it plays no
  part in this function that only subtracts $\mu$-terms.

  The element $y'$ is called |sy| in the code below.

  We construct a loop over |z| first, before traversing |klv| (the test for
  $z<sy$ is absent, but $\mu(z,sy)\neq0$ implies $z<sy$ (strict, as mu(sy,sy)
  is 0; in any case no coefficient for |sy| is stored in |d_mu[sy]|, and
  moreover $z=sy$ would be rejected by the descent condition). The choix have
  the out loop over $z$ and the inner loop over $x$ (i.e., over |klv|) allows
  fetching $\mu(z,sy)$ only once, and terminating each scan of |klv| once its
  values |x| become too large to produce a non-zero $P_{x,z}$. (In fact we
  stop once $l(x)=l(z)$, and separately consider the case $x=z$.) Either
  direction of the loop on $z$ would work, but taking it decreasing is more
  natural; we keep track of the index |zi| at which $x=z$ occurs, if it does.

  Elements of length at least $l(sy)=l(y)-1$ on the list |e| are always
  rejected, so the tail of |e| never reached.
 */
void KLContext::muCorrection(std::vector<KLPol>& klv,
			     const PrimitiveRow& e,
			     BlockElt y, size_t s)
{
  BlockElt sy =
    descentValue(s,y) == DescentStatus::ComplexDescent ? cross(s,y)
    : inverseCayley(s,y).first;  // s is real type I for y here, ignore .second

  const MuRow& mrow = d_mu[sy];
  size_t l_y = length(y);

  size_t zi=e.size(); // should satisfy |e[zi]==z| whenever such |zi| exists

  size_t j; // define outside for error reporting
  try {
    for (size_t i = mrow.size(); i-->0; ) // loop over |z| decreasing from |sy|
    {
      BlockElt z = mrow[i].first;
      DescentStatus::Value v = descentValue(s,z);
      if (not DescentStatus::isDescent(v))
	continue;

      size_t l_z = length(z);
      while (zi>0 and e[zi-1]>=z)
	--zi; // ensure |e[k]>=z| if and only if |k>=iz|

      MuCoeff mu = mrow[i].second; // mu!=MuCoeff(0)

      polynomials::Degree d = (l_y-l_z)/2; // power of q used in the loops below

      assert( zi==e.size() or e[zi]>z or
	      (klv[zi].degree()==d and klv[zi][d]==mu) );

      if (mu==MuCoeff(1)) // avoid useless multiplication by 1 if possible
	for (j = 0; j < e.size(); ++j)
	{
	  BlockElt x = e[j];
	  if (length(x) >= l_z) break; // once reached, $x=z$ is only case left

	  KLPolRef pol = klPol(x,z);
	  klv[j].safeSubtract(pol,d); // subtract q^d.P_{x,z} from klv[j]
	} // for (j)
      else // mu!=MuCoeff(1)
	for (j = 0; j < e.size(); ++j)
	{
	  BlockElt x = e[j];
	  if (length(x) >= l_z) break; // once reached, $x=z$ is only case left

	  KLPolRef pol = klPol(x,z);
	  klv[j].safeSubtract(pol,d,mu); // subtract q^d.mu.P_{x,z} from klv[j]
	} // for {j)

      if (zi<e.size() and e[zi]==z) // handle final term |x==z|
      {
	assert( klv[zi].degree()==d and klv[zi][d]==mu );
	klv[zi].safeSubtract(KLPol(d,mu)); // subtract off the term $mu.q^d$
      }

    } // for (i)
  }
  catch (error::NumericUnderflow& err){
    throw kl_error::KLError(e[j],y,__LINE__,
			    static_cast<const KLContext&>(*this));
  }

} // |KLContext::muCorrection|

<<<<<<< HEAD
/* A method that takes a row |klv| of completed KL polynomials, computed by
   |recursionRow| at |y| and extremal elements |x| listed in |er|, and
   transfers them to the main storage structures. Its tasks are

   - generate the list of all primitve elements for |y|, which contains |er|
   - for each primitive element |x|, if it is extremal just look up $P_{x,y}$
     from |klv| in |d_hashtable; if |x| is primitive but not extramal, compute
     that polynomial (as sum of two $P_{x',y}$ in the same row) and similarly
     store the result
   - record those |x| which have nonzero $\mu(x,y)$, and write |d_mu[y]|

   For the latter point there are two categories of |x|: the extremal ones
   (which can conveniently be handled in the loop over |x|), and those found
   by a (complex or real) descent from |y| itself (they have $\mu(x,y)=1$).
   The latter are of length one less than |y| (but there can be extremal |x|
   of that length as well with nonzero mu), and are primitive only in the real
   type 2 case; we must treat them outside the loop over primitive elements.
=======
/*!
  \brief Writes down row y in d_kl and d_prim.

  Precondition: The parallel pair (klv,er) records the polynomials for at
  least all the extremal values $x$ for $y$, and at most for all primitive
  values $x$ for $y$. So when $x=er[i]$ then $P_{x,y}=klv[i]$. In practice
  |er| will contain either all extremal elements (when called from
  |recursionRow|) or all primitive elements (for |newRecursionRow|).

  This function writes out these data to |d_prim[y]| and |d_kl[y]|,
  transformed as follows: (1) rather than storing polynomials from |klv| (or
  others computed here), these are looked up in |d_hashtable| and the index is
  stored; (2) when a polynomial turns out to be 0, nothing is recorded either
  in |d_prim[y]| or in |d_kl[y]|; (3) for primitive elements not present in
  |er|, the polynomial is computed here on-the-fly (using an imaginary type II
  ascent that exists in this case) and then stored along with those from |er|.

  Case (3) will not apply if |er| already contains all primitive elements, and
  for that case this function could be considerably simplified, but it works
  well as is, so we didn't write a simplified version.
>>>>>>> 92dad773
 */
void KLContext::complete_primitives(const std::vector<KLPol>& klv,
				    const PrimitiveRow& er, BlockElt y,
				    KLHash& hash)
{
  PrimitiveRow pr = primitiveRow(y);

  KLRow& KL = d_kl[y];
  KL.resize(pr.size());

  BitMap mu_elements(pr.size()); // flags |i| with |mu(pr[i],y)>0|

  unsigned int ly = length(y);
  if (ly==0)
    return; // nothing to do at minimal length

  size_t j= er.size()-1; // points to last extremal element (not |y|)

  for (size_t i = pr.size(); i-->0;)
    if (j<er.size() and pr[i]==er[j]) // |j| may underflow, whence first test
    { // extremal element $e=er[j]$
      unsigned int lx=length(er[j]);
      const KLPol& Pxy=klv[j--]; // use KL polynomial and advance downwards
      KL[i]=hash.match(Pxy);
      if ((ly-lx)%2>0 and Pxy.degree()==(ly-lx)/2) // in fact |(ly-lx-1)/2|
	mu_elements.insert(i);
    }
    else // must insert a polynomial for primitive non-extramal |pr[i]|
    {
      unsigned int s = ascent_descent(pr[i],y);
      assert(descentValue(s,pr[i])==DescentStatus::ImaginaryTypeII);
      BlockEltPair xs = cayley(s,pr[i]);
      KLPol pol = klPol(xs.first,y); // look up P_{x',y} in current row, above
      pol.safeAdd(klPol(xs.second,y)); // current point, and P_{x'',y} as well
      KL[i]=hash.match(pol); // add poly at primitive non-extremal x
    }


  std::set<BlockElt> downs = down_set(y);

  d_mu[y].reserve(mu_elements.size()+downs.size());
  for (BitMap::iterator it=mu_elements.begin(); it(); ++it)
  {
    BlockElt x=pr[*it];
    KLPolRef Pxy=hash[KL[*it]];
    assert(not Pxy.isZero());
    d_mu[y].push_back(std::make_pair(x,Pxy[Pxy.degree()]));
  }
  for (std::set<BlockElt>::iterator it=downs.begin(); it!=downs.end(); ++it)
  {
    d_mu[y].push_back(std::make_pair(*it,MuCoeff(1)));
    for (size_t i=d_mu[y].size()-1; i>0 and d_mu[y][i-1].first>*it; --i)
      std::swap(d_mu[y][i-1],d_mu[y][i]); // insertion-sort
  }

} // |KLContext::complete_primitives|

/*
  Puts in klv[i] the polynomial P_{e[i],y} for every primtitve x=pr[i],
  computed by a recursion formula for those |y| admitting no direct recursion.

  Precondition: every simple root is for y either a complex ascent or
  imaginary or real (no complex descents for y). (split 1)

  In fact real type 1 descents for |y| don't occur, but this is not used.

  From the precondition we get: for each extremal |x| for |y|, there either
  exists a true ascent |s| that is real for |y|, necessarily nonparity because
  |x| is extremal (split 3), or we are assured that $P_{x,y}=0$.

  Here there is a recursion formula of a somewhat opposite nature than in the
  case of direct recursion. The terms involving $P_{x',y}$ where $x'$ are in
  the up-set of |x| appear in what is most naturally the left hand side of the
  equation, while the sum involving |mu| values appears on the right (3.2). As
  a consequence, the |mu| terms will be computed first, and then modifications
  involving such $P_{x',y}$ and subtraction are applied. However if |s| is
  type 'i1' for |x| the left hand side has (apart from $P_{x,y}$) another term
  $P_{s.x,y}$ for the imaginary cross image $s.x$, and so $P_{x,y}$ cannot be
  directly obtained in this manner; we shall avoid this case if we can.

  An additional case where |s| is 'ic' for |x| and 'rn' for |y| can be handled
  similarly, and we do so if the occasion presents itself. Here there are no
  terms from the up-set of |x| so the right hand side is just the mu terms,
  but the left hand side is $(q+1)P_{x,y}$ truncated to terms of degree at
  most $(l(y)-l(x)-1)/2$, from which we can recover $P_{x,y}$ by |safeDivide|.

  All in all the following cases are handled easily: |x| is (primitive but)
  not extremal, |x| has some |s| which is 'rn' for |y| and one of 'C+', 'i2'
  or 'ic' for |x| (|first_nice_and_real|). If no such |s| exists we can almost
  conclude $P_{x,y}=0$, but need to handle an exceptional "endgame" situation
  in which the formula for an 'i1' ascent can be exploited in spite of the
  presence of $P_{s.x,y}$, because that term can be computed on the fly.

  The sum involving mu, produced by |muNewFormula|, has terms involving
  $P_{x,u}\mu(u,y}$, so when doing a downward loop over |x| it pays to keep
  track of the previous |u| with nonzero $\mu(u,y)$.

  This code gets executed for |y| that are of minimal length, in which case
  it only contributes $P_{y,y}=1$; the |while| loop will be executed 0 times.
*/
void KLContext::newRecursionRow
( KLRow& klv,
  const PrimitiveRow& pr, // primitive elements of length less than |length(y)|
  BlockElt y,
  KLHash& hash)
{
  klv.resize(pr.size());

  unsigned int l_y = length(y);

  MuRow mu_y; mu_y.reserve(lengthLess(length(y))); // a very gross estimate

  // start off |mu_y| with ones for |down_set(y)|, not otherwise computed
  std::set<BlockElt> downs = down_set(y);
  for (std::set<BlockElt>::iterator it=downs.begin(); it!=downs.end(); ++it)
    mu_y.push_back(std::make_pair(*it,MuCoeff(1)));

  size_t j = klv.size(); // declare outside try block for error reporting
  try {
    while (j-->0)
    {
      BlockElt x = pr[j];

      unsigned int s= ascent_descent(x,y);
      if (s<rank()) // a primitive element that is not extremal; easy case
      { // equation (1.9b) in recursion.pdf
	assert(descentValue(s,x)==DescentStatus::ImaginaryTypeII);
	BlockEltPair p = cayley(s,x);
	KLPol pol = klPol(p.first,y); // present since |klv| is |d_kl[y]|
	pol.safeAdd(klPol(p.second,y));
	klv[j] = hash.match(pol);
	continue; // done with |x|, go on to the next
      }

      unsigned int l_x = length(x);

      // now x is extremal for y. By (split 1) and Lemma 3.1 of recursion.pdf
      // this implies that if x<y in the Bruhat order, there is at least one s
      // real for y that is a true ascent (not rn) of x and therefore rn for y
      // we first hope that at least one of them is not i1 for x

      // we first seek a real nonparity ascent for y that is C+,i2 or ic for x
      s = first_nice_and_real(x,y);
      if (s < rank()) // there is such an ascent s
      {
	// start setting |pol| to the expression (3.4) in recursion.pdf
	KLPol pol = muNewFormula(x,y,s,mu_y);

	switch (descentValue(s,x))
	{
	case DescentStatus::ComplexAscent:
	{ // use equations (3.3a)=(3.4)
	  BlockElt sx = cross(s,x);
	  pol.safeSubtract(klPol(sx,y),1);
	  // subtract qP_{sx,y} from mu terms
	} // ComplexAscent case
	break;

	case DescentStatus::ImaginaryTypeII:
	{ // use equations (3.3a)=(3.5)
	  BlockEltPair p = cayley(s,x);
	  KLPol sum = klPol(p.first,y);
	  sum.safeAdd(klPol(p.second,y));
	  pol.safeAdd(sum);
	  pol.safeSubtract(sum,1); //now we've added (1-q)(P_{x',y}+P_{x'',y})
	  pol.safeDivide(2);   //this may throw
	} // ImaginaryTypeII case
	break;

	case DescentStatus::ImaginaryCompact:
	  /* here s is a emph{descent} for x, which causes an extra unknown
	     leading (if nonzero) term to appear in addition to (3.4), giving
	     rise to equation (3.7). Yet we can determine the quotient by q+1.
	  */
	  pol.safeQuotient(length(y)-length(x));
	  break;

	default: assert(false); //we've handled all possible NiceAscents
	}
	klv[j] = hash.match(pol);
	if ((l_y-l_x)%2!=0 and pol.degree()==(l_y-l_x)/2)
	  mu_y.push_back(std::make_pair(x,pol[pol.degree()]));

      } // end of |first_nice_and_real| case

      else
      {
	/* just setting klv[j]=Zero; won't do here, even in C2. We need to use
	   idea on p. 8 of recursion.pdf. This means: find s and t, both real
	   for y and imaginary for x, moreover repectively nonparity and
	   parity (r2) for y, repectively i1 and compact for x, while t is
	   noncompact for s.x (the imaginary cross of x), which implies t is
	   adjacent to s. Then we can compute P_{s.x,y} using t (an easy
	   recursion, (1.9) but for t, expresses it as sum of one or two
	   already computed polynomials), and for the sum P_{sx,y}+P_{x,y} we
	   have a formula (3.6) of the kind used for NiceAscent, and it
	   suffices to subtract P_{s.x,y} from it.

	   If no such s,t exist then we may conclude x is not Bruhat below y,
	   so P_{x,y}=0.
	*/
	std::pair<size_t,size_t> st = first_endgame_pair(x,y);
	if ((s=st.first) < rank())
	{
	  KLPol pol = muNewFormula(x,y,s,mu_y);

	  //subtract (q-1)P_{xprime,y} from terms of expression (3.4)
	  BlockElt xprime = cayley(s,x).first;
	  const KLPol& P_xprime_y =  klPol(xprime,y);
	  pol.safeAdd(P_xprime_y);
	  pol.safeSubtract(P_xprime_y,1);

	  //now klv[j] holds P_{x,y}+P_{s.x,y}

	  unsigned int t=st.second;

	  if (t<rank()) // nothing to subtract if $s.x$ not in partial block
	  {
	    //compute P_{s.x,y} using t
	    BlockEltPair sx_up_t = cayley(t,cross(s,x));

	    // any |UndefBlock| component of |sx_up_t| will contribute $0$
	    pol.safeSubtract(klPol(sx_up_t.first,y));
	    pol.safeSubtract(klPol(sx_up_t.second,y));

	  }

	  klv[j] = hash.match(pol);
	  if ((l_y-l_x)%2!=0 and pol.degree()==(l_y-l_x)/2)
	    mu_y.push_back(std::make_pair(x,pol[pol.degree()]));
	}
	else // |first_endgame_pair| found nothing
	  klv[j]=d_zero;
      } // end of no NiceAscent case
    } // while (j-->0)
  }
  catch (error::NumericUnderflow& err) // repackage error, reporting x,y
  {
    throw kl_error::KLError(pr[j],y,__LINE__,
			    static_cast<const KLContext&>(*this));
  }

  d_mu[y]=MuRow(mu_y.rbegin(),mu_y.rend()); // reverse to a tight copy

  for (unsigned int k=mu_y.size()-downs.size(); k<mu_y.size(); ++k)
  { // successively insertion-sort the down-set x's into previous list
    for (size_t i=k; i>0 and d_mu[y][i-1].first>d_mu[y][i].first; --i)
      std::swap(d_mu[y][i-1],d_mu[y][i]);
  }

} // |KLContext::newRecursionRow|

/*!
  \brief Stores into |klv[j]| the $\mu$-sum appearing a new K-L recursion.

  Precondition: |pr| is the primitive row for |y|, $s$ is real nonparity for
  $y$ and either C+ or imaginary for $x=pr[j]$ (those are the cases for which
  the formula is used; the status w.r.t. $x$ is not actually used by the
  code), and for all $k>j$ one already has stored $P_{pr[k],y}$ in |klv[k]|.

  The mu-table and KL-table have been filled in for elements of length < l(y),
  so that for $z<y$ we can call |klPol(x,z)|.

  Explanation: the various recursion formulas involve a sum:
  $$
    \sum_{x<z<y} mu(z,y) q^{(l(y)-l(z)+1)/2}P_{x,z}
  $$
  where in addition to the condition given, |s| must be a descent for |z|.

  We construct a loop over |z|. The test for $z<y$ is absent, but implied by
  $\mu(z,y)\neq0$; the $\mu(\cdot,y)$ information is passed in the |mu_y|
  argument to this method. The chosen loop order allows fetching $\mu(z,y)$
  only once, and terminating the scan of |klv| once its values |x| become too
  large to produce a non-zero $P_{x,z}$.
*/
KLPol KLContext::muNewFormula
  (BlockElt x, BlockElt y, size_t s, const MuRow& mu_y)
{
  KLPol pol=Zero;

  unsigned int lx=length(x), ly = length(y);

  try
  {
    for (MuRow::const_iterator it=mu_y.begin(); it!=mu_y.end(); ++it)
    {
      BlockElt z = it->first; // a block element with $\mu(z,y)\neq0$
      unsigned int lz = length(z);
      if (lz<=lx)
	break; // length |z| decreases, and |z==x| must be excluded, so stop
      if (not DescentStatus::isDescent(descentValue(s,z))) continue;

      // now we have a true contribution with nonzero $\mu$
      unsigned int d = (ly - lz +1)/2; // power of $q$ used in the formula
      MuCoeff mu = it->second;
      KLPolRef Pxz = klPol(x,z); // which is known because $z<y$

      if (mu==MuCoeff(1)) // avoid useless multiplication by 1 if possible
	pol.safeAdd(Pxz,d); // add $q^d.P_{x,z}$ to |pol|
      else // mu!=MuCoeff(1)
	pol.safeAdd(Pxz,d,mu); // add $q^d.\mu(z,y).P_{x,z}$ to |pol|

    } // for (k)
  }
  catch (error::NumericOverflow& e){
    throw kl_error::KLError(x,y,__LINE__,
			    static_cast<const KLContext&>(*this));
  }

  return pol;
} // |KLContext::muNewFormula|


void KLContext::silent_fill(BlockElt last_y)
{
  try
  {
    KLHash hash(d_store); // (re-)construct a hastable for polynomial storage
    // fill the lists
    for (BlockElt y=fill_limit; y<=last_y; ++y)
      fillKLRow(y,hash);
    // after all rows are done the hash table is freed, only the store remains
  }
  catch (kl_error::KLError& e)
  {
    std::ostringstream os;
    os << "negative coefficient in P_{" << e.x << ',' << e.y
       << "} at line " << e.line << '.';
    throw std::runtime_error(os.str()); // so that atlas may catch it
  }
}

/*
  New routine that does verbose filling of existing |KLContext| object
*/
void KLContext::verbose_fill(BlockElt last_y)
{
  try
  {
    KLHash hash(d_store);

    size_t minLength = length(fill_limit); // length of first new |y|
    size_t maxLength = length(last_y<size() ? last_y : size()-1);

    //set timers for KL computation
    std::time_t time0;
    std::time(&time0);
    std::time_t time;

    struct rusage usage; //holds Resource USAGE report
    size_t storesize = 0; // previous size of d_store
    size_t polsize = 0; // running total of sum of (polynomial degrees+1)

    size_t kl_size = 0;

    for (size_t l=minLength; l<=maxLength; ++l) // by length for progress report
    {
      BlockElt y_start = l==minLength ? fill_limit : lengthLess(l);
      BlockElt y_limit = l<maxLength ? lengthLess(l+1) : last_y+1;
      for (BlockElt y=y_start; y<y_limit; ++y)
      {
	std::cerr << y << "\r";

	fillKLRow(y,hash);
	kl_size += d_kl[y].size();
      }

      // now length |l| is completed
      size_t p_capacity // currently used memory for polynomials storage
	= hash.capacity()*sizeof(KLIndex) + d_store.capacity()*sizeof(KLPol);
      for (size_t i=storesize; i<d_store.size(); ++i)
	polsize+= (d_store[i].degree()+1)*sizeof(KLCoeff);
      storesize = d_store.size(); // avoid recounting polynomials!
      p_capacity += polsize;

      std::cerr // << "t="    << std::setw(5) << deltaTime << "s.
	<< "l=" << std::setw(3) << l // completed length
	<< ", y="  << std::setw(6)
	<< lengthLess(l+1)-1 // last y value done
	<< ", polys:"  << std::setw(11) << d_store.size()
	<< ", mat:"  << std::setw(11) << kl_size
	<<  std::endl;
      unsigned cputime, resident; //memory usage in megabytes
      if(getrusage(RUSAGE_SELF, &usage) != 0)
	std::cerr << "getrusage failed" << std::endl;
      resident = usage.ru_maxrss/1024; //largest so far??
#ifdef __APPLE__
      resident = resident/1024;
#endif
      cputime = usage.ru_utime.tv_sec;
      std::cerr << "CPU time = " << std::setw(5) << cputime
		<< " secs, Max res size="
		<< std::setw(5) << resident << "MB, pmem="
		<< std::setw(6) << p_capacity/1048576 << "MB, matmem="
		<< std::setw(6) << kl_size*sizeof(KLIndex)/1048576
		<< "MB \n";

    } // for (l=min_length+1; l<=max_Length; ++l)

    std::time(&time);
    double deltaTime = difftime(time, time0);
    std::cerr << std::endl;
    std::cerr << "Total elapsed time = " << deltaTime << "s." << std::endl;
    std::cerr << d_store.size() << " polynomials, "
	      << kl_size << " matrix entries."<< std::endl;

    std::cerr << std::endl;

  }
  catch (kl_error::KLError& e)
  {
    std::ostringstream os;
    os << "negative coefficient in P_{" << e.x << ',' << e.y
       << "} at line " << e.line << '.';
    throw std::runtime_error(os.str()); // so that atlas may catch it
  }

}



/*****************************************************************************

        Chapter V -- Functions declared in kl.h

 *****************************************************************************/


/*!
  \brief Puts in wg the W-graph for this block.

  Explanation: the W-graph is a graph with one vertex for each element of the
  block; the corresponding descent set is the tau-invariant, i.e. the set of
  generators s that are either complex descents, real type I or II, or
  imaginary compact. Let x < y in the block such that mu(x,y) != 0, and
  descent(x) != descent(y). Then there is an edge from x to y unless
  descent(x) is contained in descent(y), and an edge from y to x unless
  descent(y) is contained in descent(x). Note that the latter containment
  always holds when the length difference is > 1, so that in that case there
  will only be an edge from x to y (the edge must be there because we already
  assumed that the descent sets were not equal.) In both cases, the
  coefficient corresponding to the edge is mu(x,y).

  NOTE: if I'm not mistaken, the edgelists come already out sorted.
*/
void wGraph(wgraph::WGraph& wg, const KLContext& klc)
{
  wg.reset();
  wg.resize(klc.size());

  // fill in descent sets
  for (BlockElt y = 0; y < klc.size(); ++y)
    wg.descent(y) = klc.descentSet(y);

  // fill in edges and coefficients
  for (BlockElt y = 0; y < klc.size(); ++y) {
    const RankFlags& d_y = wg.descent(y);
    const MuRow& mrow = klc.muRow(y);
    for (size_t j = 0; j < mrow.size(); ++j) {
      BlockElt x = mrow[j].first;
      const RankFlags& d_x = wg.descent(x);
      if (d_x == d_y)
	continue;
      MuCoeff mu = mrow[j].second;
      if (klc.length(y) - klc.length(x) > 1) { // add edge from x to y
	wg.edgeList(x).push_back(y);
	wg.coeffList(x).push_back(mu);
	continue;
      }
      // if we get here, the length difference is 1
      if (not d_y.contains(d_x)) { // then add edge from x to y
	wg.edgeList(x).push_back(y);
	wg.coeffList(x).push_back(mu);
      }
      if (not d_x.contains(d_y)) { // then add edge from y to x
	wg.edgeList(y).push_back(x);
	wg.coeffList(y).push_back(mu);
      }
    }
  }

} // |wGraph|

} // |namespace kl|
} // |namespace atlas|<|MERGE_RESOLUTION|>--- conflicted
+++ resolved
@@ -670,7 +670,6 @@
 
 } // |KLContext::muCorrection|
 
-<<<<<<< HEAD
 /* A method that takes a row |klv| of completed KL polynomials, computed by
    |recursionRow| at |y| and extremal elements |x| listed in |er|, and
    transfers them to the main storage structures. Its tasks are
@@ -688,28 +687,6 @@
    The latter are of length one less than |y| (but there can be extremal |x|
    of that length as well with nonzero mu), and are primitive only in the real
    type 2 case; we must treat them outside the loop over primitive elements.
-=======
-/*!
-  \brief Writes down row y in d_kl and d_prim.
-
-  Precondition: The parallel pair (klv,er) records the polynomials for at
-  least all the extremal values $x$ for $y$, and at most for all primitive
-  values $x$ for $y$. So when $x=er[i]$ then $P_{x,y}=klv[i]$. In practice
-  |er| will contain either all extremal elements (when called from
-  |recursionRow|) or all primitive elements (for |newRecursionRow|).
-
-  This function writes out these data to |d_prim[y]| and |d_kl[y]|,
-  transformed as follows: (1) rather than storing polynomials from |klv| (or
-  others computed here), these are looked up in |d_hashtable| and the index is
-  stored; (2) when a polynomial turns out to be 0, nothing is recorded either
-  in |d_prim[y]| or in |d_kl[y]|; (3) for primitive elements not present in
-  |er|, the polynomial is computed here on-the-fly (using an imaginary type II
-  ascent that exists in this case) and then stored along with those from |er|.
-
-  Case (3) will not apply if |er| already contains all primitive elements, and
-  for that case this function could be considerably simplified, but it works
-  well as is, so we didn't write a simplified version.
->>>>>>> 92dad773
  */
 void KLContext::complete_primitives(const std::vector<KLPol>& klv,
 				    const PrimitiveRow& er, BlockElt y,
