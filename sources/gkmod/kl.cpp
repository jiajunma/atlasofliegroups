--- conflicted
+++ resolved
@@ -376,12 +376,8 @@
 
   Column of $y$ is the set of all $P_{x,y}$ for $x<y$
 */
-<<<<<<< HEAD
-void KL_table::fill_KL_column(std::vector<KLPol>& klv, BlockElt y, KLHash& hash)
-=======
 void KL_table::fill_KL_column
   (std::vector<KLPol>& klv, BlockElt y, KLHash& hash)
->>>>>>> 8b032dcf
 {
   prepare_prim_index(descent_set(y)); // so looking up |KL_pol(x,y)| will be OK
 
@@ -414,11 +410,8 @@
 void KL_table::recursion_column (BlockElt y,weyl::Generator s,
 				 std::vector<KLPol>& klv)
 {
-<<<<<<< HEAD
   klv.clear();
 
-=======
->>>>>>> 8b032dcf
   const RankFlags desc_y = descent_set(y);
   const BlockElt sy =
     descent_value(s,y) == DescentStatus::ComplexDescent ? cross(s,y)
@@ -434,8 +427,8 @@
     length_floor(y);
   try {
 
-    // reversal in the following loop is not essential, but a bit more natural
-    for (auto it=extremals.crbegin(); it!=extremals.crend(); ++it)
+    // while more natural to do |x| descending, forward loop avoids |std:reverse|
+    for (auto it=extremals.cbegin(); it!=extremals.cend(); ++it)
     { // now |x| is extremal for $y$, so $s$ is descent for $x$
       x=*it;
       klv.push_back(Zero);
@@ -592,13 +585,8 @@
    of that length as well with nonzero mu), and are primitive only in the real
    type 2 case; we must treat them outside the loop over primitive elements.
  */
-<<<<<<< HEAD
 void KL_table::complete_primitives(const std::vector<KLPol>& klv, BlockElt y,
 				   KLHash& hash)
-=======
-void KL_table::complete_primitives(std::vector<KLPol>& klv,
-				   BlockElt y, KLHash& hash)
->>>>>>> 8b032dcf
 {
   KL_column& KL = d_KL[y]; // the column that we must write to
   KL.resize(col_size(y)); // create slots for all pertinent elements |x|
@@ -613,16 +601,11 @@
   for(BlockElt x=length_floor(y); prim_back_up(x,desc_y); ++KL_it)
     if (is_extremal(x,desc_y))
     { // extremal element for |y|; use polynomial from vector passed to us
-<<<<<<< HEAD
       const KLPol& Pxy = *it++;
-=======
-      KLPol& Pxy = klv[x];
->>>>>>> 8b032dcf
       *KL_it = hash.match(Pxy);
       unsigned int lx = length(x);
       if (not Pxy.isZero() and ly==lx+2*Pxy.degree()+1)
 	mu_pairs.emplace_front(x,MuCoeff(Pxy[Pxy.degree()]));
-      Pxy=Zero; // clean up |klv| for next column
     }
     else // must insert a polynomial for primitive non-extremal |x|
     {
@@ -912,11 +895,7 @@
 
 void KL_table::silent_fill(BlockElt last_y)
 {
-<<<<<<< HEAD
   std::vector<KLPol> klv; klv.reserve(block().size()); // enough working storage
-=======
-  std::vector<KLPol> klv(block().size(),Zero); // storage, indexed by |BlockElt|
->>>>>>> 8b032dcf
   try
   {
     KLHash hash(d_store); // (re-)construct a hastable for polynomial storage
@@ -942,11 +921,7 @@
 */
 void KL_table::verbose_fill(BlockElt last_y)
 {
-<<<<<<< HEAD
   std::vector<KLPol> klv; klv.reserve(block().size()); // enough working storage
-=======
-  std::vector<KLPol> klv(block().size(),Zero); // storage, indexed by |BlockElt|
->>>>>>> 8b032dcf
   try
   {
     KLHash hash(d_store,4);
