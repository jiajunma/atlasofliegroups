--- conflicted
+++ resolved
@@ -123,15 +123,9 @@
 
 KL_table::KL_table(const Block_base& b)
   : klsupport::KLSupport(b) // construct unfilled support object from block
-<<<<<<< HEAD
-  , fill_limit(0)
-  , d_kl()
-  , d_mu()
-=======
   , d_holes(b.size()) // start with ambition to fill everything
   , d_KL(b.size()) // create empty slots for whole block; doesn't cost much
   , d_mu(b.size())
->>>>>>> 338350af
   , d_store(2)
 {
   d_holes.fill();
@@ -150,95 +144,48 @@
 
   Here column $y$ must have been completely computed, and stored in |d_KL[y]|.
 
-<<<<<<< HEAD
-  Since |d_kl| holds all polynomials for primitive pairs $(x,y)$, this is just
-  a lookup function. Find the index |inx| of the primitivisation of |x| in the
-  row |klr==d_kl[y]| (done in using quick lookup in |prim_index|). If this has
-  made |inx| out of bounds (in particular if |inx==UndefBlock|) return a zero
-  polynomial. Otherwise fetch from |klr| and |d_store|.
-=======
-  Since |d_KL| holds all polynomials for primitive pairs $(x,y)$, this is
-  basically a lookup function. While |x| is not primitive for |y|, move |x| up
-  (done in |primitivize|). If this has made |x>y| (in particular if it has
-  made |x==UndefBlock|, which might even be its initial value) return a zero
-  polynomial. Otherwise look up $x$ in the primitive list for $y$; if found,
-  use offset of result to find polynomial in |d_store|, if not found, the
-  polynomial is zero. Always returns a value from |d_store|, maybe |d_zero|.
->>>>>>> 338350af
+  Since |d_KL| holds all polynomials for primitive pairs $(x,y)$, this is just a
+  lookup function. Find the index |inx| of the primitivisation of |x| in the
+  column |kl_col==d_kl[y]| (done in using quick lookup in |prim_index|). If this
+  has made |inx| out of bounds (in particular if |inx==UndefBlock|) return a
+  zero polynomial. Otherwise fetch from |d_KL| and |d_store|.
   */
 KLPolRef KL_table::KL_pol(BlockElt x, BlockElt y) const
 {
-<<<<<<< HEAD
   if (x==UndefBlock) // partial blocks can cause this in many ways
     return d_store[d_zero];
-  const KLRow& klr = d_kl[y];
-  unsigned int inx=prim_index(x,descentSet(y));
-
-  if (inx>=klr.size()) // l(x)>=l(y), includes case x==~0: no primitivization
+  const auto& kl_col = d_KL[y];
+  unsigned int inx = prim_index(x,descentSet(y));
+
+  if (inx>=kl_col.size()) // l(x)>=l(y), includes case x==-1: no primitivization
     return d_store[inx==self_index(y) ? d_one : d_zero];
-  return d_store[klr[inx]];
-=======
-  x=primitivize(x,descentSet(y));
-  if (x>=y) return d_store[x==y ? d_one : d_zero];
-
-  KL_pair target(x,d_zero); // provide dummy second component for search
-  const auto& kl_col = d_KL[y];
-  auto xptr = std::lower_bound(kl_col.cbegin(),kl_col.cend(),target);
-  return d_store[xptr == kl_col.cend() or xptr->x != x ? d_zero : xptr->P];
->>>>>>> 338350af
+  return d_store[kl_col[inx]];
 }
 
 // The same, but just return the index into |d_store| that gives $P_{x,y}$
 KLIndex KL_table::KL_pol_index(BlockElt x, BlockElt y) const
 {
-<<<<<<< HEAD
   if (x==UndefBlock) // partial blocks can cause this in many ways
     return d_zero;
-  const KLRow& klr = d_kl[y];
-  unsigned int inx=prim_index(x,descentSet(y));
-  // if |inx>=klr.size()| then |l(primitive(x))>=l(y)|, maybe |primitive(x)==~0|
-  return inx<klr.size() ? klr[inx] : inx==self_index(y) ? d_one : d_zero;
+  const auto& kl_col = d_KL[y];
+  unsigned int inx = prim_index(x,descentSet(y));
+
+  if (inx>=kl_col.size()) // l(x)>=l(y), includes case |inx==(unsigned)-1|
+    return inx==self_index(y) ? d_one : d_zero;
+  return kl_col[inx];
 }
 
 /*
   Return $\mu(x,y)$.
 
   This function is not used internally, so we are sure all tables are computed.
-  We then prefer fast lookup in |d_kl| over binary search in |d_mu|.
-=======
-  x=primitivize(x,descentSet(y));
-  if (x>=y) return x==y ? d_one : d_zero;
-
-  KL_pair target(x,d_zero); // provide dummy second component for search
-  const auto& kl_col = d_KL[y];
-  auto xptr = std::lower_bound(kl_col.cbegin(),kl_col.cend(),target);
-  return xptr == kl_col.cend() or xptr->x != x ? d_zero : xptr->P;
-}
-
-/*
-  Return $\mu(x,y)$. Since |d_mu[y]| list the $x$'es such that $\mu(x,y)\neq 0$
-  in increasing otder, this is a simple matter of looking up $x$. We can say 0
-  without lookup in some easy cases.
->>>>>>> 338350af
+  We prefer fast look-up in |d_KL| (via |klPol|) over binary search in |d_mu|.
 */
 MuCoeff KL_table::mu(BlockElt x, BlockElt y) const
 {
-<<<<<<< HEAD
-  KLPolRef p = klPol(x,y);
+  KLPolRef p = KL_pol(x,y);
   return p.isZero() or 2*p.degree()+1+length(x)<length(y) ? MuCoeff(0)
 						: MuCoeff(p[p.degree()]);
-=======
-  unsigned int lx=length(x),ly=length(y);
-  if (ly<=lx or (ly-lx)%2==0)
-    return MuCoeff(0);
-  const Mu_column& mc = d_mu[y];
-  auto xloc= std::lower_bound(mc.cbegin(),mc.cend(),Mu_pair{x,MuCoeff(0)});
-
-  if (xloc==mc.cend() or xloc->x!=x)
-    return MuCoeff(0); // x not found in mr
-
-  return mc[xloc-mc.cbegin()].coef;
->>>>>>> 338350af
 }
 
 /*
@@ -292,11 +239,6 @@
 
   try
   {
-<<<<<<< HEAD
-    d_kl.resize(y+1);
-    d_mu.resize(y+1);
-=======
->>>>>>> 338350af
     if (verbose)
     {
       std::cerr << "computing Kazhdan-Lusztig polynomials ..." << std::endl;
@@ -308,18 +250,12 @@
   }
   catch (std::bad_alloc)
   { // roll back, and transform failed allocation into MemoryOverflow
-<<<<<<< HEAD
-    std::cerr << "\n memory full, KL computation abondoned." << std::endl;
-    d_kl.resize(fill_limit);
-    d_mu.resize(fill_limit); // truncate to previous contents
-=======
     std::cerr << "\n memory full, KL computation abondoned.\n";
     for (auto it = d_holes.begin(); it() and *it<=y; ++it)
     { // remove any partially written columns
       d_KL[*it].clear();
       d_mu[*it].clear();
     }
->>>>>>> 338350af
     throw error::MemoryOverflow();
   }
 
@@ -340,27 +276,12 @@
   // our result will be a bitmap of that capacity
   BitMap result (b.size()); // initiallly all bits are cleared
 
-<<<<<<< HEAD
   // traverse |b|, for elements that have nonzero KL poly, set bits in |result|
 
   size_t position=0; // position among set bits in b (avoids using b.position)
   for (BitMap::iterator it=b.begin(); it(); ++position,++it)
-    if (not klPol(*it,y).isZero()) // look if |*it| indexes nonzero element
+    if (not KL_pol(*it,y).isZero()) // look if |*it| indexes nonzero element
       result.insert(position);     // record its position and advance in row
-=======
- // the list of pairs for primitive elements with nonzero polynomials at y
-  const auto& col = d_KL[y];
-
-  // traverse |b|, and for elements that occur in |col|, set bits in |result|
-
-  size_t position=0; // position among set bits in b (avoids using b.position)
-  size_t j=0; // index into |col|;
-  for (BitMap::iterator it=b.begin(); j<col.size() and it(); ++position,++it)
-    if (*it==col[j].x) // look if |*it| occurs in |col| (indexes nonzero element)
-    {
-      result.insert(position); ++j; // record its position and advance in |col|
-    }
->>>>>>> 338350af
 
   return result;
 }
@@ -478,35 +399,6 @@
 { return block().inverseCayley(s,y); }
 
 
-<<<<<<< HEAD
-=======
-/*
-  Return the Kazhdan-Lusztig polynomial for x corresponding to the given column.
-
-  Precondition: |klv| holds the tail of the set of primitive Kazhdan-Lusztig
-  polynomials for |y|, enough to find the required one by elementary lookup;
-  |[p_begin,p_end[| is the corresponding range of primitive elements.
-
-  Algorithm: primitivize |x| with respect to the descents in |y|; if a real
-  nonparity situation is encountered, return |Zero|; otherwise look up the
-  primitive |x| in the range and return the corresponding |KLIndex| value.
-
-  Like the basic |KL_pol|, this will return zero when |x==UndefBlock|.
-*/
-KLPolRef KL_table::KL_pol(BlockElt x, BlockElt y,
-			  KL_column::const_iterator p_begin,
-			  KL_column::const_iterator p_end) const
-{
-  x = primitivize(x,descentSet(y));
-
-  if (x>=y) return d_store[x==y ? d_one : d_zero];
-
-  KL_pair target(x,d_zero);
-  auto xptr = std::lower_bound(p_begin,p_end,target);
-  return d_store[xptr == p_end or xptr->x != x ? d_zero : xptr->P];
-}
-
->>>>>>> 338350af
 
 // private manipulators
 
@@ -517,53 +409,24 @@
 
   Column of $y$ is the set of all $P_{x,y}$ for $x<y$
 */
-<<<<<<< HEAD
-void KLContext::fillKLRow(BlockElt y, KLHash& hash)
-{
-  if (d_kl[y].size()>0)
-    return; // row has already been filled
-=======
-size_t KL_table::fill_KL_column(BlockElt y, KLHash& hash)
-{
-  size_t sparseness=0; // number of entries saved by suppressing zero polys
+void KL_table::fill_KL_column(BlockElt y, KLHash& hash)
+{
   if (d_KL[y].size()>0)
-    return 0; // column has already been filled
->>>>>>> 338350af
+    return; // column has already been filled
   weyl::Generator s = firstDirectRecursion(y);
   if (s<rank())  // a direct recursion was found, use it for |y|, for all |x|
   {
     std::vector<KLPol> klv;
     PrimitiveColumn e = extremal_column(y); // we compute for |x| extremal only
 
-<<<<<<< HEAD
-    recursionRow(klv,e,y,s); // compute all polynomials for these |x|
-    complete_primitives(klv,e,y,hash); // add primitives; store in |d_kl|
+    recursion_column(klv,e,y,s); // compute all polynomials for these |x|
+    complete_primitives(klv,e,y,hash); // add primitives; store in |d_KL|
   }
   else // we must use an approach that distinguishes on |x| values
   {
-    KLRow& klv = d_kl[y]; // here we write directly into |d_kl| and
-    PrimitiveRow pr=primitiveRow(y); // and use all |x| primitive for |y|
-    // (any ascents for x that are descents for y must be imaginary type II)
-    newRecursionRow(klv,pr,y,hash); // put result of recursion formula in klv
-=======
-    recursion_column(klv,e,y,s); // compute all polynomials for these |x|
-    // write result
-    sparseness += write_column(klv,e,y,hash);
-  }
-  else // we must use an approach that distinguishes on |x| values
-  {
-    KL_column klv;
-    auto pc = primitive_column(y); // here we do all |x| primitive for |y|
-
-    klv.reserve(pc.size());
-    for (BlockElt x : pc)
-      klv.emplace_back(x,d_zero);
-
+    KL_column& klv = d_KL[y]; // here we write directly into |d_KL|
     // (any ascents for x that are descents for y must be imaginary type II)
     new_recursion_column(klv,y,hash); // put new-recursion result into |klv|
-    sparseness +=
-      remove_zeros(klv,y); // write |d_KL[y]|, suppressing zeros
->>>>>>> 338350af
   }
 }
 
@@ -750,9 +613,8 @@
 
 } // |KL_table::mu_correction|
 
-<<<<<<< HEAD
 /* A method that takes a row |klv| of completed KL polynomials, computed by
-   |recursionRow| at |y| and extremal elements |x| listed in |er|, and
+   |recursion_column| at |y| and extremal elements |x| listed in |er|, and
    transfers them to the main storage structures. Its tasks are
 
    - generate the list of all primitve elements for |y|, which contains |er|
@@ -769,153 +631,50 @@
    of that length as well with nonzero mu), and are primitive only in the real
    type 2 case; we must treat them outside the loop over primitive elements.
  */
-void KLContext::complete_primitives(const std::vector<KLPol>& klv,
-				    const PrimitiveRow& er, BlockElt y,
+void KL_table::complete_primitives(const std::vector<KLPol>& klv,
+				    const PrimitiveColumn& ec, BlockElt y,
 				    KLHash& hash)
-=======
-/*
-  Write down column |y| in |d_KL|.
-
-  Precondition: The parallel pair (klv,er) records the polynomials for at
-  least all the extremal values $x$ for $y$, and at most for all primitive
-  values $x$ for $y$. So when $x=er[i]$ then $P_{x,y}=klv[i]$. In practice
-  |er| will contain either all extremal elements (when called from
-  |recursion_column|) or all primitive elements (for |new_recursion_column|).
-
-  This function writes out these data to |d_KL[y]|, transformed as follows:
-  (1) rather than storing polynomials from |klv| (or others computed here),
-  these are looked up in |d_hashtable| and the index is stored; (2) when a
-  polynomial turns out to be 0, nothing is recorded in |d_KL[y]|; (3) for
-  primitive elements not present in |er|, the polynomial is computed here
-  on-the-fly (using an imaginary type II ascent that exists in this case) and
-  then stored along with those from |er|.
-
-  Case (3) will not apply if |er| already contains all primitive elements, and
-  for that case this function could be considerably simplified, but it works
-  well as is, so we didn't write a simplified version.
- */
-size_t KL_table::write_column(const std::vector<KLPol>& klv,
-			      const PrimitiveColumn& ec, BlockElt y,
-			      KLHash& hash)
->>>>>>> 338350af
 {
   auto pc = primitive_column(y); // the elements for which we must write an entry
-
-<<<<<<< HEAD
-  KLRow& KL = d_kl[y];
-  KL.resize(pr.size());
-=======
-  KL_column nz_KL(pc.size()); // columns of (primitive entry,nonzero KL poly)
-
-  auto nz_KL_p = nz_KL.end();
->>>>>>> 338350af
+  KL_column& KL = d_KL[y]; // the column that we must write to
+  KL.resize(pc.size()); // create slots for all pertinent elements |x|
 
   Mu_list mu_pairs; // those |x| with |mu(x,y)>0|
 
   unsigned int ly = length(y);
-<<<<<<< HEAD
-  if (ly==0)
-    return; // nothing to do at minimal length
-
-  size_t j= er.size()-1; // points to last extremal element (not |y|)
-
-  for (size_t i = pr.size(); i-->0;)
-    if (j<er.size() and pr[i]==er[j]) // |j| may underflow, whence first test
-    { // extremal element $e=er[j]$
-      unsigned int lx=length(er[j]);
-      const KLPol& Pxy=klv[j--]; // use KL polynomial and advance downwards
-      KL[i]=hash.match(Pxy);
-      if ((ly-lx)%2>0 and Pxy.degree()==(ly-lx)/2) // in fact |(ly-lx-1)/2|
-	mu_elements.insert(i);
-    }
-    else // must insert a polynomial for primitive non-extramal |pr[i]|
-    {
-      unsigned int s = ascent_descent(pr[i],y);
-      assert(descentValue(s,pr[i])==DescentStatus::ImaginaryTypeII);
-      BlockEltPair xs = cayley(s,pr[i]);
-      KLPol pol = klPol(xs.first,y); // look up P_{x',y} in current row, above
-      pol.safeAdd(klPol(xs.second,y)); // current point, and P_{x'',y} as well
-      KL[i]=hash.match(pol); // add poly at primitive non-extremal x
-=======
 
   size_t j= ec.size()-1; // points to current extremal element
 
   for (size_t i = pc.size(); i-->0; )
     if (j<ec.size() and pc[i]==ec[j]) // must test for underflow |j|
     { // extremal element; use stored polynomial
-      const KLPol& Pxy=klv[j--];
-      if (not Pxy.isZero())
-      {
-	*--nz_KL_p = KL_pair(pc[i],hash.match(Pxy));
-	unsigned int lx=length(pc[i]);
-	if (ly==lx+2*Pxy.degree()+1) // in particular parities |lx|, |ly| differ
-	  mu_pairs.emplace_front(pc[i],MuCoeff(Pxy[Pxy.degree()]));
-      }
+      const KLPol& Pxy=klv[j--]; // use KL polynomial and advance downwards
+      unsigned int lx=length(pc[i]);
+      KL[i]=hash.match(Pxy);
+      if (ly==lx+2*Pxy.degree()+1) // in particular parities |lx|, |ly| differ
+	mu_pairs.emplace_front(pc[i],MuCoeff(Pxy[Pxy.degree()]));
     }
-    else // insert a polynomial for primitive non-extremal pc[i] if nonzero
+    else // must insert a polynomial for primitive non-extramal |pc[i]|
     {
       unsigned int s = ascent_descent(pc[i],y);
       assert(descentValue(s,pc[i])==DescentStatus::ImaginaryTypeII);
       BlockEltPair xs = cayley(s,pc[i]);
-      KLPol Pxy = KL_pol(xs.first ,y,nz_KL_p,nz_KL.end()); // look up using KL
-      Pxy.safeAdd(KL_pol(xs.second,y,nz_KL_p,nz_KL.end()));
-      if (not Pxy.isZero())
-	*--nz_KL_p = KL_pair(pc[i],hash.match(Pxy));
-      // no need to check for |mu| here: |down_set| has the only possible cases
->>>>>>> 338350af
+      KLPol Pxy = KL_pol(xs.first,y); // look up P_{x',y} in current row, above
+      Pxy.safeAdd(KL_pol(xs.second,y)); // current point, and P_{x'',y} as well
+      KL[i]=hash.match(Pxy); // add poly at primitive non-extremal x
     }
-
 
   Mu_list downs;
   for (BlockElt x : down_set(block(),y))
     downs.emplace_back(x,MuCoeff(1));
   // These $x$s are non-extremal for $y$, yet have $\mu(x,y)=1\neq0$
 
-<<<<<<< HEAD
-  d_mu[y].reserve(mu_elements.size()+downs.size());
-  for (BitMap::iterator it=mu_elements.begin(); it(); ++it)
-  {
-    BlockElt x=pr[*it];
-    KLPolRef Pxy=hash[KL[*it]];
-    assert(not Pxy.isZero());
-    d_mu[y].push_back(std::make_pair(x,Pxy[Pxy.degree()]));
-  }
-  for (std::set<BlockElt>::iterator it=downs.begin(); it!=downs.end(); ++it)
-  {
-    d_mu[y].push_back(std::make_pair(*it,MuCoeff(1)));
-    for (size_t i=d_mu[y].size()-1; i>0 and d_mu[y][i-1].first>*it; --i)
-      std::swap(d_mu[y][i-1],d_mu[y][i]); // insertion-sort
-  }
-
-} // |KLContext::complete_primitives|
-=======
   // some elements in |mu_pairs| may have same length as |downs|: merge is needed
   mu_pairs.merge(std::move(downs)); // need not call |unique|: sets are disjoint
 
   // commit
-  d_KL[y].assign(nz_KL_p,nz_KL.end()); // copy, shifting, from |nz_KL_p| onward
   d_mu[y].assign(mu_pairs.wcbegin(),mu_pairs.wcend()); // convert to vector
-
-  return nz_KL_p - nz_KL.begin(); // measure unused space
-
-} // |KL_table::write_column|
-
-// this method is called instead of |write_column| when new recursion applies
-size_t KL_table::remove_zeros(const KL_column& klv, BlockElt y)
-{
-  KL_column nz_KL; // columns of (primitive entry,nonzero KL poly)
-
-  for (const auto& pair : klv)
-    if (not isZero(pair.P))
-      nz_KL.push_back(pair);
-
-  // commit
-  d_KL[y] = std::move(nz_KL);
-
-  return klv.size()-nz_KL.size(); // measure unused space
-
-} // |KL_table::remove_zeros|
->>>>>>> 338350af
+} // |KL_table::complete_primitives|
 
 /*
   Puts in klv[i] the polynomial P_{e[i],y} for every primtitve x=pc[i],
@@ -965,11 +724,8 @@
   BlockElt y,
   KLHash& hash)
 {
-<<<<<<< HEAD
-  klv.resize(pr.size());
-=======
-  auto kl_p = klv.end();
->>>>>>> 338350af
+  PrimitiveColumn pc = primitive_column(y); // use all |x| primitive for |y|
+  klv.resize(pc.size()); // create slots for all pertinent elements |x|
 
   unsigned int l_y = length(y);
 
@@ -985,28 +741,18 @@
 
   size_t j = klv.size(); // declare outside try block for error reporting
   try {
-<<<<<<< HEAD
     while (j-->0)
-=======
-    while (--kl_p, j-->0) // |*kl_p=klv[j]|
->>>>>>> 338350af
     {
-      BlockElt x = klv[j].x;
+      BlockElt x = pc[j];
 
       unsigned int s= ascent_descent(x,y);
       if (s<rank()) // a primitive element that is not extremal; easy case
       { // equation (1.9) in recursion.pdf
 	assert(descentValue(s,x)==DescentStatus::ImaginaryTypeII);
 	BlockEltPair p = cayley(s,x);
-<<<<<<< HEAD
-	KLPol pol = klPol(p.first,y); // present since |klv| is |d_kl[y]|
-	pol.safeAdd(klPol(p.second,y));
+	KLPol pol = KL_pol(p.first,y); // present since |klv| is |d_kl[y]|
+	pol.safeAdd(KL_pol(p.second,y));
 	klv[j] = hash.match(pol);
-=======
-	KLPol pol = KL_pol(p.first,y,kl_p,klv.end());
-	pol.safeAdd(KL_pol(p.second,y,kl_p,klv.end()));
-	klv[j].P = hash.match(pol);
->>>>>>> 338350af
 	continue; // done with |x|, go on to the next
       }
 
@@ -1029,11 +775,7 @@
 	case DescentStatus::ComplexAscent:
 	{ // use equations (3.3a)=(3.4)
 	  BlockElt sx = cross(s,x);
-<<<<<<< HEAD
-	  pol.safeSubtract(klPol(sx,y),1);
-=======
-	  pol.safeSubtract(KL_pol(sx,y,kl_p,klv.end()),1);
->>>>>>> 338350af
+	  pol.safeSubtract(KL_pol(sx,y),1);
 	  // subtract qP_{sx,y} from mu terms
 	} // ComplexAscent case
 	break;
@@ -1041,13 +783,8 @@
 	case DescentStatus::ImaginaryTypeII:
 	{ // use equations (3.3a)=(3.5)
 	  BlockEltPair p = cayley(s,x);
-<<<<<<< HEAD
-	  KLPol sum = klPol(p.first,y);
-	  sum.safeAdd(klPol(p.second,y));
-=======
-	  KLPol sum = KL_pol(p.first,y,kl_p,klv.end());
-	  sum.safeAdd(KL_pol(p.second,y,kl_p,klv.end()));
->>>>>>> 338350af
+	  KLPol sum = KL_pol(p.first,y);
+	  sum.safeAdd(KL_pol(p.second,y));
 	  pol.safeAdd(sum);
 	  pol.safeSubtract(sum,1); //now we've added (1-q)(P_{x',y}+P_{x'',y})
 	  pol.safeDivide(2);   //this may throw
@@ -1064,7 +801,7 @@
 
 	default: assert(false); //we've handled all possible NiceAscents
 	}
-	klv[j].P = hash.match(pol);
+	klv[j] = hash.match(pol);
 	if (l_y==l_x+2*pol.degree()+1)
 	  mu_pairs.emplace_back(x,pol[pol.degree()]);
 
@@ -1093,11 +830,7 @@
 
 	  //subtract (q-1)P_{xprime,y} from terms of expression (3.4)
 	  BlockElt xprime = cayley(s,x).first;
-<<<<<<< HEAD
-	  const KLPol& P_xprime_y =  klPol(xprime,y);
-=======
-	  const KLPol& P_xprime_y =  KL_pol(xprime,y,kl_p,klv.end());
->>>>>>> 338350af
+	  const KLPol& P_xprime_y =  KL_pol(xprime,y);
 	  pol.safeAdd(P_xprime_y);
 	  pol.safeSubtract(P_xprime_y,1);
 
@@ -1111,28 +844,23 @@
 	    BlockEltPair sx_up_t = cayley(t,cross(s,x));
 
 	    // any |UndefBlock| component of |sx_up_t| will contribute $0$
-<<<<<<< HEAD
-	    pol.safeSubtract(klPol(sx_up_t.first,y));
-	    pol.safeSubtract(klPol(sx_up_t.second,y));
-=======
-	    pol.safeSubtract(KL_pol(sx_up_t.first,y,kl_p,klv.end()));
-	    pol.safeSubtract(KL_pol(sx_up_t.second,y,kl_p,klv.end()));
->>>>>>> 338350af
+	    pol.safeSubtract(KL_pol(sx_up_t.first,y));
+	    pol.safeSubtract(KL_pol(sx_up_t.second,y));
 
 	  }
 
-	  klv[j].P = hash.match(pol);
+	  klv[j] = hash.match(pol);
 	  if (l_y==l_x+2*pol.degree()+1)
 	    mu_pairs.emplace_back(x,pol[pol.degree()]);
 	} // |if (endgame_pair(x,y)) |
 	else // |first_endgame_pair| found nothing
-	  klv[j].P=d_zero;
+	  klv[j]=d_zero;
       } // end of no NiceAscent case
     } // while (j-->0)
   }
   catch (error::NumericUnderflow& err) // repackage error, reporting x,y
   {
-    throw kl_error::KLError(klv[j].x,y,__LINE__,
+    throw kl_error::KLError(pc[j],y,__LINE__,
 			    static_cast<const KL_table&>(*this));
   }
 
@@ -1260,14 +988,9 @@
       {
 	std::cerr << y << "\r";
 
-<<<<<<< HEAD
-	fillKLRow(y,hash);
-	kl_size += d_kl[y].size();
-=======
-	nr_of_prim_nulls += fill_KL_column(y,hash);
-	prim_size += d_KL[y].size();
+	fill_KL_column(y,hash);
+	kl_size += d_KL[y].size();
 	d_holes.remove(y);
->>>>>>> 338350af
       }
 
       // now length |l| is completed
@@ -1334,19 +1057,26 @@
   for (BlockElt z=0; z<sub.block().size(); ++z)
     if (not sub.d_holes.isMember(z) and d_holes.isMember(embed[z]))
     { // then transfer |sub.d_KL[z]| and |sub.d_mu[z]| to new block
-      for (auto& entry : sub.d_KL[z])
-      {
-	entry.x=embed[entry.x];      // renumber block elements
-	entry.P=poly_trans[entry.P]; // renumber polynomial indices
+	auto sub_pc = sub.primitive_column(z);
+	auto pc = primitive_column(embed[z]);
+	RankFlags desc = sub.descentSet(z);
+	assert(sub.d_KL[z].size()==sub_pc.size());
+	assert(desc == descentSet(embed[z]));
+	d_KL[embed[z]].resize(pc.size(),d_zero); // default to |d_zero|
+	for (unsigned int i=0; i<sub_pc.size(); ++i)
+	{
+	  unsigned int new_i = prim_index(embed[sub_pc[i]],desc);
+	  assert(sub.prim_index(sub_pc[i],desc)==i); // |sub_pc[i]| is primitive
+	  assert(prim_index(pc[new_i],desc)==new_i); // |pc[new_i]| is primitive
+	  d_KL[embed[z]][new_i] = poly_trans[sub.d_KL[z][i]];
+	}
+
+	for (auto& entry : sub.d_mu[z])
+	  entry.x = embed[entry.x]; // renumber block elements (coef unchanged)
+	d_mu[embed[z]] = std::move(sub.d_mu[z]);
+
+	d_holes.remove(embed[z]);
       }
-      d_KL[embed[z]] = std::move(sub.d_KL[z]);
-
-      for (auto& entry : sub.d_mu[z])
-	entry.x = embed[entry.x]; // renumber block elements (coef unchanged)
-      d_mu[embed[z]] = std::move(sub.d_mu[z]);
-
-      d_holes.remove(embed[z]);
-    }
 }
 
 
