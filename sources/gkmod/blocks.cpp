/*
  This is blocks.cpp

  Copyright (C) 2004,2005 Fokko du Cloux
  Copyright (C) 2007--2016 Marc van Leeuwen
  Part of the Atlas of Lie Groups and Representations

  For license information see the LICENSE file
*/

#include "blocks.h"

#include <cassert>
#include <vector>
#include <set> // for |insertAscents|
#include <algorithm>
#include <iterator>

#include "arithmetic.h"

#include "tags.h"
#include "hashtable.h"

#include "bruhat.h"	// construction
#include "innerclass.h"
#include "realredgp.h"
#include "subsystem.h"
#include "y_values.h"
#include "kgb.h"
#include "weyl.h"
#include "kl.h"		// destruction
#include "repr.h" // use of |StandardRepr| in |param_block| constructor

/*
  Our task in the traditional setup (the constructor for |Block|) is fairly
  simple: given the one sided parameter sets (|KGB|) for the real form and for
  the dual real form, which are fibred over the sets of twisted involutions
  for the Weyl group and dual Weyl group respectively, we must form the fibred
  product over corresponding pairs of twisted involutions, and equip the
  resulting structure with relations inherited from the kgb structures.

  One point to be resolved here is the relation between a twisted involution
  and the corresponding dual twisted involution; it is implemented in the
  function |dual_involution| below. On the level of involution matrices acting
  on the character and cocharacter lattices, the relation is minus transpose;
  this has to be translated into a relation between Weyl group elements.

  Another important point here is matching the local structure of the two KGB
  sets to define the local relations in the block structure. The combinations
  possible of local structures in the KGB sets, as given by |gradings::Status|
  values, are limited by the relationship between involution and dual
  involution: a generator that is complex for one is so as well for the other,
  while the remaining generators are imaginary for one are real for the other.

  It turns out that possibilites are even more restricted then implied by the
  above relation, and every block element $z=(x,y)$ occurs, for each generator
  |s|, in one of the following five configurations. At the left we depict the
  coordinate |x| in the kgb set, to the right of it the coordinte |y| in the
  dual kgb set; in the former case going down increases the length, in the
  latter it decreases the length. At the right we describe the local block
  structure; the terminology used there refers mostly to what happened for |x|,
  and in particular going down is considered to be an ascent in the block.

  If |s| is complex for the involution and its dual, one has cross actions

             ( x      ,     y   )    ComplexAscent       z
	       |            |                            |
	       |            |                            |
	     ( x'     ,     y'  )    ComplexDescent      z'

  If |s| is imaginary noncompact for the involution, it will be real, and in
  the image of the Cayley transform, for the dual involution. Either the
  Cayley image of the |x| coordinate is shared with that of another KGB
  element and the |y| coordinate has a single-valued inverse Cayley transform
  (type I situation), or the Cayley image of the |x| coordinate is unshared,
  and the |y| coordinate has a double-valued inverse Cayley transform.

      ( x      x'    , s^y   )    Imaginary Type I (twice)    z     z'
	 \    /         |                                      \   /
	  \  /          |                                       \ /
      (  s^x=s^x'    ,  y    )         Real Type I              s^z



      (    x    ,   s^y=s^y' )       Imaginary Type II           z
           |          / \                                       / \
	   |         /   \                                     /   \
      (   s^x   ,   y     y' )     Real Type II (twice)     s^z_1  s^z_2

  When $\alpha,\alpha^\vee$ are the root and coroot for |s|, the involution of
  $X^*$ at the more compact Cartan is $\theta$ and at the more split Cartan
  $\theta'=s_\alpha*\theta$, then one has equivalences

    \alpha^\vee\notin X_*(1+\theta) \iff \alpha\in(1-\theta')X^* \iff type 1

    \alpha^\vee\in X_*(1+\theta) \iff \alpha\notin(1-\theta')X^* \iff type 2

  Moreover  $\<\alpha^\vee, (X^*)^\theta> = n\Z$  in type $n\in\{1,2\}$ and
  also  $< (X_*)^{-\theta'}, \alpha > = (2/n)\Z$  in type $n\in\{1,2\}$

  If |s| is imaginary compact for the involution, it will be real and not in
  the image of the Cayley transform for the dual involution. No Cayley
  transorm will be defined for the |x| coordinate, and no inverse Cayley
  transform for the |y| coordinate, and both are fixed by the cross action;
  the situation is called ImaginaryCompact.

      (    x    ,     y     )       ImaginaryCompact             z

  Finally that situation with x and y interchanged is called RealNonparity

      (    x    ,     y     )         RealNonparity              z

  Although the last two cases have no cross action links for |s| to other
  block elements, nor any Cayley or inverse Cayley links for |s|, we consider
  (more in particular |DescentStatus::isDescent| considers) |s| to
  be in the descent set in the ImaginaryCompact case, and not in the descent
  set for the RealNonparity case (note that this is opposite to the status of
  imaginary and real generators in the other (parity) cases). These cases do
  not count as strict descent/ascent however, as is indicated in the
  predicate emthods |isStrictDescent| and |isStrictAscent| below.
*/

namespace atlas {

namespace blocks {




namespace {
  // some auxiliary functions used by methods, but defined near end of file

  // compute descent status of block element, based on its $(x,y)$ parts
DescentStatus descents(KGBElt x, KGBElt y,
		       const KGB_base& kgb, const KGB_base& dual_kgb);

  // compute Hasse diagram of the Bruhat order of a block
std::vector<set::EltList> makeHasse(const Block_base&);


} // |namespace|

} // |namespace blocks|

/*****************************************************************************

        Chapter I -- The Block_base class

******************************************************************************/

namespace blocks {

// an auxiliary function:
// we often need to fill the first empty slot of a |BlockEltPair|
inline BlockElt& first_free_slot(BlockEltPair& p)
{
  if (p.first==UndefBlock)
    return p.first;
  else
  {
    assert(p.second==UndefBlock); // there should be an empty slot left
    return p.second;
  }
}

Block_base::Block_base(const KGB& kgb,const KGB& dual_kgb)
  : info(), data(kgb.rank()), orbits()
  , d_first_z_of_x() // filled below
  , dd(kgb.innerClass().rootDatum().cartanMatrix())
  , d_bruhat(NULL)
  , klc_ptr(NULL)
{
} // |Block_base::Block_base|

// an almost trivial constructor used for derived non-integral block types
Block_base::Block_base(unsigned int rank)
  : info(), data(rank), orbits()
  , d_first_z_of_x()
  , dd()
  , d_bruhat(NULL)
  , klc_ptr(NULL)
{}

Block_base::Block_base(const Block_base& b) // copy constructor, unused
  : info(b.info), data(b.data), orbits(b.orbits)
  , d_first_z_of_x(b.d_first_z_of_x)
  , dd(b.dd)
  , d_bruhat(NULL) // don't care to copy; is empty in |Block::build| anyway
  , klc_ptr(NULL)  // likewise
{
#ifdef VERBOSE // then show that we're called (does not actually happen)
  std::cerr << "copying a block" << std::endl;
#endif
}

Block_base::~Block_base() { delete d_bruhat; delete klc_ptr; }

/*
  Look up element by |x|, |y| coordinates

  Precondition: |x| and |y| should be compatible: such a block element exists

  This uses the |d_first_z_of_x| table to locate the range where the |x|
  coordinates are correct; then comparing the given |y| value with the first
  one present for |x| (there must be at least one) we can predict the value
  directly, since for each fixed |x| value the values of |y| are consecutive.
*/
BlockElt Block_base::element(KGBElt xx,KGBElt yy) const
{
  BlockElt first=d_first_z_of_x[xx];
  BlockElt z = first +(yy-y(first));
  assert(z<size() and x(z)==xx and y(z)==yy); // element should be found
  return z;
}

BlockElt Block_base::length_first(size_t l) const
{ // if |length| were an array, we would call |std::lower_bound(begin,end,l)|
  BlockElt min=0, max=size(); // the requested index remains in [min,max]
  while (max>min) // body strictly reduces |max-min| in all cases
  {
    BlockElt z=(min+max)/2;
    if (length(z)>=l)
      max=z; // preserves invariant |length(z)>=l| for all |l>=max|
    else
      min=z+1; // preserves invariant |length(z)<l| for all |l<min|
  }
  assert(min==max);
  return min;
}


/*
  Tells if s is a strict ascent generator for z.

  Explanation: this means that descentValue(s,z) is one of ComplexAscent,
  ImaginaryTypeI or ImaginaryTypeII.
*/
bool Block_base::isStrictAscent(weyl::Generator s, BlockElt z) const
{
  DescentStatus::Value v = descentValue(s,z);
  return not DescentStatus::isDescent(v)
    and v!=DescentStatus::RealNonparity;
}

/*
  Tells if s is a strict descent generator for z.

  Explanation: this means that descentValue(s,z) is one of ComplexDescent,
  RealTypeI or RealTypeII.
*/
bool Block_base::isStrictDescent(weyl::Generator s, BlockElt z) const
{
  DescentStatus::Value v = descentValue(s,z);
  return DescentStatus::isDescent(v)
    and v!=DescentStatus::ImaginaryCompact;
}

/*
  Returns the first descent for z (the number of a simple root) that is
  not imaginary compact, or rank() if there is no such descent.
*/
weyl::Generator Block_base::firstStrictDescent(BlockElt z) const
{
  for (weyl::Generator s = 0; s < rank(); ++s)
    if (isStrictDescent(s,z))
      return s;

  return rank(); // signal nothing was found
}

/*
 Returns the first descent for z (the number of a simple root) that is either
 complex or real type I; if there is no such descent returns |rank()|
*/
weyl::Generator Block_base::firstStrictGoodDescent(BlockElt z) const
{
  for (weyl::Generator s = 0; s < rank(); ++s)
    if (isStrictDescent(s,z) and
	descentValue(s,z)!=DescentStatus::RealTypeII)
      return s;

  return rank(); // signal nothing was found
}


KGBElt Block_base::sort_by_x()
{
  KGBElt x_lim=0; // high-water mark for |new_x| values
  KGBEltList xs(info.size()); // gather vector of |x| values over the block

  // compute upper limit for |x| values
  for (BlockElt z=0; z<size(); ++z)
    if ((xs[z]=x(z))>=x_lim)
      x_lim=xs[z]+1;

  auto pi_inv = // assigns each block element |z| to its new place
    permutations::standardization(xs,x_lim,&d_first_z_of_x);

  Permutation pi(pi_inv,-1);

  info = pi.pull_back(info); // permute |info|, move-assign

  // now adapt |data| tables, assumed to be already computed, and set lengths
  for (weyl::Generator s=0; s<rank(); ++s)
  {
    std::vector<block_fields>& tab_s = data[s];
    tab_s = pi.pull_back(tab_s); // permute fields of |data[s]|
    for (BlockElt z=0; z<size(); ++z) // and update cross and Cayley links
    {
      tab_s[z].cross_image=pi_inv[tab_s[z].cross_image];
      BlockEltPair& p=tab_s[z].Cayley_image;
      if (p.first!=UndefBlock)
      {
	p.first=pi_inv[p.first];
	if (p.second!=UndefBlock)
	  p.second=pi_inv[p.second];
      }
    } // |for z|
  } // |for s|

  // now all links are correct, deduce length information from them
  for (BlockElt z=0; z<size(); ++z) // must be te outer loop here
    for (weyl::Generator s=0; s<rank(); ++s)
      if (isStrictDescent(s,z)) // compute length from below if possible
      {
	BlockElt sz = descentValue(s,z)==DescentStatus::ComplexDescent
	  ? cross(s,z) : inverseCayley(s,z).first;
	if (info[z].length==0)
	  info[z].length=info[sz].length+1;
	else
	  assert(info[z].length==info[sz].length+1); // cannot change nonzero
      }


  return x_lim;
} // |Block_base::sort_by_x|

// Here is one method not related to block construction
/*
  The functor \f$T_{\alpha,\beta}\f$

  Precondition: alpha and beta are adjacent roots, of which alpha is a (weak)
  descent for y, while beta is not a descent for y.

  In fact if this is not satisfied, we return a pair of UndefBlock elements
*/

BlockEltPair Block_base::link
  (weyl::Generator alpha,weyl::Generator beta,BlockElt y) const
{
  const DescentStatus& desc=descent(y);

  BlockElt result[2]; // written using iterator
  BlockElt* it = &result[0];

  BlockEltPair p=inverseCayley(alpha,y); // used only in real parity case
  switch (desc[alpha])
  {
  case DescentStatus::ComplexDescent:
    {
      BlockElt y1=cross(alpha,y);
      if (isWeakDescent(beta,y1))
	*it++=y1;
      break;
    }
  case DescentStatus::RealTypeI:
    if (isWeakDescent(beta,p.second))
      *it++=p.second;
    // FALL THROUGH
  case DescentStatus::RealTypeII:
    if (isWeakDescent(beta,p.first))
      *it++=p.first;
    break;
  default: {}
  } // switch(desc[alpha])

  p=cayley(beta,y);
  switch (desc[beta])
  {
  case DescentStatus::ComplexAscent:
    {
      BlockElt y1=cross(beta,y);
      if (not isWeakDescent(alpha,y1))
	*it++=y1;
      break;
    }
  case DescentStatus::ImaginaryTypeII:
    if (not isWeakDescent(alpha,p.second))
      *it++=p.second;
    // FALL THROUGH
  case DescentStatus::ImaginaryTypeI:
    if (not isWeakDescent(alpha,p.first))
      *it++=p.first;
    break;
  default: {}
  } // switch(desc[beta])

  assert(it<=&result[2]);
  while (it<&result[2]) *it++=UndefBlock;

  return std::make_pair(result[0],result[1]);
}

// manipulators

void Block_base::compute_first_zs() // assumes |x| values weakly increase
{
  d_first_z_of_x.resize(xsize()+1);
  KGBElt xx=0;
  d_first_z_of_x[xx]=0; // |d_first_z_of_x[xx]| is smallest |z] with |x(z)>=xx|
  for (BlockElt z=0; z<size(); ++z)
    while (xx<x(z)) // no increment in test: often there should be none at all
      d_first_z_of_x[++xx]=z;

  // now |xx==x(size()-1)|; finish off with a sentinel value |size()|
  do // although the largest |x| should be present: |x(size()-1)==xsize()-1|
    d_first_z_of_x[++xx]=size(); // we don't not depend on that, and fill out
  while (xx<xsize()); // stop after setting |d_first_z_of_x[xsize()]=size()|
}

/*!
  \brief Constructs the BruhatOrder.
  It could run out of memory, but Commit-or-rollback is guaranteed.
*/
void Block_base::fillBruhat()
{
  if (d_bruhat==NULL) // do this only the first time
  {
    std::vector<set::EltList> hd = makeHasse(*this);
    d_bruhat = new BruhatOrder(hd); // commit iff new completed without throwing
  }
}

// computes and stores the KL polynomials
void Block_base::fill_klc(BlockElt last_y,bool verbose)
{
  if (klc_ptr==NULL) // do this only the first time
    klc_ptr=new kl::KLContext(*this);

  klc_ptr->fill(last_y,verbose); // extend tables to contain |last_y|
}


/*****************************************************************************

        Chapter II -- Derived classes of the Block_base class

******************************************************************************/



/*****				Block					****/


Block::Block(const Block& b) // obligatory but in practice unused contruction
  : Block_base(b) // copy
  , tW(b.tW) // share
  , d_Cartan(b.d_Cartan)
  , d_involution(b.d_involution)
  , d_involutionSupport(b.d_involutionSupport)
{}

// Complete the |Block_base| construction, setting |Block|-specific fields
// The real work is done by |Block_base|, |kgb| methods, and |compute_supports|
Block::Block(const KGB& kgb,const KGB& dual_kgb)
  : Block_base(kgb,dual_kgb)
  , tW(kgb.twistedWeylGroup())
  , xrange(kgb.size()), yrange(dual_kgb.size())
  , d_Cartan(), d_involution(), d_involutionSupport() // filled below
{
  const TwistedWeylGroup& dual_tW =dual_kgb.twistedWeylGroup();

  std::vector<TwistedInvolution> dual_w; // tabulate bijection |tW->dual_tW|
  dual_w.reserve(kgb.nr_involutions());
  size_t size=0;
  for (unsigned int i=0; i<kgb.nr_involutions(); ++i)
  {
    const TwistedInvolution w = kgb.nth_involution(i);
    dual_w.push_back(dual_involution(w,tW,dual_tW));
    size += kgb.packet_size(w)*dual_kgb.packet_size(dual_w.back());
  }

  info.reserve(size);

  // fill |info|
  for (unsigned int i=0; i<kgb.nr_involutions(); ++i)
  {
    // here is where the fibred product via |dual_w| is built
    const TwistedInvolution w = kgb.nth_involution(i);
    const KGBEltPair x_step = kgb.tauPacket(w);
    const KGBEltPair y_step = dual_kgb.tauPacket(dual_w[i]);

    for (KGBElt x=x_step.first; x<x_step.second; ++x)
      for (KGBElt y=y_step.first; y<y_step.second; ++y)
	info.push_back(EltInfo(x,y,descents(x,y,kgb,dual_kgb),kgb.length(x)));
  } // |for (i)|
  compute_first_zs();

  assert(this->size()==size); // check that |info| has exactly |size| elements

  // Now |element| can be safely called; install cross and Cayley tables

  for (weyl::Generator s = 0; s<rank(); ++s)
  { // the generation below is completely independent for each |s|
    data[s].resize(size);
    for (BlockElt z=0; z<size; ++z)
    {
      data[s][z].cross_image
	= element(kgb.cross(s,x(z)),dual_kgb.cross(s,y(z)));
      switch (descentValue(s,z))
      {
      default: break; // most cases leave |data[s][z].Cayley_image| undefined
      case DescentStatus::ImaginaryTypeII:
	{
	  BlockElt z1=element(kgb.cayley(s,x(z)),
			      dual_kgb.inverseCayley(s,y(z)).second);
	  data[s][z].Cayley_image.second = z1; // double-valued direct Cayley
	  data[s][z1].Cayley_image.first = z; // single-valued inverse Cayley
	}
	// FALL THROUGH
      case DescentStatus::ImaginaryTypeI:
	{
	  BlockElt z0=element(kgb.cayley(s,x(z)),
			      dual_kgb.inverseCayley(s,y(z)).first);
	  data[s][z].Cayley_image.first = z0;
	  // in TypeI, |data[s][z].Cayley_image.second| remains |UndefBlock|
	  first_free_slot(data[s][z0].Cayley_image) = z;
	}
      } // switch
    } // |for (z)|
  } // |for(s)|

  // Complete |Block_base| initialisation by installing the dual links.
  if (dual_kgb.Hermitian_dual(0)!=UndefKGB) // then whole block stable
  {
    orbits = tW.twist_orbits(); // orbits on full Dynkin diagram
    // the following is correct since |dual_kgb| was built with dual twist
    for (BlockElt z=0; z<size; ++z)
      info[z].dual =
	element(kgb.Hermitian_dual(x(z)),dual_kgb.Hermitian_dual(y(z)));
  }

  // Continue filling the fields of the |Block| derived class proper
  d_Cartan.reserve(size);
  d_involution.reserve(size);
  for (BlockElt z=0; z<size; ++z)
  {
    KGBElt xx=x(z);
    d_Cartan.push_back(kgb.Cartan_class(xx));
    d_involution.push_back(kgb.involution(xx));
  }

  compute_supports();
} // |Block::Block(kgb,dual_kgb)|

// Construction function for the |Block| class.
// It is a pseudo constructor method that ends calling main contructor
Block Block::build(InnerClass& G, RealFormNbr rf, RealFormNbr drf)
{
  RealReductiveGroup G_R(G,rf);
  InnerClass dG(G,tags::DualTag()); // the dual group
  RealReductiveGroup dG_R(dG,drf);

  KGB kgb     (G_R, common_Cartans(G_R,dG_R),false);
  KGB dual_kgb(dG_R,common_Cartans(dG_R,G_R),true);
  return Block(kgb,dual_kgb); // |kgb| and |dual_kgb| disappear afterwards!
}

// Given both real group and dual real group, we can just call main contructor
Block Block::build(RealReductiveGroup& G_R, RealReductiveGroup& dG_R)
{ return Block(G_R.kgb(),dG_R.kgb_as_dual()); }

// compute the supports in $S$ of twisted involutions
void Block::compute_supports()
{
  d_involutionSupport.reserve(size()); // its eventual size

  // first compute minimal length cases, probably all for the same involution
  for (BlockElt z=0; z<size() and length(z)==length(0); ++z)
  {
    if (z==0 or involution(z)!=involution(z-1))
    { // compute involution support directly from definition
      RankFlags support;
      WeylWord ww=tW.weylGroup().word(involution(z));
      for (size_t j=0; j<ww.size(); ++j)
	support.set(ww[j]);
      d_involutionSupport.push_back(support);
    }
    else // unchanged involution
      d_involutionSupport.push_back(d_involutionSupport.back()); // duplicate
  }

  // complete involution supports at non-minimal lengths, using previous
  for (BlockElt z=d_involutionSupport.size(); z<size(); ++z)
  {
    weyl::Generator s = firstStrictDescent(z);
    assert (s<rank()); // must find one, as we are no longer at minimal length
    DescentStatus::Value v = descentValue(s,z);
    if (v == DescentStatus::ComplexDescent) // cross link
    { // use value from shorter cross neighbour, setting |s| and |twist(s)|
      d_involutionSupport[z] = d_involutionSupport[cross(s,z)];
      d_involutionSupport[z].set(s);
      d_involutionSupport[z].set(tW.twisted(s));
    }
    else // Real Type I or II
    { // use (some) inverse Cayley transform and set |s|
      d_involutionSupport[z] = d_involutionSupport[inverseCayley(s,z).first];
      d_involutionSupport[z].set(s);
    }
  } // |for(z)|
} // |Block::compute_supports|

// 		****	     Nothing else for |Block|		****






RealReductiveGroup& param_block::realGroup() const
  { return rc.realGroup(); }
const InnerClass& param_block::innerClass() const
  { return rc.realGroup().innerClass(); }
const InvolutionTable& param_block::involution_table() const
  { return innerClass().involution_table(); }
const RootDatum& param_block::rootDatum() const
  { return innerClass().rootDatum(); }
const TwistedInvolution& param_block::involution(BlockElt z) const
{ return rc.kgb().involution(x(z)); }

RatWeight param_block::nu(BlockElt z) const
{
  InvolutionNbr i_x = rc.kgb().inv_nr(x(z));
  const WeightInvolution& theta = involution_table().matrix(i_x);
  return RatWeight (gamma().numerator()-theta*gamma().numerator()
		    ,2*gamma().denominator()).normalize();
}

// reconstruct $\lambda-\rho$ from $\gamma$ and the torus part $t$ of $y$
// here the lift $t$ is normalised using |InvolutionTable::real_unique|
Weight param_block::lambda_rho(BlockElt z) const
{
  RatWeight t =  y_rep(y(z)).log_pi(false); // take a copy
  InvolutionNbr i_x = rc.kgb().inv_nr(x(z));
  involution_table().real_unique(i_x,t);

  RatWeight lr =(infin_char - t - rho(realGroup().rootDatum())).normalize();
  assert(lr.denominator()==1);
  return Weight(lr.numerator().begin(),lr.numerator().end());
}

// reconstruct $\lambda$ from $\gamma$ and the torus part $t$ of $y$ using the
// formula $\lambda = \gamma - {1-\theta\over2}.\log({t\over\pi\ii})$
// the projection factor $1-\theta\over2$ kills the modded-out-by part of $t$
RatWeight param_block::lambda(BlockElt z) const
{
  InvolutionNbr i_x = rc.kgb().inv_nr(x(z));
  const WeightInvolution& theta = involution_table().matrix(i_x);
  RatWeight t =  y_rep(y(z)).log_2pi(); // implicit division by 2 here
  const Ratvec_Numer_t& num = t.numerator();
  return infin_char - RatWeight(num-theta*num,t.denominator());
}


// translation functor from regular to singular $\gamma$ might kill $J_{reg}$
// this depends on the simple coroots for the integral system that vanish on
// the infinitesimal character $\gamma$, namely they make the element zero if
// they define a complex descent, an imaginary compact or a real parity root
bool param_block::survives(BlockElt z) const
{
  const DescentStatus& desc=descent(z);
  for (RankFlags::iterator it=singular.begin(); it(); ++it)
    if (DescentStatus::isDescent(desc[*it]))
      return false;
  return true; // there are no singular simple coroots that are descents
}

// descend through singular simple coroots and return any survivors that were
// reached; they express singular $I(z)$ as sum of 0 or more surviving $I(z')$
BlockEltList param_block::survivors_below(BlockElt z) const
{
  BlockEltList result;
  RankFlags::iterator it;
  do
  {
    const descents::DescentStatus& desc=descent(z);
    for (it=singular.begin(); it(); ++it)
      if (DescentStatus::isDescent(desc[*it]))
      {
	switch (desc[*it])
	{
	case DescentStatus::ImaginaryCompact:
	  return result; // 0
	case DescentStatus::ComplexDescent: z = cross(*it,z);
	  break; // follow descent, no branching
	case DescentStatus::RealTypeII:
	  z=inverseCayley(*it,z).first; break; // follow descent, no branching
	case descents::DescentStatus::RealTypeI:
	  {
	    BlockEltPair iC=inverseCayley(*it,z);
	    BlockEltList left=survivors_below(iC.first);
	    if (result.empty())
	      left.swap(result); // take left result as current value
	    else
	      std::copy(left.begin(),left.end(),back_inserter(result));
	    z = iC.second; // continue with right branch, adding its results
	  }
	  break;
       	default: assert(false); // should never happen, but compiler wants it
	}
	break; // restart outer loop if a descent was applied
      } // |if(descent(*it,z)|
  }
  while (it());
  result.push_back(z);
  return result;
} // |param_block::survivors_below|

void param_block::compute_duals(const InnerClass& G,
				const SubSystem& rs)
{
  const WeightInvolution& delta = G.distinguished();

  if (delta*infin_char==infin_char) // for stable blocks compute |delta|-action
  {
    WeylWord dummy; // remains empty; the following only serves to get the
    weyl::Twist twist = rs.parent_twist(delta,dummy); // twist induced in |rs|
    {
      unsigned int size=0;
      for (weyl::Generator s=0; s<rs.rank(); ++s)
	if (twist[s]>=s)
	  ++size;
      orbits.reserve(size);
    }

    // analyse the |twist|-orbits on the Dynkin diagram of |rs|
    for (weyl::Generator s=0; s<rs.rank(); ++s)
      if (twist[s]==s)
	orbits.push_back(ext_gen(s));
      else if (twist[s]>s)
	orbits.push_back(ext_gen(rs.cartan(s,twist[s])==0, s,twist[s]));

    for (BlockElt z=0; z<size(); ++z)
    {
      KGBElt dual_x = rc.kgb().Hermitian_dual(x(z));
      if (dual_x!=UndefKGB)
      {
	assert(y_hash[y(z)].nr==rc.kgb().inv_nr(x(z))); // check coherence
	TorusElement t = y_hash[y(z)].t_rep;
	t.act_by(delta); // twist |t| by |delta|
	info[z].dual = lookup(dual_x,t);
      }
    }
  }
} // |param_block::compute_duals|
<<<<<<< HEAD
=======

BlockElt param_block::lookup(KGBElt x, const TorusElement& y_rep) const
{
  const KGBElt y =
    y_hash.find(involution_table().pack(y_rep,realGroup().kgb().inv_nr(x)));
  return earlier(x,y);
}
>>>>>>> b1ccd570

ext_gens param_block::fold_orbits(const WeightInvolution& delta) const
{
  assert(delta*gamma().numerator()==gamma().numerator());
  const auto sub = integrality_datum(innerClass().rootDatum(),infin_char);
  return rootdata::fold_orbits(sub,delta);
}



nblock_help::nblock_help(RealReductiveGroup& GR, const SubSystem& subsys)
  : kgb(GR.kgb()), rd(subsys.parent_datum()), sub(subsys)
  , i_tab(GR.cinnerClass().involution_table())
  , dual_m_alpha(), half_alpha()
{
  assert(kgb.rank()==rd.semisimpleRank());
  dual_m_alpha.reserve(kgb.rank());
  half_alpha.reserve(kgb.rank());
  for (weyl::Generator s=0; s<kgb.rank(); ++s)
  {
    dual_m_alpha.push_back(TorusPart(rd.simpleRoot(s)));
    half_alpha.push_back(TorusElement(RatWeight(rd.simpleRoot(s),2),false));
  }
}

void nblock_help::check_y(const TorusElement& t, InvolutionNbr i) const
{
  InvolutionData id = sub.involution_data(i_tab.matrix(i));
  const RootNbrList& rb = id.real_basis();
  for (unsigned i=0; i<rb.size(); ++i)
    assert(t.evaluate_at(rd.coroot(rb[i])).normalize().denominator()==1);
}

void nblock_help::parent_cross_act(nblock_elt& z, weyl::Generator s) const
{
  switch (kgb.status(s,z.x()))
  {
  case gradings::Status::Complex:
    z.yy.reflect(rd,rd.simpleRootNbr(s));
    break;
  case gradings::Status::Real:
    z.yy.reflect(rd,rd.simpleRootNbr(s));
    z.yy += dual_m_alpha[s];
    break;
  default: {} // nothing for imaginary (and hence real for |z.yy|) roots
  }
  z.xx=kgb.cross(s,z.xx);
}

void nblock_help::cross_act_parent_word(const WeylWord& ww, nblock_elt& z)
  const
{
  for (size_t i=ww.size(); i-->0; )
    parent_cross_act(z,ww[i]);
}

void nblock_help::cross_act (nblock_elt& z, weyl::Generator s) const
{
  cross_act_parent_word(sub.reflection(s),z);
}

void nblock_help::parent_up_Cayley(nblock_elt& z, weyl::Generator s) const
{
  KGBElt cx=kgb.cayley(s,z.xx); // direct Cayley transform on $x$ side
  if (cx == UndefKGB) // undefined Cayley transform: not imaginary noncompact
    return; // silently ignore, done for use from atlas |Cayley| function
  z.xx = cx;

  /* on $y$ side ensure that |z.yy.evaluate_at(rd.simpleCoroot(s))| is even.
   We must adapt by adding a multiple of |simpleRoot(s)|. This may be a
   half-integer multiple even if the initial evaluation is integer, and due to
   that we cannot ensure that the evaluation of |z.yy| on all roots remains
   integer (it will be on real roots, but roots can change their status). In
   the end, adjustment is by a general rational multiple of |simpleRoot(s)|.
  */
  Rational r = z.yy.evaluate_at(rd.simpleCoroot(s))/=2; // in $\Q/\Z$
  int remainder = r.numerator()%r.denominator(); // negative result is OK here
  if (remainder!=0) // odd
    z.yy-=TorusElement(RatWeight(rd.simpleRoot(s)*remainder,r.denominator()),
		       false);
}

void nblock_help::do_up_Cayley (nblock_elt& z, weyl::Generator s) const
{
  const WeylWord& ww=sub.to_simple(s);
  for (size_t i=ww.size(); i-->0; )
    parent_cross_act(z,ww[i]);
  parent_up_Cayley(z,sub.simple(s));
  for (size_t i=0; i<ww.size(); ++i)
    parent_cross_act(z,ww[i]);
}

bool nblock_help::is_real_nonparity(nblock_elt z, weyl::Generator s) const
{
  cross_act_parent_word(sub.to_simple(s),z);
  assert(kgb.status(sub.simple(s),z.x())==gradings::Status::Real);
  Rational r = z.yy.evaluate_at(rd.simpleCoroot(sub.simple(s))); // modulo $2\Z$
  assert(r.numerator()%r.denominator()==0); // should be integer: real coroot
  return (r.numerator()/r.denominator())%2!=0; // return whether odd
}

void nblock_help::parent_down_Cayley(nblock_elt& z, weyl::Generator s) const
{
  KGBElt cx=kgb.inverseCayley(s,z.xx).first; // inverse Cayley on $x$ side
  if (cx == UndefKGB) // not a real root, so undefined inverse Cayley
    return; // silently ignore, done for use from atlas |inv_Cayley| function

  // on $y$ side just keep the same dual |TorusElement|, so nothing to do
  // however, for non-parity roots, leave $x$ unchanged as well
  Rational r = z.yy.evaluate_at(rd.simpleCoroot(s)); // modulo $2\Z$
  if (r.numerator()%(2*r.denominator())==0) // then it is a parity root
    z.xx = cx; // move $x$ component of |z|
  // for nonparity roots, leave |z| is unchanged for atlas |inv_Cayley|
}

void nblock_help::do_down_Cayley (nblock_elt& z, weyl::Generator s) const
{
  const WeylWord& ww=sub.to_simple(s);
  for (size_t i=ww.size(); i-->0; )
    parent_cross_act(z,ww[i]);
  parent_down_Cayley(z,sub.simple(s));
  for (size_t i=0; i<ww.size(); ++i)
    parent_cross_act(z,ww[i]);
}

void nblock_help::twist(nblock_elt& z) const
{
  z.xx = kgb.Hermitian_dual(z.xx);
<<<<<<< HEAD
  z.yy.act_by(i_tab.delta);
=======
  z.yy.act_by(i_tab.delta); // apply matrix |i_tab.delta| to |RatWeight z.yy|
>>>>>>> b1ccd570
}


// this essentially modularly reduces the |y| component by taking fingerprint
y_entry nblock_help::pack_y(const nblock_elt& z) const
{
  InvolutionNbr i = kgb.inv_nr(z.x());
#ifndef NDEBUG
  check_y(z.y(),i);
#endif
  return i_tab.pack(z.y(),i);
}


void param_block::add_z(KGBElt x,KGBElt y)
{
  size_t old_size=info.size();
  BlockElt z=z_hash.match(block_elt_entry(x,y));
  assert(z==old_size);
  assert(z+1==info.size());
  ndebug_use(old_size);
  ndebug_use(z);
}

param_block::param_block
  (const Rep_context& rc,
   StandardRepr sr,             // by value; made dominant internally
   BlockElt& entry_element	// set to block element matching input
  )
  : Block_base(rootdata::integrality_rank(rc.rootDatum(),sr.gamma()))
  , rc(rc)
  , infin_char(0) // don't set yet
  , singular() // idem
  , y_pool()
  , y_hash(y_pool)
  , z_hash(info)
{
  const InnerClass& G = innerClass();
  const RootDatum& rd = G.rootDatum();

  const InvolutionTable& i_tab = G.involution_table();
  const KGB& kgb = rc.kgb();

  rc.make_dominant(sr); // make dominant before computing subsystem
  infin_char=sr.gamma(); // now we can set the infinitesimal character

  const SubSystem sub = SubSystem::integral(rd,infin_char);
  Block_base::dd =
    DynkinDiagram(sub.cartanMatrix().transposed()); // convert from dual side

  size_t our_rank = sub.rank(); // this is independent of ranks in |GR|
  for (weyl::Generator s=0; s<our_rank; ++s)
    singular.set(s,rd.coroot(sub.parent_nr_simple(s))
		            .dot(infin_char.numerator())==0);

  nblock_help aux(realGroup(),sub);

  // step 1: get |y|, which has $y.t=\exp(\pi\ii(\gamma-\lambda))$ (vG based)
  const KGBElt x_org = sr.x();
  const TorusElement y_org = y_values::exp_pi(infin_char-rc.lambda(sr));
  auto z_start = nblock_elt(x_org,y_org); // working copy

  // step 2: move up toward the most split fiber for the current real form
  { // modify |x| and |y|, ascending for |x|, descending for |y|
    weyl::Generator s;
    do
      for(s=0; s<our_rank; ++s)
      {
	KGBElt xx=kgb.cross(sub.to_simple(s),z_start.x());
	weyl::Generator ss=sub.simple(s);
	if (kgb.isAscent(ss,xx))
	{
	  if (kgb.status(ss,xx)==gradings::Status::Complex)
	    aux.cross_act(z_start,s);
	  else // imaginary noncompact
	  {
	    assert(kgb.status(ss,xx) == gradings::Status::ImaginaryNoncompact);
	    aux.do_up_Cayley(z_start,s);
	  }
	  break;
	} // |if(isDescent)|
      } // |for(s)|
    while(s<our_rank); // loop until no descents found in |subsys|

    // DON'T assert(x+1==kgb.size()); fails e.g. in complex groups, empty |sub|

    y_hash.match(aux.pack_y(z_start)); // save obtained value for |y|
  } // end of step 2

  // step 3: generate imaginary fiber-orbit of |y|'s (|x| is unaffected)
  {
    const KGBElt x0 = z_start.x();
    const InvolutionNbr theta0 = kgb.inv_nr(x0);

    // generating reflections are by subsystem real roots for |theta|
    RootNbrSet pos_real = sub.positive_roots() & i_tab.real_roots(theta0);
    RootNbrList gen_root = rd.simpleBasis(pos_real);
    for (size_t i=0; i<y_hash.size(); ++i) // |y_hash| grows
    {
      const TorusElement y = y_hash[i].repr();
      for (weyl::Generator s=0; s<gen_root.size(); ++s)
      {
	nblock_elt z(x0,y);
	aux.cross_act_parent_word(rd.reflectionWord(gen_root[s]),z);
	assert(z.x()==x0);
	y_hash.match(aux.pack_y(z));
      }
    }

    // now insert elements from |yy_hash| as first R-packet of block
    info.reserve(y_hash.size()); // this is lower bound for final size; reserve
    for (weyl::Generator s=0; s<our_rank; ++s)
      data[s].reserve(y_hash.size());

    for (size_t i=0; i<y_hash.size(); ++i)
      add_z(x0,i); // length is on dual side

  } // end of step 3

  // step 4: generate packets for successive involutions

  std::vector<BlockElt> queue(1,info.size()); // involution packet boundaries
  std::vector<KGBElt> ys; ys.reserve(0x100); // enough for |1<<RANK_MAX|
  std::vector<KGBElt> cross_ys(ys.size()); cross_ys.reserve(0x100);
  std::vector<KGBElt> Cayley_ys(ys.size()); Cayley_ys.reserve(0x100);

  BitMap x_seen(kgb.size());
  x_seen.insert(z_start.x()); // the only value of |x| seen so far

  size_t qi=0; // index into queue

  for (BlockElt next=0; qi<queue.size(); next=queue[qi++])
  { // process involution packet of elements from |next| to |queue[qi]|

    const KGBElt first_x = x(next);
    const InvolutionNbr i_theta = kgb.inv_nr(first_x);

    ys.clear();
    size_t nr_y = 0;
    // now traverse R_packet of |first_x|, collecting their |y|'s
    for (BlockElt z=next; z<info.size() and x(z)==first_x; ++z,++nr_y)
    {
      assert(y_hash[y(z)].nr==i_theta); // involution of |y| must match |x|
      ndebug_use(i_theta);
      assert(y(z)==y(next)+nr_y);   // and |y|s are consecutive
      ys.push_back(y(z));           // so |ys| could have been avoided
    }

    assert((queue[qi]-next)%nr_y==0); // |x| values in equal-size R-packets
    unsigned int nr_x= (queue[qi]-next)/nr_y; // number of R-packets here

    for (weyl::Generator s=0; s<our_rank; ++s)
    {
      std::vector<block_fields>& tab_s = data[s];
      tab_s.resize(info.size()); // ensure enough slots for now

      unsigned int y_start=y_hash.size(); // new |y|s numbered from here up

      nblock_elt sample(first_x,y_hash[ys[0]].repr());
      aux.cross_act(sample,s);
      bool new_cross = // whether cross action discovers unseen involution
	y_hash.find(aux.pack_y(sample)) == y_hash.empty;
      assert(x_seen.isMember(sample.x()) == not new_cross);
      // cross action gives a fresh |x| coordinate iff it gives fresh |y|

      cross_ys.clear(); Cayley_ys.clear();
      { // compute values into |cross_ys|
	size_t old_size =  y_hash.size();
	for (unsigned int j=0; j<nr_y; ++j)
	{
	  nblock_elt z(first_x,y_hash[ys[j]].repr());
	  aux.cross_act(z,s);
	  cross_ys.push_back(y_hash.match(aux.pack_y(z)));
	  assert(y_hash.size()== (new_cross ? old_size+j+1 : old_size));
	  ndebug_use(old_size);
	}
      } // compute values |cross_ys|

      for (unsigned int i=0; i<nr_x; ++i) // |i| counts R-packets for involution
      {
	BlockElt base_z = next+i*nr_y; // first element of R-packet
	KGBElt n = x(base_z); // |n| is |x| value for R-packet
	KGBElt s_x_n = kgb.cross(sub.reflection(s),n); // don't need |y| here
	assert (x_seen.isMember(s_x_n) == (not new_cross));
	// cross action on |n| gives a fresh value iff it did for the |ys|

	// set the cross links for this |n| and all corresponding |ys|
	if (new_cross) // add a new R-packet
	{
	  x_seen.insert(s_x_n); // record the new |x| value
	  for (unsigned int j=0; j<nr_y; ++j)
	  {
	    tab_s[base_z+j].cross_image = info.size(); // link to new element

	    add_z(s_x_n,cross_ys[j]);
	    // same |x| neighbour throughout loop, but |y| neighbour varies
	  } // |for(j)|
	  // |d_first_z_of_x.push_back(info.size())| would mark end of R-packet
	} // |if(new_cross)|
	else // install cross links to previously existing elements
	  for (unsigned int j=0; j<nr_y; ++j)
	    tab_s[base_z+j].cross_image = earlier(s_x_n,cross_ys[j]);

	// compute component |s| of |info[z].descent|, this |n|, all |y|s
	KGBElt conj_n = kgb.cross(sub.to_simple(s),n); // conjugate
	bool do_Cayley=false; // is made |true| if a real parity case is found
	switch(kgb.status(sub.simple(s),conj_n))
	{
	case gradings::Status::Complex:
	  if (kgb.isDescent(sub.simple(s),conj_n))
	    for (unsigned int j=0; j<nr_y; ++j)
	      info[base_z+j].descent.set(s,DescentStatus::ComplexDescent);
	  else
	    for (unsigned int j=0; j<nr_y; ++j)
	      info[base_z+j].descent.set(s,DescentStatus::ComplexAscent);
	  break;
	case gradings::Status::ImaginaryCompact:
	  for (unsigned int j=0; j<nr_y; ++j)
	    info[base_z+j].descent.set(s,DescentStatus::ImaginaryCompact);
	  break;
	case gradings::Status::ImaginaryNoncompact:
	  if (kgb.cross(sub.simple(s),conj_n)!=conj_n)
	    for (unsigned int j=0; j<nr_y; ++j)
	      info[base_z+j].descent.set(s,DescentStatus::ImaginaryTypeI);
	  else
	    for (unsigned int j=0; j<nr_y; ++j)
	      info[base_z+j].descent.set(s,DescentStatus::ImaginaryTypeII);
	  break;
	case gradings::Status::Real: // now status depends on |y|
	  for (unsigned int j=0; j<nr_y; ++j)
	  {
	    nblock_elt z(n,y_hash[ys[j]].repr()); // element non-conjugated
	    if (aux.is_real_nonparity(z,s))
	      info[base_z+j].descent.set(s,DescentStatus::RealNonparity);
	    else
	    {
	      do_Cayley=true;
	      if (cross_ys[j] != ys[j])
		info[base_z+j].descent.set(s,DescentStatus::RealTypeII);
	      else
		info[base_z+j].descent.set(s,DescentStatus::RealTypeI);
	    }
	  }
	  break;// but this case is re-examined, below
	} // |switch(kgb.status)|


	// now do inverse Cayley transform through |s| if applicable
	if (do_Cayley)
	{
	  KGBEltPair Cayleys = kgb.inverseCayley(sub.simple(s),conj_n);
	  KGBElt ctx1 = kgb.cross(Cayleys.first,sub.to_simple(s));

	  if (i==0)
	  { // |do_Cayley| is independent of |x|; if so, do in first R-packet:
	    assert(y_hash.size()==y_start); // nothing created by cross actions

	    bool new_Cayley = not x_seen.isMember(ctx1);

	    // independent of new creation, fill |Cayley_ys|, extend |y_hash|
	    for (unsigned int j=0; j<nr_y; ++j)
	      if (descentValue(s,base_z+j) != DescentStatus::RealNonparity)
	      {
		nblock_elt z(n,y_hash[ys[j]].repr());
		aux.do_down_Cayley(z,s);
		Cayley_ys.push_back(y_hash.match(aux.pack_y(z)));
	      }

	    if (new_Cayley) // then we need to create new R-packets
	    {
	      // complete fiber of x's over new involution using
	      // subsystem imaginary cross actions
              RootNbrSet pos_imag = // subsystem positive imaginary roots
		sub.positive_roots() & i_tab.imaginary_roots(kgb.inv_nr(ctx1));
	      RootNbrList ib = rd.simpleBasis(pos_imag);
	      auto orbit = BitMap{kgb.size()};
	      orbit.insert(ctx1);
	      { auto todo = containers::queue<KGBElt> {}; // no list init
		todo.push(ctx1); // so manually insert
		do
		{ KGBElt cur_x = todo.front(); todo.pop();
		  for (size_t r=0; r<ib.size(); ++r)
		  {
		    KGBElt new_x = kgb.cross(rd.reflectionWord(ib[r]),cur_x);
		    if (not orbit.isMember(new_x))
		      orbit.insert(new_x), todo.push(new_x);
		  } // |for(r)|
		}
		while (not todo.empty());
	      }
	      x_seen |= orbit;
	      // then generate corrsponding part of block, combining (x,y)'s
	      for (auto it=orbit.begin(); it(); ++it)
		for (unsigned int y=y_start; y<y_hash.size(); ++y)
		  add_z(*it,y);

	      // finallly make sure that Cayley links slots exist for code below
	      tab_s.resize(info.size());
	    } // |if (new_Cayley)|: finished creating new R-packets
	  } // |if (i==0)|: finished work for first |x| when some |y| is parity

	  // now in all cases make links using |element| lookup
	  for (unsigned int j=0,p=0; j<nr_y; ++j) // |p| counts parity |y|s only
	    if (descentValue(s,base_z+j)!=DescentStatus::RealNonparity)
	    {
	      KGBElt cty=Cayley_ys[p++]; // unique Cayley transform of |y|
	      BlockElt target = earlier(ctx1,cty);
	      tab_s[base_z+j].Cayley_image.first = target;
	      first_free_slot(tab_s[target].Cayley_image) = base_z+j;
	      if (Cayleys.second!=UndefKGB) // then double valued (type1)
	      {
		KGBElt ctx2 = kgb.cross(Cayleys.second,sub.to_simple(s));
		assert (x_seen.isMember(ctx2));
		target = earlier(ctx2,cty);
		tab_s[base_z+j].Cayley_image.second = target;
		first_free_slot(tab_s[target].Cayley_image) = base_z+j;
	      }
	  } // |for(j)|

	} // |if(do_Cayley)|

      } // |for(i)

      if (y_hash.size()>y_start)
	queue.push_back(info.size()); // mark end of new involution packet
    } // |for(s)|
  } // |for (next<queue[qi])|
  // end of step 4

  sort_by_x(); // reorder block by increasing value of |x|
  z_hash.reconstruct(); // adapt to permutation of the block

  compute_duals(G,sub); // finally compute Hermitian duals

  // and look up which element matches the original input
  entry_element = lookup(x_org,y_org);

} // |param_block::param_block|, full block version



// a derived class whose main additional method computes a Bruhat order ideal
struct partial_nblock_help : public nblock_help
{
  y_part_hash& y_hash; // will reference a field of |param_block|
  block_hash& z_hash;  // will reference a field of |param_block|

  std::vector<BlockEltList> predecessors; // a list of predecessors for each z

  partial_nblock_help
    (RealReductiveGroup& GR, const SubSystem& subsys,
     y_part_hash& hy, block_hash& hz)
  : nblock_help(GR,subsys)
  , y_hash(hy)
  , z_hash(hz)
  , predecessors()
{}

  KGBElt conj_in_x(weyl::Generator s,KGBElt x) const
  { return kgb.cross(sub.to_simple(s),x); }
  KGBElt conj_out_x(KGBElt x,weyl::Generator s) const
  { return kgb.cross(x,sub.to_simple(s)); }

  unsigned int length(BlockElt z_inx) const { return z_hash[z_inx].length; }

  nblock_elt get(BlockElt z_inx) const // convert block index to |nblock_elt|
  {
    const block_elt_entry& e=z_hash[z_inx];
    return nblock_elt(e.x,y_hash[e.y].repr());
  }
  BlockElt lookup(const block_elt_entry& z_entry) const
  { return z_hash.find(z_entry); }

  BlockElt lookup(KGBElt x,KGBElt y) const
  { return lookup(block_elt_entry(x,y)); }

  BlockElt lookup(const nblock_elt& z) const
  { KGBElt y = y_hash.find(pack_y(z));
    if (y==y_hash.empty)
      return z_hash.empty;
    else return lookup(z.x(),y);
  }

  BlockElt nblock_below (const nblock_elt& z); // the main method

}; // |class partial_nblock_help|

// |nblock_below| extends |y_hash|, and |z_hash| with |z|, having ensured the
// presence of its predecessors. Returns (new, current max) hash index of |z|
BlockElt partial_nblock_help::nblock_below (const nblock_elt& z)
{
  { // check if already known, but don't add to |z_hash| yet if not
    BlockElt res = lookup(z);
    if (res!=z_hash.empty)
      return res;
  }

  BlockEltList pred; // will hold list of elements covered by z
  // invariant: |nblock_below| has been called for every element in |pred|

  weyl::Generator s; // a complex or real type 1 descent, if such exists

  // |sz_inx| will take a value depending on |s|, but must survive |break|
  BlockElt sz_inx; // will hold number returned by recursive call
  for (s=0; s<sub.rank(); ++s)
  {
    nblock_elt sz = z; // have a copy ready for modification
    KGBElt conj_x= conj_in_x(s,z.x());
    if (kgb.isComplexDescent(sub.simple(s),conj_x))
    {
      cross_act(sz,s);
      sz_inx = nblock_below(sz);
      pred.reserve(predecessors[sz_inx].size()+1); // a rough estimate
      pred.push_back(sz_inx); // certainly |sz| is predecessor of |z|
      break; // we shall add $s$-ascents of |predecessors[sz_inx]| below
    }
    else if (kgb.isDoubleCayleyImage(sub.simple(s),conj_x)) // excludes type 2
    {
      if (not is_real_nonparity(z,s)) // excludes real nonparity
      { // so we now know that |z| has a type 1 real descent at |s|
	do_down_Cayley(sz,s);
 	sz_inx = nblock_below(sz);
	pred.reserve(predecessors[sz_inx].size()+2); // a rough estimate
	pred.push_back(sz_inx);
	cross_act(sz,s); // get other inverse Cayley image of |z|
	pred.push_back(nblock_below(sz)); // and include it in |pred|
	break; // we shall add $s$-ascents of |predecessors[sz_inx]| below
      } // |if (real_parity)|
    } // |if (doubleCayleyImage)|

  } // |for (s)|

  // if above loop completed, there are no complex or real type I descents
  if (s==sub.rank()) // only real type II descents, insert and return those
  {
    pred.reserve(sub.rank()); // enough, and probably more than that
    while (s-->0) // we reverse the loop just because it looks cute
    {
      nblock_elt sz = z; // have a copy ready for modification
      KGBElt conj_x= conj_in_x(s,z.x());
      if (kgb.status(sub.simple(s),conj_x)==gradings::Status::Real)
      {
	if (not is_real_nonparity(z,s)) // then it was real type II
	{
	  assert (not kgb.isDoubleCayleyImage(sub.simple(s),conj_x));
	  do_down_Cayley(sz,s);
	  pred.push_back(nblock_below(sz)); // recurr, but ignore descents
	}
      }
    } // |while (s-->0)|
  } // |if (s==sub.rank())|
  else // add all |s|-ascents for elements covered by |sz|
    for (BlockElt i=0; i<predecessors[sz_inx].size(); ++i)
    {
      nblock_elt c = get(predecessors[sz_inx][i]); // convert from |BlockElt|
      KGBElt conj_x= conj_in_x(s,c.x());
      switch (kgb.status(sub.simple(s),conj_x))
      {
      case gradings::Status::Real: case gradings::Status::ImaginaryCompact:
	break; // nothing to do without ascent
      case gradings::Status::Complex:
	if (not kgb.isDescent(sub.simple(s),conj_x)) // complex ascent
	{
	  cross_act(c,s);
	  pred.push_back(nblock_below(c));
	} // |if(complex ascent)
	break;
      case gradings::Status::ImaginaryNoncompact:
	{
	  bool type_2 = kgb.cross(sub.simple(s),conj_x)==conj_x;
	  do_up_Cayley(c,s);
	  pred.push_back(nblock_below(c));

	  if (type_2)
	  {
	    cross_act(c,s); // this changes |c| since we are in type 2
	    pred.push_back(nblock_below(c));
	  }
	}
	break;
      } // |switch(status(s,conj_x))|
    } // |for (i)|

  // finally we can add |z| to |z_hash|, after all its Bruhat-predecessors
  assert(z_hash.size()==predecessors.size());
  BlockElt res = z_hash.match(block_elt_entry(z.x(),y_hash.match(pack_y(z))));
  assert(res==predecessors.size()); // |z| must have been added just now
  predecessors.push_back(pred); // store list of elements covered by |z|
  return res;
} // |partial_nblock_help::nblock_below|


// alternative constructor, for interval below |sr|
param_block::param_block
(const Rep_context& rc, StandardRepr sr) // by value; made dominant internally
  : Block_base(rootdata::integrality_rank(rc.rootDatum(),sr.gamma()))
  , rc(rc)
  , infin_char(0) // don't set yet
  , singular() // idem
  , y_pool()
  , y_hash(y_pool)
  , z_hash(info)
{
  const RootDatum& rd = innerClass().rootDatum();

  const KGB& kgb = rc.kgb();

  rc.make_dominant(sr); // make dominant before computing subsystem
  infin_char=sr.gamma(); // now we can set the infinitesimal character

  const SubSystem sub = SubSystem::integral(rd,infin_char);
  Block_base::dd =
    DynkinDiagram(sub.cartanMatrix().transposed()); // convert from dual side

  size_t our_rank = sub.rank(); // this is independent of ranks in |GR|
  for (weyl::Generator s=0; s<our_rank; ++s)
    singular.set(s,rd.coroot(sub.parent_nr_simple(s))
			    .dot(infin_char.numerator())==0);

  partial_nblock_help aux(realGroup(),sub,y_hash,z_hash);

  // step 1: get |y|, which has $y.t=\exp(\pi\ii(\gamma-\lambda))$ (vG based)
  const KGBElt x_org = sr.x();
  const nblock_elt org(x_org,y_values::exp_pi(infin_char-rc.lambda(sr)));

  // generate partial block in |aux|
  BlockElt last=aux.nblock_below(org); // this fills |y_hash| and |z_hash|

  size_t size= last+1;
  assert(info.size()==size); // |info| should have obtained precisely this size

  // allocate link fields with |UndefBlock| entries
  data.assign(our_rank,std::vector<block_fields>(size));

  { // sort |info| by |x| value; cannot call |sort_by_x| as |data| not yet set
    KGBEltList xs(info.size()); // gather vector of |x| values over the block
    for (size_t i=0; i<info.size(); ++i)
      xs[i]=info[i].x;

    auto stzn = // assigns each block element |z| to its new place
      permutations::standardization(xs,x_org+1,&d_first_z_of_x);

    info = Permutation(stzn,-1).pull_back(info); // permute |info|
    z_hash.reconstruct(); // adapt to permutation of the block
  }

  // compute all links for all elements in partial block, by increasing length
  for (BlockElt i=0; i<size; ++i)
  {
    const block_elt_entry& z=z_hash[i];

    DescentStatus& desc_z = info[i].descent;
    for (weyl::Generator s=0; s<our_rank; ++s)
    {
      std::vector<block_fields>& tab_s = data[s];
      nblock_elt cur = aux.get(i); // element |z| as |nblock_elt|

      KGBElt conj_x = aux.conj_in_x(s,z.x);
      if (kgb.isDescent(sub.simple(s),conj_x)) // complex descent or real
      {
	if (kgb.status(sub.simple(s),conj_x)==gradings::Status::Complex)
	{
	  aux.cross_act(cur,s);
	  BlockElt sz = aux.lookup(cur);
	  assert(sz!=aux.z_hash.empty); // should be in generated partial block
	  tab_s[i].cross_image = sz; tab_s[sz].cross_image = i;
	  if (length(i)==0) // not yet set
	    info[i].length=aux.length(sz)+1; // set it
	  else
	    assert(length(i)==aux.length(sz)+1); // test it
	  desc_z.set(s,DescentStatus::ComplexDescent);
	  assert(descentValue(s,sz)==DescentStatus::ComplexAscent);
	}
	else // |s| is a real root
	{
	  assert(kgb.status(sub.simple(s),conj_x)==gradings::Status::Real);

	  if (aux.is_real_nonparity(cur,s))
	  {
	    tab_s[i].cross_image = i;
	    desc_z.set(s,DescentStatus::RealNonparity);
	  }
	  else // |s| is real parity
	  {
	    aux.do_down_Cayley(cur,s);
	    BlockElt sz = aux.lookup(cur);
	    tab_s[i].Cayley_image.first = sz; // first inverse Cayley
	    if (length(i)==0) // not yet set
	      info[i].length=aux.length(sz)+1; // set it
	    else
	      assert(length(i)==aux.length(sz)+1); // test it

	    if (kgb.isDoubleCayleyImage(sub.simple(s),conj_x)) // real type 1
	    {
	      desc_z.set(s,DescentStatus::RealTypeI);
	      assert(descentValue(s,sz)==DescentStatus::ImaginaryTypeI);
	      tab_s[i].cross_image = i;
	      tab_s[sz].Cayley_image.first = i; // single-valued Cayley
	      aux.cross_act(cur,s);
	      sz = aux.lookup(cur);
	      assert(descentValue(s,sz)==DescentStatus::ImaginaryTypeI);
	      assert(aux.length(sz)+1==length(i));
	      tab_s[i].Cayley_image.second = sz; // second inverse Cayley
	      tab_s[sz].Cayley_image.first = i;  // single-valued Cayley
	    }
	    else // real type 2
	    {
	      desc_z.set(s,DescentStatus::RealTypeII);
	      assert(descentValue(s,sz)==DescentStatus::ImaginaryTypeII);
	      first_free_slot(tab_s[sz].Cayley_image) // double-valued Cayley
		= i;
	      cur = aux.get(i); // reset to current element
	      aux.cross_act(cur,s);
	      BlockElt cross_z = aux.lookup(cur);
	      if (cross_z!=aux.z_hash.empty) // cross neighbour might be absent
		tab_s[i].cross_image = cross_z;
	    } // type 2
	  } // real parity

	} // |s| is real
      } // |if(isDescent)|
      else if (kgb.status(sub.simple(s),conj_x)==gradings::Status::Complex)
	desc_z.set(s,DescentStatus::ComplexAscent);
      // cross link will be set if and when complex ascent appears in block
      else // imaginary
      {
	if (kgb.status(sub.simple(s),conj_x)
	    == gradings::Status::ImaginaryCompact)
	{
	  desc_z.set(s,DescentStatus::ImaginaryCompact);
	  tab_s[i].cross_image = i;
	}
	else if (kgb.cross(sub.simple(s),conj_x)==conj_x)
	{
	  desc_z.set(s,DescentStatus::ImaginaryTypeII);
	  tab_s[i].cross_image = i;
	}
	else
	{ // In imaginary type 1 situation |z| has a nontrivial cross action
	  desc_z.set(s,DescentStatus::ImaginaryTypeI);
	  KGBElt cross_x = aux.conj_out_x(kgb.cross(sub.simple(s),conj_x),s);
	  BlockElt sz=aux.lookup(cross_x,z.y);
          if (sz!=aux.z_hash.empty) // cross neighbour might be absent
	    tab_s[i].cross_image = sz;
	}
      }
    } // |for(s)|
  } // |for(i)|

  compute_duals(innerClass(),sub);

} // |param_block::param_block|, partial block version


RatWeight param_block::y_part(BlockElt z) const
{
  RatWeight t =  y_rep(y(z)).log_pi(false);
  InvolutionNbr i_x = rc.kgb().inv_nr(x(z));
  involution_table().real_unique(i_x,t);
  return (t/=2).normalize();
}


/*****************************************************************************

        Chapter III -- Functions local to blocks.cpp

******************************************************************************/

namespace {

DescentStatus descents(KGBElt x, KGBElt y,
		       const KGB_base& kgb, const KGB_base& dual_kgb)
{
  DescentStatus result;
  for (size_t s = 0; s < kgb.rank(); ++s)
    if (kgb.status(s,x) == gradings::Status::Complex) // s is complex
      if (kgb.isDescent(s,x))
	result.set(s,DescentStatus::ComplexDescent);
      else
	result.set(s,DescentStatus::ComplexAscent);
    else if (kgb.status(s,x) == gradings::Status::ImaginaryNoncompact)
      if (kgb.cross(s,x)!=x) // type I
	result.set(s,DescentStatus::ImaginaryTypeI);
      else // type II
	result.set(s,DescentStatus::ImaginaryTypeII);
    else if (dual_kgb.status(s,y) == gradings::Status::ImaginaryNoncompact)
      if (dual_kgb.cross(s,y)!=y) // type II
	result.set(s,DescentStatus::RealTypeII);
      else // type I
	result.set(s,DescentStatus::RealTypeI);
    // now s is imaginary compact or real nonparity
    else if (kgb.status(s,x) == gradings::Status::Real)
      result.set(s,DescentStatus::RealNonparity);
    else // now |kgb.status(s,x) == gradings::Status::ImaginaryCompact|
      result.set(s,DescentStatus::ImaginaryCompact);

  return result;
}

/*!
  \brief Inserts into |hs| the ascents through |s| from elements of |hr|.

  Explanation: technical function for the Hasse construction, that makes the
  part of the coatom list for a given element arising from a given descent.
*/
void insertAscents(std::set<BlockElt>& hs,
		   const set::EltList& hr,
		   size_t s,
		   const Block_base& block)
{
  for (size_t j = 0; j < hr.size(); ++j)
  {
    BlockElt z = hr[j];
    switch (block.descentValue(s,z))
    {
    case DescentStatus::ComplexAscent:
      hs.insert(block.cross(s,z));
      break;
    case DescentStatus::ImaginaryTypeI:
      hs.insert(block.cayley(s,z).first);
      break;
    case DescentStatus::ImaginaryTypeII:
      hs.insert(block.cayley(s,z).first);
      hs.insert(block.cayley(s,z).second);
      break;
    default: // not a strict ascent
      break;
    }
  }
}


/*!
  Puts into |Hasse| the Hasse diagram data for the Bruhat ordering on |block|.

  Explanation: we used the algorithm from Vogan's 1982 Park City notes...
  which contains a bad definition. Now modified to work like kgb makeHasse:
  seek an ascent s that is complex or type I real. If it exists, use it as in
  kgb. If it doesn't then we're essentially at a split principal series. The
  immediate predecessors of z are just the inverse Cayley transforms.
*/
std::vector<set::EltList> makeHasse(const Block_base& block)
{
  std::vector<set::EltList> result(block.size());

  for (BlockElt z = 0; z < block.size(); ++z)
  {
    std::set<BlockElt> h_z;

    size_t s=block.firstStrictGoodDescent(z);
    if (s<block.rank())
      switch (block.descentValue(s,z))
      {
      default: assert(false); break;
      case DescentStatus::ComplexDescent:
	{
	  BlockElt sz = block.cross(s,z);
	  h_z.insert(sz);
	  insertAscents(h_z,result[sz],s,block);
	}
	break;
      case DescentStatus::RealTypeI: // inverseCayley(s,z) two-valued
	{
	  BlockEltPair sz = block.inverseCayley(s,z);
	  h_z.insert(sz.first);
	  h_z.insert(sz.second);
	  insertAscents(h_z,result[sz.first],s,block);
	}
      }
    else // now just gather all RealTypeII descents of |z|
      for (size_t s = 0; s < block.rank(); ++s)
	if (block.descentValue(s,z)==DescentStatus::RealTypeII)
	  h_z.insert(block.inverseCayley(s,z).first);

    std::copy(h_z.begin(),h_z.end(),std::back_inserter(result[z])); // set->list
  } // for |z|

  return result;
} // |makeHasse|

} // |namespace|

/*****************************************************************************

      Chapter IV -- Functions exported from blocks.cpp (declared in blocks.h)

******************************************************************************/


//!\brief Returns the twisted involution dual to |w|.

/*
  We have $\tau = w.\delta$, with $w$ in the Weyl group $W$, and $\delta$ the
  fundamental involution of $X^*$. We seek the twisted involution $v$ in the
  dually twisted Weyl group |dual_tW| such that $-\tau^t = v.\delta^\vee$.
  Here $\delta^\vee$ is the dual fundamental involution, which acts on $X_*$
  as minus the transpose of the longest involution $w_0.\delta$, where $w_0$
  is the longest element of $W$. This relation can be defined independently of
  being a twisted involution, and leads to a bijection $f: W \to W$ that is
  characterised by $f(e)=w_0$ and $f(s.w)=f(w).dwist(s)$ for any simple
  generator $s$ and $w\in W$, where $dwist$ is the twist of the dual twisted
  Weyl group (one also has $f(w.twist(s))=s.f(w)$ so that $f$ intertwines
  twisted conjugation: $f(s.w.twist(s))=s.f(w).dwist(s)$).

  The implementation below is based directly on the above characterisation, by
  converting |w| into a |WeylWord|, and then starting from $w_0$
  right-multiplying successively by the $dwist$ image of the letters of the
  word taken right-to-left. The only thing assumed common to |tW| and
  |dual_tW| is the \emph{external} numbering of generators (letters in |ww|),
  a minimal requirement without which the notion of dual twisted involution
  would make no sense. Notably the result will be correct (when interpreted
  for |dual_tW|) even if the underlying (untwisted) Weyl groups of |W| and
  |dual_W| should differ in their external-to-internal mappings. If one
  assumes that |W| and |dual_W| share the same underlying Weyl group (as is
  currently the case for an inner class and its dual) then one could
  alternatively say simply

    |return tW.prod(tW.weylGroup().longest(),dual_tW.twisted(W.inverse(w)))|

  or

    |return tW.prod(tW.inverse(tW.twisted(w)),tW.weylGroup().longest())|.

  Note that this would involve implicit conversion of an element of |W| as one
  of |dual_W|.
*/
TwistedInvolution
dual_involution(const TwistedInvolution& w,
		const TwistedWeylGroup& tW,
		const TwistedWeylGroup& dual_tW)
{
  WeylWord ww= tW.word(w);
  TwistedInvolution result = dual_tW.weylGroup().longest();
  for (size_t i=ww.size(); i-->0; )
    dual_tW.mult(result,dual_tW.twisted(ww[i]));
  return result;
}


std::vector<BlockElt> dual_map(const Block_base& b, const Block_base& dual_b)
{
  assert(b.size()==dual_b.size());

  std::vector<BlockElt> result(b.size());
  for (BlockElt i=0; i<b.size(); ++i)
    result[i]=dual_b.element(b.y(i),b.x(i));

  return result;
}

<<<<<<< HEAD
// build Dynkin diagram resulting from folding by diagram involution |fold|
DynkinDiagram folded
  (const DynkinDiagram& diag, const std::vector<ext_gen>& orbit)
{
  unsigned n=orbit.size();
  // we can only build complete Dynkin diagrams, so compute the Cartan matrix
  int_Matrix Cartan(n,n,0);
  for (unsigned int i=0; i<n; ++i)
  {
    Cartan(i,i) = 2;
    RankFlags neighbours = diag.star(orbit[i].s0);
    if (orbit[i].length()>1)
      neighbours |= diag.star(orbit[i].s1);
    for (unsigned j=n; --j>i;)
      if (neighbours[orbit[j].s0])
      {
	int d=orbit[i].length()-orbit[j].length();
	if (d==0)
	{
	  Cartan(i,j)=diag.Cartan_entry(i,j); // for same type orbits just
	  Cartan(j,i)=diag.Cartan_entry(j,i); // copy Cartan matrix entry
	}
	else // unequal type, mark $-2$ when first index is longer than second
	{
	  Cartan(i,j)=d>0 ? -2 : -1;
	  Cartan(j,i)=d<0 ? -2 : -1;
	}
      }
  }
  return DynkinDiagram(Cartan);
} // |folded|
=======
>>>>>>> b1ccd570

BitMap common_Cartans(RealReductiveGroup& GR, RealReductiveGroup& dGR)
{ return GR.Cartan_set() & GR.innerClass().dual_Cartan_set(dGR.realForm()); }

} // |namespace blocks|

} // |namespace atlas|<|MERGE_RESOLUTION|>--- conflicted
+++ resolved
@@ -753,8 +753,6 @@
     }
   }
 } // |param_block::compute_duals|
-<<<<<<< HEAD
-=======
 
 BlockElt param_block::lookup(KGBElt x, const TorusElement& y_rep) const
 {
@@ -762,7 +760,6 @@
     y_hash.find(involution_table().pack(y_rep,realGroup().kgb().inv_nr(x)));
   return earlier(x,y);
 }
->>>>>>> b1ccd570
 
 ext_gens param_block::fold_orbits(const WeightInvolution& delta) const
 {
@@ -770,7 +767,6 @@
   const auto sub = integrality_datum(innerClass().rootDatum(),infin_char);
   return rootdata::fold_orbits(sub,delta);
 }
-
 
 
 nblock_help::nblock_help(RealReductiveGroup& GR, const SubSystem& subsys)
@@ -891,11 +887,7 @@
 void nblock_help::twist(nblock_elt& z) const
 {
   z.xx = kgb.Hermitian_dual(z.xx);
-<<<<<<< HEAD
-  z.yy.act_by(i_tab.delta);
-=======
   z.yy.act_by(i_tab.delta); // apply matrix |i_tab.delta| to |RatWeight z.yy|
->>>>>>> b1ccd570
 }
 
 
@@ -1747,40 +1739,6 @@
   return result;
 }
 
-<<<<<<< HEAD
-// build Dynkin diagram resulting from folding by diagram involution |fold|
-DynkinDiagram folded
-  (const DynkinDiagram& diag, const std::vector<ext_gen>& orbit)
-{
-  unsigned n=orbit.size();
-  // we can only build complete Dynkin diagrams, so compute the Cartan matrix
-  int_Matrix Cartan(n,n,0);
-  for (unsigned int i=0; i<n; ++i)
-  {
-    Cartan(i,i) = 2;
-    RankFlags neighbours = diag.star(orbit[i].s0);
-    if (orbit[i].length()>1)
-      neighbours |= diag.star(orbit[i].s1);
-    for (unsigned j=n; --j>i;)
-      if (neighbours[orbit[j].s0])
-      {
-	int d=orbit[i].length()-orbit[j].length();
-	if (d==0)
-	{
-	  Cartan(i,j)=diag.Cartan_entry(i,j); // for same type orbits just
-	  Cartan(j,i)=diag.Cartan_entry(j,i); // copy Cartan matrix entry
-	}
-	else // unequal type, mark $-2$ when first index is longer than second
-	{
-	  Cartan(i,j)=d>0 ? -2 : -1;
-	  Cartan(j,i)=d<0 ? -2 : -1;
-	}
-      }
-  }
-  return DynkinDiagram(Cartan);
-} // |folded|
-=======
->>>>>>> b1ccd570
 
 BitMap common_Cartans(RealReductiveGroup& GR, RealReductiveGroup& dGR)
 { return GR.Cartan_set() & GR.innerClass().dual_Cartan_set(dGR.realForm()); }
