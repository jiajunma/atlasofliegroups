--- conflicted
+++ resolved
@@ -1758,13 +1758,8 @@
 	int d=orbit[i].length()-orbit[j].length();
 	if (d==0)
 	{
-<<<<<<< HEAD
-	  Cartan(i,j)=diag.cartanEntry(i,j); // for same type orbits just
-	  Cartan(j,i)=diag.cartanEntry(j,i); // copy Cartan matrix entry
-=======
 	  Cartan(i,j)=diag.Cartan_entry(i,j); // for same type orbits just
 	  Cartan(j,i)=diag.Cartan_entry(j,i); // copy Cartan matrix entry
->>>>>>> df5c50bf
 	}
 	else // unequal type, mark $-2$ when first index is longer than second
 	{
