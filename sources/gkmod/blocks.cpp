/*
  This is blocks.cpp

  Copyright (C) 2004,2005 Fokko du Cloux
  Copyright (C) 2007--2013 Marc van Leeuwen
  Part of the Atlas of Lie Groups and Representations

  For license information see the LICENSE file
*/

#include "blocks.h"

#include <cassert>
#include <vector>
#include <deque>
#include <set> // for |insertAscents|
#include <algorithm>
#include <iterator>

#include "arithmetic.h"

#include "tags.h"
#include "hashtable.h"

#include "bruhat.h"	// construction
#include "complexredgp.h"
#include "realredgp.h"
#include "subsystem.h"
#include "y_values.h"
#include "kgb.h"
#include "weyl.h"
#include "kl.h"		// destruction
#include "repr.h" // use of |StandardRepr| in |non_integral_block| constructor

/*
  Our task in the traditional setup (the constructor for |Block|) is fairly
  simple: given the one sided parameter sets (|KGB|) for the real form and for
  the dual real form, which are fibred over the sets of twisted involutions
  for the Weyl group and dual Weyl group respectively, we must form the fibred
  product over corresponding pairs of twisted involutions, and equip the
  resulting structure with relations inherited from the kgb structures.

  One point to be resolved here is the relation between a twisted involution
  and the corresponding dual twisted involution; it is implemented in the
  function |dual_involution| below. On the level of involution matrices acting
  on the character and cocharacter lattices, the relation is minus transpose;
  this has to be translated into a relation between Weyl group elements.

  Another important point here is matching the local structure of the two KGB
  sets to define the local relations in the block structure. The combinations
  possible of local structures in the KGB sets, as given by |gradings::Status|
  values, are limited by the relationship between involution and dual
  involution: a generator that is complex for one is so as well for the other,
  while the remaining generators are imaginary for one are real for the other.

  It turns out that possibilites are even more restricted then implied by the
  above relation, and every block element $z=(x,y)$ occurs, for each generator
  |s|, in one of the following five configurations. At the left we depict the
  coordinate |x| in the kgb set, to the right of it the coordinte |y| in the
  dual kgb set; in the former case going down increases the length, in the
  latter it decreases the length. At the right we describe the local block
  structure; the terminology used there refers mostly to what happened for |x|,
  and in particular going down is considered to be an ascent in the block.

  If |s| is complex for the involution and its dual, one has cross actions

             ( x      ,     y   )    ComplexAscent       z
	       |            |                            |
	       |            |                            |
	     ( x'     ,     y'  )    ComplexDescent      z'

  If |s| is imaginary noncompact for the involution, it will be real, and in
  the image of the Cayley transform, for the dual involution. Either the
  Cayley image of the |x| coordinate is shared with that of another KGB
  element and the |y| coordinate has a single-valued inverse Cayley transform
  (type I situation), or the Cayley image of the |x| coordinate is unshared,
  and the |y| coordinate has a double-valued inverse Cayley transform.

      ( x      x'    , s^y   )    Imaginary Type I (twice)    z     z'
	 \    /         |                                      \   /
	  \  /          |                                       \ /
      (  s^x=s^x'    ,  y    )         Real Type I              s^z



      (    x    ,   s^y=s^y' )       Imaginary Type II           z
           |          / \                                       / \
	   |         /   \                                     /   \
      (   s^x   ,   y     y' )     Real Type II (twice)     s^z_1  s^z_2

  If |s| is imaginary compact for the involution, it will be real and not in
  the image of the Cayley transform for the dual involution. No Cayley
  transorm will be defined for the |x| coordinate, and no inverse Cayley
  transform for the |y| coordinate, and both are fixed by the cross action;
  the situation is called ImaginaryCompact.

      (    x    ,     y     )       ImaginaryCompact             z

  Finally that situation with x and y interchanged is called RealNonparity

      (    x    ,     y     )         RealNonparity              z

  Although the last two cases have no cross action links for |s| to other
  block elements, nor any Cayley or inverse Cayley links for |s|, we consider
  (more in particular |DescentStatus::isDescent| considers) |s| to
  be in the descent set in the ImaginaryCompact case, and not in the descent
  set for the RealNonparity case (note that this is opposite to the status of
  imaginary and real generators in the other (parity) cases). These cases do
  not count as strict descent/ascent however, as is indicated in the
  predicate emthods |isStrictDescent| and |isStrictAscent| below.
*/

namespace atlas {

namespace blocks {




namespace {
  // some auxiliary functions used by methods, but defined near end of file

  // compute descent status of block element, based on its $(x,y)$ parts
DescentStatus descents(KGBElt x, KGBElt y,
		       const KGB_base& kgb, const KGB_base& dual_kgb);

  // compute Hasse diagram of the Bruhat order of a block
std::vector<set::EltList> makeHasse(const Block_base&);


} // namespace

} // namespace blocks

/*****************************************************************************

        Chapter I -- The Block_base class

******************************************************************************/

namespace blocks {

// an auxiliary function:
// we often need to fill the first empty slot of a |BlockEltPair|
inline BlockElt& first_free_slot(BlockEltPair& p)
{
  if (p.first==UndefBlock)
    return p.first;
  else
  {
    assert(p.second==UndefBlock); // there should be an empty slot left
    return p.second;
  }
}

Block_base::Block_base(const KGB& kgb,const KGB& dual_kgb)
  : info(), data(kgb.rank())
  , d_first_z_of_x() // filled below
  , d_bruhat(NULL)
  , klc_ptr(NULL)
{
} // |Block_base::Block_base|

// an almost trivial constructor used for derived non-integral block types
Block_base::Block_base(unsigned int rank)
  : info(), data(rank)
  , d_first_z_of_x()
  , d_bruhat(NULL)
  , klc_ptr(NULL)
{}

Block_base::Block_base(const Block_base& b) // copy constructor, unused
  : info(b.info), data(b.data)
  , d_first_z_of_x(b.d_first_z_of_x)
  , d_bruhat(NULL) // don't care to copy; is empty in |Block::build| anyway
  , klc_ptr(NULL)  // likewise
{
#ifdef VERBOSE // then show that we're called (does not actually happen)
  std::cerr << "copying a block" << std::endl;
#endif
}

Block_base::~Block_base() { delete d_bruhat; delete klc_ptr; }

/*!\brief Look up element by |x|, |y| coordinates

  Precondition: |x| and |y| should be compatible: such a block element exists

  This uses the |d_first_z_of_x| table to locate the range where the |x|
  coordinates are correct; then comparing the given |y| value with the first
  one present for |x| (there must be at least one) we can predict the value
  directly, since for each fixed |x| value the values of |y| are consecutive.
*/
BlockElt Block_base::element(KGBElt xx,KGBElt yy) const
{
  BlockElt first=d_first_z_of_x[xx];
  BlockElt z = first +(yy-y(first));
  assert(z<size() and x(z)==xx and y(z)==yy); // element should be found
  return z;
}

BlockElt Block_base::length_first(size_t l) const
{ // if |length| were an array, we would call |std::lower_bound(begin,end,l)|
  BlockElt min=0, max=size(); // the requested index remains in [min,max]
  while (max>min) // body strictly reduces |max-min| in all cases
  {
    BlockElt z=(min+max)/2;
    if (length(z)>=l)
      max=z; // preserves invariant |length(z)>=l| for all |l>=max|
    else
      min=z+1; // preserves invariant |length(z)<l| for all |l<min|
  }
  assert(min==max);
  return min;
}


/*!
  \brief Tells if s is a strict ascent generator for z.

  Explanation: this means that descentValue(s,z) is one of ComplexAscent,
  ImaginaryTypeI or ImaginaryTypeII.
*/
bool Block_base::isStrictAscent(size_t s, BlockElt z) const
{
  DescentStatus::Value v = descentValue(s,z);
  return not DescentStatus::isDescent(v)
    and v!=DescentStatus::RealNonparity;
}

/*!
  \brief Tells if s is a strict descent generator for z.

  Explanation: this means that descentValue(s,z) is one of ComplexDescent,
  RealTypeI or RealTypeII.
*/
bool Block_base::isStrictDescent(size_t s, BlockElt z) const
{
  DescentStatus::Value v = descentValue(s,z);
  return DescentStatus::isDescent(v)
    and v!=DescentStatus::ImaginaryCompact;
}

/*!
  \brief Returns the first descent for z (the number of a simple root) that is
not imaginary compact, or rank() if there is no such descent.
*/
size_t Block_base::firstStrictDescent(BlockElt z) const
{
  for (size_t s = 0; s < rank(); ++s)
    if (isStrictDescent(s,z))
      return s;

  return rank(); // signal nothing was found
}

/*!
  \brief Returns the first descent for z (the number of a simple root) that is
either complex or real type I; if there is no such descent returns |rank()|
*/
size_t Block_base::firstStrictGoodDescent(BlockElt z) const
{
  for (size_t s = 0; s < rank(); ++s)
    if (isStrictDescent(s,z) and
	descentValue(s,z)!=DescentStatus::RealTypeII)
      return s;

  return rank(); // signal nothing was found
}


KGBElt Block_base::renumber_x(const std::vector<KGBElt>& new_x)
{
  KGBElt x_lim=0; // high-water mark for |new_x| values
  for (BlockElt z=0; z<size(); ++z)
  {
    KGBElt xx=new_x[x(z)];
    if (xx>=x_lim)
      x_lim=xx+1;
    info[z].x = xx;
  }

  KGBEltList xs(info.size());
  for (size_t i=0; i<info.size(); ++i)
    xs[i]=info[i].x;

  Permutation pi_inv = // assigns |z| to its new place
    permutations::standardization(xs,x_lim,&d_first_z_of_x);

  Permutation pi(pi_inv,-1); // assigns to new place its original one

  pi.pull_back(info).swap(info);

  for (weyl::Generator s=0; s<rank(); ++s)
  {
    std::vector<block_fields>& tab_s = data[s];
    pi.pull_back(tab_s).swap(tab_s); // permute fields of |data[s]|
    for (BlockElt z=0; z<size(); ++z)
    {
      tab_s[z].cross_image=pi_inv[tab_s[z].cross_image];
      BlockEltPair& p=tab_s[z].Cayley_image;
      if (p.first!=UndefBlock)
      {
	p.first=pi_inv[p.first];
	if (p.second!=UndefBlock)
	  p.second=pi_inv[p.second];
      }
    }
  }

  return x_lim;
} // |Block_base::renumber_x|

// Here is one method not related to block construction
/*
  The functor \f$T_{\alpha,\beta}\f$

  Precondition: alpha and beta are adjacent roots, of which alpha is a (weak)
  descent for y, while beta is not a descent for y.

  In fact if this is not satisfied, we return a pair of UndefBlock elements
*/

BlockEltPair Block_base::link
  (weyl::Generator alpha,weyl::Generator beta,BlockElt y) const
{
  const DescentStatus& desc=descent(y);

  BlockElt result[2]; // written using iterator
  BlockElt* it = &result[0];

  BlockEltPair p=inverseCayley(alpha,y); // used only in real parity case
  switch (desc[alpha])
  {
  case DescentStatus::ComplexDescent:
    {
      BlockElt y1=cross(alpha,y);
      if (isWeakDescent(beta,y1))
	*it++=y1;
      break;
    }
  case DescentStatus::RealTypeI:
    if (isWeakDescent(beta,p.second))
      *it++=p.second;
    // FALL THROUGH
  case DescentStatus::RealTypeII:
    if (isWeakDescent(beta,p.first))
      *it++=p.first;
    break;
  default: {}
  } // switch(desc[alpha])

  p=cayley(beta,y);
  switch (desc[beta])
  {
  case DescentStatus::ComplexAscent:
    {
      BlockElt y1=cross(beta,y);
      if (not isWeakDescent(alpha,y1))
	*it++=y1;
      break;
    }
  case DescentStatus::ImaginaryTypeII:
    if (not isWeakDescent(alpha,p.second))
      *it++=p.second;
    // FALL THROUGH
  case DescentStatus::ImaginaryTypeI:
    if (not isWeakDescent(alpha,p.first))
      *it++=p.first;
    break;
  default: {}
  } // switch(desc[beta])

  assert(it<=&result[2]);
  while (it<&result[2]) *it++=UndefBlock;

  return std::make_pair(result[0],result[1]);
}

// manipulators

void Block_base::compute_first_zs() // assumes |x| values weakly increase
{
  d_first_z_of_x.resize(xsize()+1);
  KGBElt xx=0;
  d_first_z_of_x[xx]=0; // |d_first_z_of_x[xx]| is smallest |z] with |x(z)>=xx|
  for (BlockElt z=0; z<size(); ++z)
    while (xx<x(z)) // no increment in test: often there should be none at all
      d_first_z_of_x[++xx]=z;

  // now |xx==x(size()-1)|; finish off with a sentinel value |size()|
  do // although the largest |x| should be present: |x(size()-1)==xsize()-1|
    d_first_z_of_x[++xx]=size(); // we don't not depend on that, and fill out
  while (xx<xsize()); // stop after setting |d_first_z_of_x[xsize()]=size()|
}

/*!
  \brief Constructs the BruhatOrder.
  It could run out of memory, but Commit-or-rollback is guaranteed.
*/
void Block_base::fillBruhat()
{
  if (d_bruhat==NULL) // do this only the first time
  {
    std::vector<set::EltList> hd = makeHasse(*this);
    d_bruhat = new BruhatOrder(hd); // commit iff new completed without throwing
  }
}

// computes and stores the KL polynomials
void Block_base::fill_klc(BlockElt last_y,bool verbose)
{
  if (klc_ptr==NULL) // do this only the first time
    klc_ptr=new kl::KLContext(*this);

  klc_ptr->fill(last_y,verbose); // extend tables to contain |last_y|
}


/*****************************************************************************

        Chapter II -- Derived classes of the Block_base class

******************************************************************************/



/*****				Block					****/


Block::Block(const Block& b) // obligatory but in practice unused contruction
  : Block_base(b) // copy
  , tW(b.tW) // share
  , d_Cartan(b.d_Cartan)
  , d_involution(b.d_involution)
  , d_involutionSupport(b.d_involutionSupport)
{}

// Complete the |Block_base| construction, setting |Block|-specific fields
// The real work is done by |Block_base|, |kgb| methods, and |compute_supports|
Block::Block(const KGB& kgb,const KGB& dual_kgb)
  : Block_base(kgb,dual_kgb)
  , tW(kgb.twistedWeylGroup())
  , xrange(kgb.size()), yrange(dual_kgb.size())
  , d_Cartan(), d_involution(), d_involutionSupport() // filled below
{
  const TwistedWeylGroup& dual_W =dual_kgb.twistedWeylGroup();

  std::vector<TwistedInvolution> dual_w; // tabulate bijection |W| -> |dual_W|
  dual_w.reserve(kgb.nr_involutions());
  size_t size=0;
  for (unsigned int i=0; i<kgb.nr_involutions(); ++i)
  {
    const TwistedInvolution w = kgb.nth_involution(i);
    dual_w.push_back(dual_involution(w,tW,dual_W));
    size += kgb.packet_size(w)*dual_kgb.packet_size(dual_w.back());
  }

  info.reserve(size);

  // fill |info|
  for (unsigned int i=0; i<kgb.nr_involutions(); ++i)
  {
    // here is where the fibred product via |dual_w| is built
    const TwistedInvolution w = kgb.nth_involution(i);
    const KGBEltPair x_step = kgb.tauPacket(w);
    const KGBEltPair y_step = dual_kgb.tauPacket(dual_w[i]);

    for (KGBElt x=x_step.first; x<x_step.second; ++x)
      for (KGBElt y=y_step.first; y<y_step.second; ++y)
	info.push_back(EltInfo(x,y,descents(x,y,kgb,dual_kgb),kgb.length(x)));
  } // |for (i)|
  compute_first_zs();

  assert(this->size()==size); // check that |info| has exactly |size| elements

  // Now |element| can be safely called; install cross and Cayley tables

  for (weyl::Generator s = 0; s<rank(); ++s)
  { // the generation below is completely independent for each |s|
    data[s].resize(size);
    for (BlockElt z=0; z<size; ++z)
    {
      data[s][z].cross_image
	= element(kgb.cross(s,x(z)),dual_kgb.cross(s,y(z)));
      switch (descentValue(s,z))
      {
      default: break; // most cases leave |data[s][z].Cayley_image| undefined
      case DescentStatus::ImaginaryTypeII:
	{
	  BlockElt z1=element(kgb.cayley(s,x(z)),
			      dual_kgb.inverseCayley(s,y(z)).second);
	  data[s][z].Cayley_image.second = z1; // double-valued direct Cayley
	  data[s][z1].Cayley_image.first = z; // single-valued inverse Cayley
	}
	// FALL THROUGH
      case DescentStatus::ImaginaryTypeI:
	{
	  BlockElt z0=element(kgb.cayley(s,x(z)),
			      dual_kgb.inverseCayley(s,y(z)).first);
	  data[s][z].Cayley_image.first = z0;
	  // in TypeI, |data[s][z].Cayley_image.second| remains |UndefBlock|
	  first_free_slot(data[s][z0].Cayley_image) = z;
	}
      } // switch
    } // |for (z)|
  } // |for(s)|

  // Complete |Block_base| initialisation by installing the dual links.
  {
    const WeylGroup& Wy = dual_W.weylGroup(); // computation is in this group
    WeylWord w0 = Wy.word(Wy.longest()); // twist y AND cross act by w0
    for (BlockElt z=0; z<size; ++z)
    {
      KGBElt yd= dual_kgb.Hermitian_dual(y(z));
      info[z].dual = element(kgb.Hermitian_dual(x(z)),dual_kgb.cross(w0,yd));
    }
  }

  // Continue filling the fields of the |Block| derived class proper
  d_Cartan.reserve(size);
  d_involution.reserve(size);
  for (BlockElt z=0; z<size; ++z)
  {
    KGBElt xx=x(z);
    d_Cartan.push_back(kgb.Cartan_class(xx));
    d_involution.push_back(kgb.involution(xx));
  }

  compute_supports();
} // |Block::Block(kgb,dual_kgb)|

// Construction function for the |Block| class.
// It is a pseudo constructor method that ends calling main contructor
Block Block::build(ComplexReductiveGroup& G, RealFormNbr rf, RealFormNbr drf)
{
  RealReductiveGroup G_R(G,rf);
  ComplexReductiveGroup dG(G,tags::DualTag()); // the dual group
  RealReductiveGroup dG_R(dG,drf);

  KGB kgb     (G_R, common_Cartans(G_R,dG_R));
  KGB dual_kgb(dG_R,common_Cartans(dG_R,G_R));
  return Block(kgb,dual_kgb); // |kgb| and |dual_kgb| disappear afterwards!
}

// Given both real group and dual real group, we can just call main contructor
Block Block::build(RealReductiveGroup& G_R, RealReductiveGroup& dG_R)
{ return Block(G_R.kgb(),dG_R.kgb()); }

// compute the supports in $S$ of twisted involutions
void Block::compute_supports()
{
  d_involutionSupport.reserve(size()); // its eventual size

  // first compute minimal length cases, probably all for the same involution
  for (BlockElt z=0; z<size() and length(z)==length(0); ++z)
  {
    if (z==0 or involution(z)!=involution(z-1))
    { // compute involution support directly from definition
      RankFlags support;
      WeylWord ww=tW.weylGroup().word(involution(z));
      for (size_t j=0; j<ww.size(); ++j)
	support.set(ww[j]);
      d_involutionSupport.push_back(support);
    }
    else // unchanged involution
      d_involutionSupport.push_back(d_involutionSupport.back()); // duplicate
  }

  // complete involution supports at non-minimal lengths, using previous
  for (BlockElt z=d_involutionSupport.size(); z<size(); ++z)
  {
    size_t s = firstStrictDescent(z);
    assert (s<rank()); // must find one, as we are no longer at minimal length
    DescentStatus::Value v = descentValue(s,z);
    if (v == DescentStatus::ComplexDescent) // cross link
    { // use value from shorter cross neighbour, setting |s| and |twist(s)|
      d_involutionSupport[z] = d_involutionSupport[cross(s,z)];
      d_involutionSupport[z].set(s);
      d_involutionSupport[z].set(tW.twisted(s));
    }
    else // Real Type I or II
    { // use (some) inverse Cayley transform and set |s|
      d_involutionSupport[z] = d_involutionSupport[inverseCayley(s,z).first];
      d_involutionSupport[z].set(s);
    }
  } // |for(z)|
} // |Block::compute_supports|

// 		****	     Nothing else for |Block|		****






param_block::param_block(const Rep_context& rc0, unsigned int rank)
  : Block_base(rank)
  , rc(rc0)
  , infin_char(0) // don't set yet
  , singular() // idem
  , kgb_nr_of()
  , x_of(rc.kgb().size(),UndefKGB)
  , y_pool()
  , y_hash(y_pool)
{}

const TwistedInvolution& param_block::involution(BlockElt z) const
{ return rc.kgb().involution(kgb_nr_of[x(z)]); }

RatWeight param_block::nu(BlockElt z) const
{
  InvolutionNbr i_x = rc.kgb().inv_nr(parent_x(z));
  const WeightInvolution& theta = involution_table().matrix(i_x);
  return RatWeight (gamma().numerator()-theta*gamma().numerator()
		    ,2*gamma().denominator()).normalize();
}

// reconstruct $\lambda-\rho$ from $\gamma$ and the torus part $t$ of $y$
// using $\lambda = \gamma - {1-\theta\over2}.\log{{t\over\pi\ii})$
// the projection factor $1-\theta\over2$ kills the modded-out-by part of $t$
Weight param_block::lambda_rho(BlockElt z) const
{
  RatWeight t =  y_rep(y(z)).log_pi(false);
  InvolutionNbr i_x = rc.kgb().inv_nr(parent_x(z));
  involution_table().real_unique(i_x,t);

  RatWeight lr =
    (infin_char - t - RatWeight(realGroup().rootDatum().twoRho(),2))
    .normalize();
  assert(lr.denominator()==1);
  return Weight(lr.numerator().begin(),lr.numerator().end());
}

// reconstruct $\lambda$ from $\gamma$ and the torus part $t$ of $y$ using the
// formula $\lambda = \gamma - {1-\theta\over2}.\log{{t\over\pi\ii})$
// the projection factor $1-\theta\over2$ kills the modded-out-by part of $t$
RatWeight param_block::lambda(BlockElt z) const
{
  InvolutionNbr i_x = rc.kgb().inv_nr(parent_x(z));
  const WeightInvolution& theta = involution_table().matrix(i_x);
  RatWeight t =  y_rep(y(z)).log_2pi();
  const Ratvec_Numer_t& num = t.numerator();
  return infin_char - RatWeight(num-theta*num,t.denominator());
}


// translation functor from regular to singular $\gamma$ might kill $J_{reg}$
// this depends on the simple coroots for the integral system that vanish on
// the infinitesimal character $\gamma$, namely they make the element zero if
// they define a complex descent, an imaginary compact or a real parity root
bool param_block::survives(BlockElt z) const
{
  const DescentStatus& desc=descent(z);
  for (RankFlags::iterator it=singular.begin(); it(); ++it)
    if (DescentStatus::isDescent(desc[*it]))
      return false;
  return true; // there are no singular simple coroots that are descents
}

// descend through singular simple coroots and return any survivors that were
// reached; they express singular $I(z)$ as sum of 0 or more surviving $I(z')$
BlockEltList param_block::survivors_below(BlockElt z) const
{
  BlockEltList result;
  RankFlags::iterator it;
  do
  {
    const descents::DescentStatus& desc=descent(z);
    for (it=singular.begin(); it(); ++it)
      if (DescentStatus::isDescent(desc[*it]))
      {
	switch (desc[*it])
	{
	case DescentStatus::ImaginaryCompact:
	  return result; // 0
	case DescentStatus::ComplexDescent: z = cross(*it,z);
	  break; // follow descent, no branching
	case DescentStatus::RealTypeII:
	  z=inverseCayley(*it,z).first; break; // follow descent, no branching
	case descents::DescentStatus::RealTypeI:
	  {
	    BlockEltPair iC=inverseCayley(*it,z);
	    BlockEltList left=survivors_below(iC.first);
	    if (result.empty())
	      left.swap(result); // take left result as current value
	    else
	      std::copy(left.begin(),left.end(),back_inserter(result));
	    z = iC.second; // continue with right branch, adding its results
	  }
	  break;
       	default: assert(false); // should never happen, but compiler wants it
	}
	break; // restart outer loop if a descent was applied
      } // |if(descent(*it,z)|
  }
  while (it());
  result.push_back(z);
  return result;
} // |param_block::survivors_below|

void param_block::compute_duals(const ComplexReductiveGroup& G)
{
  const WeightInvolution& delta = G.distinguished();
  const InvolutionTable& i_tab = G.involution_table();

  if (delta*infin_char==infin_char) // for stable blocks compute |delta|-action
    for (BlockElt z=0; z<size(); ++z)
    {
      KGBElt parent_x = kgb_nr_of[x(z)];
      KGBElt dual_x = rc.kgb().Hermitian_dual(parent_x);
      assert(y_hash[y(z)].nr==rc.kgb().inv_nr(parent_x)); // check coherence
      TorusElement t = y_hash[y(z)].t_rep;
      t = y_values::exp_pi(delta*t.log_pi(false)); // twist |t| by |delta|
      KGBElt dual_y = y_hash.find(i_tab.pack(t,rc.kgb().inv_nr(dual_x)));
      if (dual_y!=y_hash.empty)
	info[z].dual = element(x_of[dual_x],dual_y);
    }
}



/*****				gamma_block				****/

gamma_block::gamma_block(const repr::Rep_context& rc,
			 const SubSystemWithGroup& sub,
			 const StandardRepr& sr,
			 BlockElt& entry_element) // output parameter
  : param_block(rc,sub.rank())
{
  infin_char = sr.gamma(); // this field of |param_block| must be set explicitly
  size_t our_rank = sub.rank(); // this is independent of ranks in |GR|
  WeylWord dual_involution; // set in |GlobalTitsGroup| constructor:

  RealReductiveGroup& GR = rc.realGroup();
  const RootDatum& rd = GR.rootDatum();
  const ComplexReductiveGroup& G = GR.complexGroup();
  const Cartan_orbits& i_tab = G.involution_table();
  const KGB& kgb = rc.kgb();

  for (weyl::Generator s=0; s<our_rank; ++s)
    singular.set(s,rd.coroot(sub.parent_nr_simple(s))
		            .dot(infin_char.numerator())==0);

  const RatWeight lambda = rc.lambda(sr);
  KGBElt x=sr.x();

  // first construct global Tits group for |y|s, and |dual_involution|
  const WeightInvolution& theta = kgb.involution_matrix(x);
  const GlobalTitsGroup Tg (sub, theta, dual_involution);

  const TwistedInvolution tw = Tg.weylGroup().element(dual_involution);
  // now |tw| describes |-theta^tr| as twisted involution for |sub|

  // step 1: get a valid value for |y|.
  // Has $t=\exp(\pi\ii(\infin_char-\lambda))$
  TorusElement t = y_values::exp_pi(infin_char-lambda);

  {// step 1.5: correct the grading on the dual imaginary roots.
    assert(Tg.is_valid(GlobalTitsElement(t,tw)));

    Weight tworho_nonintegral_real(GR.rank(),0);
    arithmetic::Numer_t n=infin_char.denominator();
    Ratvec_Numer_t v=infin_char.numerator();
    size_t numpos = rd.numPosRoots();

    for(size_t j=0; j<numpos; ++j)
    {
      RootNbr alpha = rd.posRootNbr(j); // that's |j+numpos|
      if (theta*rd.root(alpha) == -rd.root(alpha) and
	  rd.coroot(alpha).dot(v) %n !=0 ) // whether coroot is NONintegral real
	tworho_nonintegral_real += rd.root(alpha); //if so add it
    }

    RatWeight newcorr(tworho_nonintegral_real,4);
    t +=  y_values::exp_2pi(newcorr); // now the grading on real roots is right

  }
  // save values for |entry_element|
  const KGBElt x_org = x;
  const GlobalTitsElement y_org = GlobalTitsElement(t,tw);
  assert(Tg.is_valid(y_org));

  // step 2: move to the minimal fiber

  { // modify |x| and |y|, descending to minimal element for |subsys|
    weyl::Generator s;
    do
    {
      for(s=0; s<our_rank; ++s)
      {
	KGBElt xx=kgb.cross(sub.to_simple(s),x);
	if (kgb.isDescent(sub.simple(s),xx))
	{
	  if (kgb.status(sub.simple(s),xx)==gradings::Status::Complex)
	  {
	    x = kgb.cross(kgb.cross(sub.simple(s),xx),sub.to_simple(s));
	    // Tg.cross_act(s,y);
	    Tg.complex_cross_act(s,t);
	    break;
	  }
	  else // imaginary
	    if (not Tg.compact(s,t))
	    {
	      xx = kgb.inverseCayley(sub.simple(s),xx).first; // choose one
	      x = kgb.cross(xx,sub.to_simple(s));
	      // Tg.Cayley(s,y);
	      // no need to modify |t| here: forward Cayley for |y|
	      break;
	    }
	} // |if(isDescent)|
      } // |for(s)|
    } while(s<our_rank); // loop until no descents found in |subsys|

    // one might reduce the torus part of |y| here
  } // end of step 2

  InvolutionNbr inv = kgb.inv_nr(x);

  y_hash.match(i_tab.pack(t,inv));

  // step 3: generate imaginary fiber-orbit of |x|'s (|y|'s are unaffected)
  {
    // generating reflections are for imaginary roots for |x|
    RootNbrList gen_root =
      rd.simpleBasis(sub.positive_roots() & i_tab.imaginary_roots(inv));

    KGBEltPair p = kgb.packet(x); // get range of |kgb| that involves |x|
    BitMap seen(p.second-p.first);
    BitMap news = seen;
    news.insert(x-p.first);
    while (news.andnot(seen)) // condition modifies |news| as side effect
    {
      unsigned i=news.front();
      seen.insert(i); // so |i| will be removed from |news| at end of loop
      KGBElt xx=i+p.first;
      for (size_t k=0; k<gen_root.size(); ++k)
	news.insert(kgb.cross(rd.reflectionWord(gen_root[k]),xx)-p.first);
    }

    // now insert elements from |seen| as first $x$-fiber of block
    size_t fs = seen.size(); // this is lower bound for final size, so reserve
    info.reserve(fs);
    for (weyl::Generator s=0; s<our_rank; ++s)
      data[s].reserve(fs);

    for (BitMap::iterator it=seen.begin(); it(); ++it)
    {
      KGBElt kgb_nr = *it+p.first;
      x_of[kgb_nr]=kgb_nr_of.size();
      kgb_nr_of.push_back(kgb_nr);
      info.push_back(EltInfo(x_of[kgb_nr],0,DescentStatus(),0));
      // makes |info.size()=kgb_nr_of.size()|, |y| number remains 0 in loop
      // the length is set to $0$, its true mathematical value is not known
    }

    // ensure that |element| will find the elements created so far
    compute_first_zs(); // defines |kgb_nr_of.size()+1| values |first_z_of_x|
  } // end of step 3

  // step 4: generate packets for successive involutions

  std::deque<BlockElt> queue(1,info.size()); // involution packet boundaries
  std::vector<KGBElt> ys; ys.reserve(0x100); // |y| indices in invol.packet
  std::vector<KGBElt> cross_ys(ys.size()); cross_ys.reserve(0x100);
  std::vector<KGBElt> Cayley_ys(ys.size()); Cayley_ys.reserve(0x100);

  for (BlockElt next=0; not queue.empty(); next=queue.front(),queue.pop_front())
  { // process involution packet of elements from |next| to |queue.front()|

    const TwistedInvolution tw = kgb.involution(kgb_nr_of[this->x(next)]);
    const InvolutionNbr inv = i_tab.nr(tw); // $\theta$

    ys.clear();
    unsigned int nr_y = 0;
    BlockElt cur_size = info.size();
    for (BlockElt z=next; z<cur_size and this->x(z)==this->x(next); ++z,++nr_y)
    {
      assert(y(z)==y(next)+nr_y); // consecutive, so use of array |ys|
      ys.push_back(y(z));         // could have been avoided
    }

    assert((queue.front()-next)%nr_y==0); // |x| values in equal-size groups
    unsigned int nr_x= (queue.front()-next)/nr_y; // number of such groups

    for (weyl::Generator s=0; s<our_rank; ++s)
    {
      std::vector<block_fields>& tab_s = data[s];
      tab_s.resize(cur_size); // ensure enough slots for now

      // do (non-simple) cross action on |x| and compute new |sub|-length
      int l = length(next);
      KGBElt cross_sample =
	kgb.cross(sub.to_simple(s),kgb_nr_of[this->x(next)]);
      l -= kgb.length(cross_sample); // might become negative
      cross_sample = kgb.cross(sub.simple(s),cross_sample);
      l += kgb.length(cross_sample);
      cross_sample = kgb.cross(cross_sample,sub.to_simple(s));
      assert(l>=0); // if fails, then starting point not minimal for length

      InvolutionNbr s_x_inv = kgb.inv_nr(cross_sample); // $s\times\theta$
      bool new_cross = x_of[cross_sample] == ~0u; // whether involution unseen

      cross_ys.clear();
      { // compute values into |cross_ys|
	size_t old_size =  y_hash.size();
	for (unsigned int j=0; j<nr_y; ++j)
	{
	  TorusElement t = y_hash[ys[j]].t_rep;
	  if (i_tab.complex_roots(inv).isMember(sub.parent_nr_simple(s)))
	    Tg.complex_cross_act(s,t);
	  else if (i_tab.real_roots(inv).isMember(sub.parent_nr_simple(s)))
	    t = t.simple_imaginary_cross(rd,sub.parent_nr_simple(s));
	  /* We could use |simple_imaginary_cross| because |is_valid| has
	     ensured that all coroots of |sub| are integral on |t|, and the
	     root applied is simple-imaginary (and even simple) in |sub|. More
	     prudently one could use |Tg.imaginary_cross_act(s,t);|, which
	     does not depend on integrality, but does assume a simple root */
	  cross_ys.push_back(y_hash.match(i_tab.pack(t,s_x_inv)));
	  assert(y_hash.size()== (new_cross ? old_size+j+1 : old_size));
	  ndebug_use(old_size);
	}
      } // compute values |cross_ys|

      // some variables needed outside next loop, to handle Cayley transforms
      bool new_Cayley=false; // whether Cayley by |s| gave a new involution
      bool first_Cayley=true; // true until Cayley transform for an |x| is done
      size_t y_begin, y_end; // set when |new_Cayley| becomes true

      for (unsigned int i=0; i<nr_x; ++i)
      {
	BlockElt base_z = next+i*nr_y; // first element of R-packet
	KGBElt n = kgb_nr_of[this->x(base_z)]; // nr in |kgb| for current $x$
	KGBElt s_x_n = kgb.cross(sub.reflection(s),n); // its |s|-cross image
	assert (new_cross == (x_of[s_x_n]==(unsigned int)~0));
	// cross action on |x| gives a fresh value iff it did so for the |ys|
	if (new_cross) // then add a new R-packet generated by cross action
	{
	  x_of[s_x_n] = kgb_nr_of.size(); // will be $x$ index for new elements
	  kgb_nr_of.push_back(s_x_n);     // and |s_x_n| will be their kgb nr
	  for (unsigned int j=0; j<nr_y; ++j)
	  {
	    tab_s[base_z+j].cross_image = info.size(); // link to new element

	    info.push_back(EltInfo(x_of[s_x_n],cross_ys[j],DescentStatus(),l));
	    // same |x| neighbour throughout loop, but |y| neighbour varies
	  } // |for(j)|

	  d_first_z_of_x.push_back(info.size()); // finally mark end of R-packet
	} // |if(new_cross)|

	else // just install cross links to previously existing elements
	  for (unsigned int j=0; j<nr_y; ++j)
	    tab_s[base_z+j].cross_image = element(x_of[s_x_n],cross_ys[j]);

	// now compute component |s| of |info[z].descent|, this |x|, all |y|s
	KGBElt conj_n = kgb.cross(sub.to_simple(s),n); // relevant conjugate
	switch(kgb.status(sub.simple(s),conj_n)) // which determines status
	{
	case gradings::Status::Complex:
	  if (kgb.isDescent(sub.simple(s),conj_n))
	    for (unsigned int j=0; j<nr_y; ++j)
	      info[base_z+j].descent.set(s,DescentStatus::ComplexDescent);
	  else
	    for (unsigned int j=0; j<nr_y; ++j)
	      info[base_z+j].descent.set(s,DescentStatus::ComplexAscent);
	  break;
	case gradings::Status::ImaginaryCompact:
	  for (unsigned int j=0; j<nr_y; ++j)
	      info[base_z+j].descent.set(s,DescentStatus::ImaginaryCompact);
	  break;
	case gradings::Status::ImaginaryNoncompact:
	  if (kgb.cross(sub.simple(s),conj_n)!=conj_n)
	    for (unsigned int j=0; j<nr_y; ++j)
	      info[base_z+j].descent.set(s,DescentStatus::ImaginaryTypeI);
	  else
	    for (unsigned int j=0; j<nr_y; ++j)
	      info[base_z+j].descent.set(s,DescentStatus::ImaginaryTypeII);
	  break; // but this case is re-examined below
	case gradings::Status::Real: // now status depends on |y|
	  for (unsigned int j=0; j<nr_y; ++j)
	    if (cross_ys[j] != ys[j]) // implies parity condition
	      info[base_z+j].descent.set(s,DescentStatus::RealTypeII);
	    else
	      if (y_hash[y(base_z+j)].t_rep.negative_at
		  (rd.coroot(sub.parent_nr_simple(s))))
		info[base_z+j].descent.set(s,DescentStatus::RealNonparity);
	      else
		info[base_z+j].descent.set(s,DescentStatus::RealTypeI);
	  break;// but this case is also re-examined, further down below
	} // |switch(kgb.status)|

	  // now do Cayley transform through |s| if applicable
	if (kgb.status(sub.simple(s),conj_n)
	    ==gradings::Status::ImaginaryNoncompact)
	{
	  bool type2= descentValue(s,base_z)==DescentStatus::ImaginaryTypeII;
	  KGBElt s_Cayley_n = kgb::Cayley(kgb,n,sub.simple(s),sub.to_simple(s));

	  l = length(next)+1; // length always increases in Cayley transform

	  if (first_Cayley) // do only once in loop on |i| (but maybe for |i>0|)
	  {
	    first_Cayley = false; // by doing this at most once per involution
	    new_Cayley = x_of[s_Cayley_n]==(unsigned int)~0; // set first time
	    InvolutionNbr Cayley_inv = kgb.inv_nr(s_Cayley_n);

	    if (new_Cayley) // Cayley transform gives an unseen involution
	    { // first ensure all |y|'s for new involution are in hash table

	      y_begin = y_hash.size();
	      TorusElement t = y_hash[ys[0]].t_rep;
	      Tg.do_inverse_Cayley(s,t);
	      y_hash.match(i_tab.pack(t,Cayley_inv));

	      // subsytem real (for parent) cross actions complete set of y's
	      RootNbrList rb =
		rd.simpleBasis(sub.positive_roots() &
			       i_tab.real_roots(Cayley_inv));
	      for (size_t j=y_begin; j<y_hash.size(); ++j) // |y_hash| grows
	      {
		TorusElement t = y_rep(j);
		for (size_t k=0; k<rb.size(); ++k)
		{
		  TorusElement new_t = t.simple_imaginary_cross(rd,rb[k]);
		  y_hash.match(i_tab.pack(new_t,Cayley_inv));
		}
	      }
	      y_end = y_hash.size();
	    } // |if (new_Cayley)|

	    // now fill |Cayley_ys|, whether with elements just created or old
	    Cayley_ys.resize(type2 ? 2*nr_y : nr_y);
	    for (unsigned int j=0; j<nr_y; ++j)
	    {
	      TorusElement t = y_hash[ys[j]].t_rep;
	      Tg.do_inverse_Cayley(s,t); // first Cayley
	      Cayley_ys[j]= y_hash.find(i_tab.pack(t,Cayley_inv));

	      if (type2) // make sure the two Cayley transforms are paired
	      { // second Cayley
		t = t.simple_imaginary_cross(rd,sub.parent_nr_simple(s));
		Cayley_ys[j+nr_y] = y_hash.find(i_tab.pack(t,Cayley_inv));
	      }
	    } // |for (j)|
	    // all |Cayley_ys| are distinct, and in pairs in case of type 2
	  } // |if (first_Cayley)|

	  // all new |y|s are installed in |y_hash| and |Cayley_ys|
	  // so now create the new (x,y) pairs, and Cayley-link to them

	  // next test is not equivalent to |new_Cayley|: Cayley not injective
	  if (x_of[s_Cayley_n]==(unsigned int)~0)
	  {  // then make new element(s)
	    assert(new_Cayley); // if any |x| is new, then first Cayley was

	    x_of[s_Cayley_n] = kgb_nr_of.size(); // created Cayley-ed x
	    kgb_nr_of.push_back(s_Cayley_n);

	    for (size_t j=y_begin; j<y_end; ++j)
	      info.push_back(EltInfo(x_of[s_Cayley_n],j,DescentStatus(),l));

	    d_first_z_of_x.push_back(info.size()); // mark end of R-packet
	  } // |if(x_of[s_x_n]==(unsigned int)~0))|

	  // independently of new creation, make links using |element| lookup
	  for (unsigned int j=0; j<nr_y; ++j)
	  {
	    tab_s[base_z+j].Cayley_image.first =
	      element(x_of[s_Cayley_n],Cayley_ys[j]);
	    if (type2)
	      tab_s[base_z+j].Cayley_image.second =
		element(x_of[s_Cayley_n],Cayley_ys[j+nr_y]);
	  } // |for(j)|
	} // |if(ImaginaryNoncompact)|

	else if (kgb.status(sub.simple(s),conj_n)==gradings::Status::Real)
	{ // install reverse Cayley link(s)
	  KGBElt ctx =
	    kgb::inverse_Cayley(kgb,n,sub.simple(s),sub.to_simple(s));
	  for (unsigned int j=0; j<nr_y; ++j)
	    if (descentValue(s,base_z+j) != DescentStatus::RealNonparity)
	    {
	      TorusElement t = y_hash[ys[j]].t_rep;
	      // Cayley transform leaves |t| unchanged
	      KGBElt cty = y_hash.find(i_tab.pack(t,kgb.inv_nr(ctx)));
	      BlockElt mother = element(x_of[ctx],cty);
	      assert(tab_s[mother].Cayley_image.first ==base_z+j or
		     tab_s[mother].Cayley_image.second==base_z+j); // link here
	      tab_s[base_z+j].Cayley_image.first = mother;
	      BlockElt father = tab_s[mother].cross_image;
	      if (father!=mother) // true in type I
	      {
		assert(descentValue(s,base_z+j) == DescentStatus::RealTypeI);
		tab_s[base_z+j].Cayley_image.second = father;
		assert(tab_s[father].Cayley_image.first
		       ==base_z+j); // single-valued
	      }
	    } // if(not RealNonparity)
	  // |for(j)|
	} // |if (Real)|
      } // |for(i)|
      if (new_cross or new_Cayley)
	queue.push_back(info.size()); // mark end of new involution packet
    } // |for(s)|
  } // |for (next<queue.front())|

  // finish off construction
  std::vector<KGBElt>(kgb_nr_of).swap(kgb_nr_of); // consolidate size

  compute_duals(G);

  // finally look up which element matches the original input
  entry_element = element
    (x_of[x_org],y_hash.find(i_tab.pack(y_org.torus_part(),kgb.inv_nr(x_org))));

} // |gamma_block::gamma_block|

RealReductiveGroup& param_block::realGroup() const
  { return rc.realGroup(); }
const ComplexReductiveGroup& param_block::complexGroup() const
  { return rc.realGroup().complexGroup(); }
const InvolutionTable& param_block::involution_table() const
  { return complexGroup().involution_table(); }

class nblock_elt // internal representation during construction
{
  friend class nblock_help;
  KGBElt xx; // identifies element in parent KGB set
  TorusElement yy; // adds "local system" information to |xx|
public:
  nblock_elt (KGBElt x, const TorusElement& t) : xx(x), yy(t) {}

  KGBElt x() const { return xx; }
  const TorusElement y() const { return yy; }

}; // |class nblock_elt|

class nblock_help // a support class for |nblock_elt|
{
public: // references stored for convenience, no harm in exposing them
  const KGB& kgb;
  const RootDatum& rd;  // the full (parent) root datum
  const SubSystem& sub; // the relevant subsystem
  const InvolutionTable& i_tab; // information about involutions, for |pack|

private:
  std::vector<TorusPart> dual_m_alpha; // the simple roots, reduced modulo 2
  std::vector<TorusElement> half_alpha; // half the simple roots

  void check_y(const TorusElement& t, InvolutionNbr i) const;
  void parent_cross_act(nblock_elt& z, weyl::Generator s) const;
  void parent_up_Cayley(nblock_elt& z, weyl::Generator s) const;
  void parent_down_Cayley(nblock_elt& z, weyl::Generator s) const;

public:
  nblock_help(RealReductiveGroup& GR, const SubSystem& subsys)
    : kgb(GR.kgb()), rd(subsys.parent_datum()), sub(subsys)
    , i_tab(GR.complexGroup().involution_table())
    , dual_m_alpha(kgb.rank()), half_alpha()
  {
    assert(kgb.rank()==rd.semisimpleRank());
    half_alpha.reserve(kgb.rank());
    for (weyl::Generator s=0; s<kgb.rank(); ++s)
    {
      dual_m_alpha[s]=TorusPart(rd.simpleRoot(s));
      half_alpha.push_back(TorusElement(RatWeight(rd.simpleRoot(s),2),false));
    }
  }

  void cross_act(nblock_elt& z, weyl::Generator s) const;
  void cross_act_parent_word(const WeylWord& ww, nblock_elt& z) const;
  void do_up_Cayley (nblock_elt& z, weyl::Generator s) const;
  void do_down_Cayley (nblock_elt& z, weyl::Generator s) const;
  bool is_real_nonparity(nblock_elt z, weyl::Generator s) const; // by value

  y_entry pack_y(const nblock_elt& z) const
  {
    InvolutionNbr i = kgb.inv_nr(z.x());
#ifndef NDEBUG
    check_y(z.y(),i);
#endif
    return i_tab.pack(z.y(),i);
  }
}; // |class nblock_help|

void nblock_help::check_y(const TorusElement& t, InvolutionNbr i) const
{
  InvolutionData id = sub.involution_data(i_tab.matrix(i));
  const RootNbrList& rb = id.real_basis();
  for (unsigned i=0; i<rb.size(); ++i)
    assert(t.evaluate_at(rd.coroot(rb[i])).normalize().denominator()==1);
}

void nblock_help::parent_cross_act(nblock_elt& z, weyl::Generator s) const
{
  switch (kgb.status(s,z.x()))
  {
  case gradings::Status::Complex:
    z.yy.reflect(rd,rd.simpleRootNbr(s));
    break;
  case gradings::Status::Real:
    z.yy.reflect(rd,rd.simpleRootNbr(s));
    z.yy += dual_m_alpha[s];
    break;
  default: {} // nothing for imaginary (and hence real for |z.yy|) roots
  }
  z.xx=kgb.cross(s,z.xx);
}

void nblock_help::cross_act_parent_word(const WeylWord& ww, nblock_elt& z)
  const
{
  for (size_t i=ww.size(); i-->0; )
    parent_cross_act(z,ww[i]);
}

void nblock_help::cross_act (nblock_elt& z, weyl::Generator s) const
{
  cross_act_parent_word(sub.reflection(s),z);
}

void nblock_help::parent_up_Cayley(nblock_elt& z, weyl::Generator s) const
{
  z.xx=kgb.cayley(s,z.xx); // direct Cayley transform on $x$ side

  /* on $y$ side ensure that |z.yy.evaluate_at(rd.simpleCoroot(s))| is even.
   We must adapt by adding a multiple of |simpleRoot(s)|. This may be a
   half-integer multiple even if the initial evaluation is integer, and due to
   that we cannot ensure that the evaluation of |z.yy| on all roots remains
   integer (it will be on real roots, but roots can change their status). In
   the end, adjustment is by a general rational multiple of |simpleRoot(s)|.
  */
  Rational r = z.yy.evaluate_at(rd.simpleCoroot(s))/=2; // in $\Q/\Z$
  int remainder = r.numerator()%r.denominator(); // negative result is OK here
  if (remainder!=0) // odd
    z.yy-=TorusElement(RatWeight(rd.simpleRoot(s)*remainder,r.denominator()),
		       false);
}

void nblock_help::do_up_Cayley (nblock_elt& z, weyl::Generator s) const
{
  const WeylWord& ww=sub.to_simple(s);
  for (size_t i=ww.size(); i-->0; )
    parent_cross_act(z,ww[i]);
  parent_up_Cayley(z,sub.simple(s));
  for (size_t i=0; i<ww.size(); ++i)
    parent_cross_act(z,ww[i]);
}

bool nblock_help::is_real_nonparity(nblock_elt z, weyl::Generator s) const
{
  cross_act_parent_word(sub.to_simple(s),z);
  assert(kgb.status(sub.simple(s),z.x())==gradings::Status::Real);
  Rational r = z.yy.evaluate_at(rd.simpleCoroot(sub.simple(s))); // modulo $2\Z$
  assert(r.numerator()%r.denominator()==0); // should be integer: real coroot
  return (r.numerator()/r.denominator())%2!=0; // return whether odd
}

void nblock_help::parent_down_Cayley(nblock_elt& z, weyl::Generator s) const
{
  z.xx=kgb.inverseCayley(s,z.xx).first; // inverse Cayley transform on $x$ side
  // on $y$ side just keep the same dual |TorusElement|, so nothing to do
#ifndef NDEBUG
  Rational r = z.yy.evaluate_at(rd.simpleCoroot(s)); // modulo $2\Z$
  assert(r.numerator()%(2*r.denominator())==0); // but it must be a parity root
#endif
}

void nblock_help::do_down_Cayley (nblock_elt& z, weyl::Generator s) const
{
  const WeylWord& ww=sub.to_simple(s);
  for (size_t i=ww.size(); i-->0; )
    parent_cross_act(z,ww[i]);
  parent_down_Cayley(z,sub.simple(s));
  for (size_t i=0; i<ww.size(); ++i)
    parent_cross_act(z,ww[i]);
}

BlockElt non_integral_block::element(KGBElt x,KGBElt y) const
{
  return z_hash.find(block_elt_entry(x,y,0)); // length ignored in search
}

void non_integral_block::add_z(KGBElt x,KGBElt y, unsigned short l)
{
  size_t old_size=info.size();
  BlockElt z=z_hash.match(block_elt_entry(x,y,l));
  assert(z==old_size);
  assert(z+1==info.size());
  ndebug_use(old_size);
}

non_integral_block::non_integral_block
  (const Rep_context& rc,
   StandardRepr sr,             // by value; made dominant internally
   BlockElt& entry_element	// set to block element matching input
  )
  : param_block(rc,rootdata::integrality_rank(rc.rootDatum(),sr.gamma()))
  , z_hash(info)
{
  const ComplexReductiveGroup& G = complexGroup();
  const RootDatum& rd = G.rootDatum();
  const InvolutionTable& i_tab = G.involution_table();
  const KGB& kgb = rc.kgb();

  rc.make_dominant(sr); // make dominant before computing subsystem
  infin_char=sr.gamma(); // now we can set the infinitesimal character

  const SubSystem sub = SubSystem::integral(rd,infin_char);

  size_t our_rank = sub.rank(); // this is independent of ranks in |GR|
  for (weyl::Generator s=0; s<our_rank; ++s)
    singular.set(s,rd.coroot(sub.parent_nr_simple(s))
		            .dot(infin_char.numerator())==0);

  nblock_help aux(realGroup(),sub);

  // step 1: get |y|, which has $y.t=\exp(\pi\ii(\gamma-\lambda))$ (vG based)
  const KGBElt x_org = sr.x();
  const nblock_elt org(x_org,y_values::exp_pi(infin_char-rc.lambda(sr)));

  // step 2: move up toward the most split fiber for the current real form
  { // modify |x| and |y|, ascending for |x|, descending for |y|
    nblock_elt z = org;
    weyl::Generator s;
    do
      for(s=0; s<our_rank; ++s)
      {
	KGBElt xx=kgb.cross(sub.to_simple(s),z.x());
	weyl::Generator ss=sub.simple(s);
	if (kgb.isAscent(ss,xx))
	{
	  if (kgb.status(ss,xx)==gradings::Status::Complex)
	    aux.cross_act(z,s);
	  else // imaginary noncompact
	  {
	    assert(kgb.status(ss,xx) == gradings::Status::ImaginaryNoncompact);
	    aux.do_up_Cayley(z,s);
	  }
	  break;
	} // |if(isDescent)|
      } // |for(s)|
    while(s<our_rank); // loop until no descents found in |subsys|

    // DON'T assert(x+1==kgb.size()); fails e.g. in complex groups, empty |sub|

    kgb_nr_of.push_back(z.x()); // save obtained value for |x|
    x_of[z.x()]=0; // and the parent KGB element |x| will get renumbered 0
    y_hash.match(aux.pack_y(z)); // save obtained value for |y|
  } // end of step 2

  // step 3: generate imaginary fiber-orbit of |y|'s (|x| is unaffected)
  {
    const KGBElt x0 = kgb_nr_of[0];
    const InvolutionNbr theta0 = kgb.inv_nr(x0);

    // generating reflections are by subsystem real roots for |theta|
    RootNbrSet pos_real = sub.positive_roots() & i_tab.real_roots(theta0);
    RootNbrList gen_root = rd.simpleBasis(pos_real);
    for (size_t i=0; i<y_hash.size(); ++i) // |y_hash| grows
    {
      const TorusElement y = y_hash[i].repr();
      for (weyl::Generator s=0; s<gen_root.size(); ++s)
      {
	nblock_elt z(x0,y);
	aux.cross_act_parent_word(rd.reflectionWord(gen_root[s]),z);
	assert(z.x()==x0);
	y_hash.match(aux.pack_y(z));
      }
    }

    // now insert elements from |yy_hash| as first R-packet of block
    info.reserve(y_hash.size()); // this is lower bound for final size; reserve
    for (weyl::Generator s=0; s<our_rank; ++s)
      data[s].reserve(y_hash.size());

    for (size_t i=0; i<y_hash.size(); ++i)
      add_z(0,i,0); // length is on dual side

    // we leave |first_z_of_x| empty, |compute_first_zs()| would set 2 values
  } // end of step 3

  // step 4: generate packets for successive involutions

  std::vector<BlockElt> queue(1,info.size()); // involution packet boundaries
  std::vector<KGBElt> ys; ys.reserve(0x100); // enough for |1<<RANK_MAX|
  std::vector<KGBElt> cross_ys(ys.size()); cross_ys.reserve(0x100);
  std::vector<KGBElt> Cayley_ys(ys.size()); Cayley_ys.reserve(0x100);

  size_t qi=0; // index into queue

  for (BlockElt next=0; qi<queue.size(); next=queue[qi++])
  { // process involution packet of elements from |next| to |queue[qi]|

    const KGBElt first_x = parent_x(next);
    const InvolutionNbr i_theta = kgb.inv_nr(first_x);

    ys.clear();
    size_t nr_y = 0;
    // now traverse R_packet of |first_x|, collecting their |y|'s
    for (BlockElt z=next; z<info.size() and x(z)==x(next); ++z,++nr_y)
    {
      assert(y_hash[y(z)].nr==i_theta); // involution of |y| must match |x|
      assert(y(z)==y(next)+nr_y);   // and |y|s are consecutive
      ys.push_back(y(z));           // so |ys| could have been avoided
    }

    assert((queue[qi]-next)%nr_y==0); // |x| values in equal-size R-packets
    unsigned int nr_x= (queue[qi]-next)/nr_y; // number of R-packets here

    for (weyl::Generator s=0; s<our_rank; ++s)
    {
      std::vector<block_fields>& tab_s = data[s];
      tab_s.resize(info.size()); // ensure enough slots for now

      const RootNbr alpha=sub.parent_nr_simple(s); // root currently considered
      unsigned int y_start=y_hash.size(); // new |y|s numbered from here up

      // compute length change; only nonzero for complex roots; if so, if
      // $\theta(\alpha)$ positive, like $\alpha$, then go down (up for $x$)
      int d = i_tab.complex_roots(i_theta).isMember(alpha)
	    ? rd.isPosRoot(i_tab.root_involution(i_theta,alpha)) ? -1 : 1
	    : 0 ;
      int length = this->length(next) + d;
      assert(length>=0); // if not, then starting point not minimal for length

      nblock_elt sample(first_x,y_hash[ys[0]].repr());
      aux.cross_act(sample,s);
      bool new_cross = // whether cross action discovers unseen involution
	y_hash.find(aux.pack_y(sample)) == y_hash.empty;
      assert(new_cross == (x_of[sample.x()]==(unsigned int)~0));
      // cross action gives a fresh |x| coordinate iff it gives fresh |y|

      cross_ys.clear(); Cayley_ys.clear();
      { // compute values into |cross_ys|
	size_t old_size =  y_hash.size();
	for (unsigned int j=0; j<nr_y; ++j)
	{
	  nblock_elt z(first_x,y_hash[ys[j]].repr());
	  aux.cross_act(z,s);
	  cross_ys.push_back(y_hash.match(aux.pack_y(z)));
	  assert(y_hash.size()== (new_cross ? old_size+j+1 : old_size));
	  ndebug_use(old_size);
	}
      } // compute values |cross_ys|

      for (unsigned int i=0; i<nr_x; ++i)
      {
	BlockElt base_z = next+i*nr_y; // first element of R-packet
	KGBElt n = parent_x(base_z);
	KGBElt s_x_n = kgb.cross(sub.reflection(s),n); // don't need |y| here
	assert (new_cross == (x_of[s_x_n]==(unsigned int)~0));
	// cross action on |n| gives a fresh value iff it did for the |ys|

	// set the cross links for this |n| and all corresponding |ys|
	if (new_cross) // add a new R-packet
	{
	  x_of[s_x_n] = kgb_nr_of.size(); // install a new |x| value that
	  kgb_nr_of.push_back(s_x_n); // corresponds to parent element |s_x_n|
	  for (unsigned int j=0; j<nr_y; ++j)
	  {
	    tab_s[base_z+j].cross_image = info.size(); // link to new element

	    add_z(x_of[s_x_n],cross_ys[j],length);
	    // same |x| neighbour throughout loop, but |y| neighbour varies
	  } // |for(j)|
	  // |d_first_z_of_x.push_back(info.size())| would mark end of R-packet
	} // |if(new_cross)|
	else // install cross links to previously existing elements
	  for (unsigned int j=0; j<nr_y; ++j)
	    tab_s[base_z+j].cross_image = element(x_of[s_x_n],cross_ys[j]);

	// compute component |s| of |info[z].descent|, this |n|, all |y|s
	KGBElt conj_n = kgb.cross(sub.to_simple(s),n); // conjugate
	bool do_Cayley=false; // is made |true| if a real parity case is found
	switch(kgb.status(sub.simple(s),conj_n))
	{
	case gradings::Status::Complex:
	  if (kgb.isDescent(sub.simple(s),conj_n))
	    for (unsigned int j=0; j<nr_y; ++j)
	      info[base_z+j].descent.set(s,DescentStatus::ComplexDescent);
	  else
	    for (unsigned int j=0; j<nr_y; ++j)
	      info[base_z+j].descent.set(s,DescentStatus::ComplexAscent);
	  break;
	case gradings::Status::ImaginaryCompact:
	  for (unsigned int j=0; j<nr_y; ++j)
	      info[base_z+j].descent.set(s,DescentStatus::ImaginaryCompact);
	  break;
	case gradings::Status::ImaginaryNoncompact:
	  if (kgb.cross(sub.simple(s),conj_n)!=conj_n)
	    for (unsigned int j=0; j<nr_y; ++j)
	      info[base_z+j].descent.set(s,DescentStatus::ImaginaryTypeI);
	  else
	    for (unsigned int j=0; j<nr_y; ++j)
	      info[base_z+j].descent.set(s,DescentStatus::ImaginaryTypeII);
	  break;
	case gradings::Status::Real: // now status depends on |y|
	  for (unsigned int j=0; j<nr_y; ++j)
	  {
	    nblock_elt z(n,y_hash[ys[j]].repr());
	    if (aux.is_real_nonparity(z,s))
	      info[base_z+j].descent.set(s,DescentStatus::RealNonparity);
	    else
	    {
	      do_Cayley=true;
	      if (cross_ys[j] != ys[j])
		info[base_z+j].descent.set(s,DescentStatus::RealTypeII);
	      else
		info[base_z+j].descent.set(s,DescentStatus::RealTypeI);
	    }
	  }
	  break;// but this case is re-examined, below
	} // |switch(kgb.status)|


	// now do inverse Cayley transform through |s| if applicable
	if (do_Cayley)
	{
	  KGBEltPair Cayleys = kgb.inverseCayley(sub.simple(s),conj_n);
	  KGBElt ctx1 = kgb.cross(Cayleys.first,sub.to_simple(s));
	  length = this->length(next)+1; // length always increases here

	  if (i==0)
	  { // |do_Cayley| is independent of |x|, if so, do first time:
	    assert(y_hash.size()==y_start); // nothing created by cross actions
	    KGBElt x_start = kgb_nr_of.size();

	    bool new_Cayley = (x_of[ctx1]==(unsigned int)~0);

	    // independent of new creation, fill |Cayley_ys|, extend |y_hash|
	    for (unsigned int j=0; j<nr_y; ++j)
	      if (descentValue(s,base_z+j) != DescentStatus::RealNonparity)
	      {
		nblock_elt z(n,y_hash[ys[j]].repr());
		aux.do_down_Cayley(z,s);
		Cayley_ys.push_back(y_hash.match(aux.pack_y(z)));
	      }

	    if (new_Cayley) // then we need to create new R-packets
	    {
	      // first create the set of |x| values giving R-packets
	      x_of[ctx1] = x_start; // create |x| for the first new R-packet
	      kgb_nr_of.push_back(ctx1);

	      // complete fiber of x's over new involution using
	      // subsystem imaginary cross actions
              RootNbrSet pos_imag = // subsystem positive imaginary roots
		sub.positive_roots() & i_tab.imaginary_roots(kgb.inv_nr(ctx1));
	      RootNbrList ib = rd.simpleBasis(pos_imag);
	      for (size_t k=x_start; k<kgb_nr_of.size(); ++k) // grows
	      {
		KGBElt cur_x = kgb_nr_of[k];
		for (size_t r=0; r<ib.size(); ++r)
		{
		  KGBElt new_x = kgb.cross(rd.reflectionWord(ib[r]),cur_x);
		  if (x_of[new_x] == (unsigned int)~0)
		  {
		    x_of[new_x] = kgb_nr_of.size();
		    kgb_nr_of.push_back(new_x);
		  }
		} // |for(r)|
	      } // |for (k)|

	      // then generate corrsponding part of block, combining (x,y)'s
	      for (size_t k=x_start; k<kgb_nr_of.size(); ++k)
		for (unsigned int y=y_start; y<y_hash.size(); ++y)
		  add_z(k,y,length);
	        // again we could (and used to) mark end of R-packet here
	      // |for(k)|
	      // finallly make sure that Cayley links slots exist for code below
	      tab_s.resize(info.size());
	    } // |if (new_Cayley)|: finished creating new R-packets
	  } // |if (i==0)|: finished work for first |x| when some |y| is parity

	  // now in all cases make links using |element| lookup
	  for (unsigned int j=0,p=0; j<nr_y; ++j) // |p counts parity |y|s only
	    if (descentValue(s,base_z+j)!=DescentStatus::RealNonparity)
	    {
	      KGBElt cty=Cayley_ys[p++]; // unique Cayley transform of |y|
	      BlockElt target = element(x_of[ctx1],cty);
	      tab_s[base_z+j].Cayley_image.first = target;
	      first_free_slot(tab_s[target].Cayley_image) = base_z+j;
	      if (Cayleys.second!=UndefKGB) // then double valued (type1)
	      {
		KGBElt ctx2 = kgb.cross(Cayleys.second,sub.to_simple(s));
		assert (x_of[ctx2]!=(unsigned int)~0);
		target = element(x_of[ctx2],cty);
		tab_s[base_z+j].Cayley_image.second = target;
		first_free_slot(tab_s[target].Cayley_image) = base_z+j;
	      }
	  } // |for(j)|

	} // |if(do_Cayley)|

      } // |for(i)

      if (y_hash.size()>y_start)
	queue.push_back(info.size()); // mark end of new involution packet
    } // |for(s)|
  } // |for (next<queue[qi])|
  // end of step 4

  // correct for reverse order construction
  { size_t max_l=length(size()-1);
    for (BlockElt z=0; z<size(); ++z)
      info[z].length = max_l-length(z);
  }

  { // renumber the |x| values by (now) increasing length, and reorder block
    std::vector<KGBElt> new_x;
    { KGBElt stop=xsize(); // we shall reunmber the |x| values
      new_x.reserve(stop);
      for (unsigned i=0; i<queue.size(); ++i) // do involution packets in order
      {
	KGBElt start=queue[i]<info.size() ? xsize()-x(queue[i]) : 0;
	for (KGBElt j=start; j<stop; ++j) // do |x| values in a packet
	  new_x.push_back(j); // allocate slice of new values, lower than before
	stop=start; // next slice will stop where this one started
      }
    }

    renumber_x(new_x); // does the actual renumbering, and reordering of block
    Permutation pi(new_x.begin(),new_x.end());
    pi.permute(kgb_nr_of);
    pi.renumber(x_of,UndefKGB); // renumber, leaving |UndefKGB| as is

    z_hash.reconstruct(); // adapt to permutation and remapped |x| values
  }

  compute_duals(G); // finally compute Hermitian duals

  // and look up which element matches the original input
  entry_element = element(x_of[x_org],y_hash.find(aux.pack_y(org)));

} // |non_integral_block::non_integral_block|




struct partial_nblock_help : public nblock_help
{
  y_part_hash& y_hash; // will reference a field of |param_block|
  block_hash& z_hash;  // will reference a field of |non_integral_block|

  std::vector<BlockEltList> predecessors; // a list of predecessors for each z

  partial_nblock_help
    (RealReductiveGroup& GR, const SubSystem& subsys,
     y_part_hash& hy, block_hash& hz)
  : nblock_help(GR,subsys)
  , y_hash(hy)
  , z_hash(hz)
  , predecessors()
{}

  KGBElt conj_in_x(weyl::Generator s,KGBElt x) const
  { return kgb.cross(sub.to_simple(s),x); }
  KGBElt conj_out_x(KGBElt x,weyl::Generator s) const
  { return kgb.cross(x,sub.to_simple(s)); }

  unsigned int length(BlockElt z_inx) const { return z_hash[z_inx].length; }

  nblock_elt get(BlockElt z_inx) const
  {
    const block_elt_entry& e=z_hash[z_inx];
    return nblock_elt(e.x,y_hash[e.y].repr());
  }
  BlockElt lookup(const block_elt_entry& z_entry) const
  { return z_hash.find(z_entry); }

  BlockElt lookup(KGBElt x,KGBElt y) const
  { return lookup(block_elt_entry(x,y,0)); }

  BlockElt lookup(const nblock_elt& z) const
  { KGBElt y = y_hash.find(pack_y(z));
    if (y==y_hash.empty)
      return z_hash.empty;
    else return lookup(z.x(),y);
  }

  BlockElt nblock_below (const nblock_elt& z);

}; // |class partial_nblock_help|

// |nblock_below| extends |y_hash|, and |z_hash| with |z|, having ensured the
// presence of its predecessors. Returns (new, current max) hash index of |z|
BlockElt partial_nblock_help::nblock_below (const nblock_elt& z)
{
  { // check if already known, but don't add to |z_hash| yet if not
    BlockElt res = lookup(z);
    if (res!=z_hash.empty)
      return res;
  }

  BlockEltList pred; // will hold list of elements covered by z

  weyl::Generator s; // a complex or real type 1 descent, if such exists

  // |sz_inx| will take a value depending on |s|, but must survive |break|
  BlockElt sz_inx; // will hold number returned by recursive call
  for (s=0; s<sub.rank(); ++s)
  {
    nblock_elt sz = z; // have a copy ready for modification
    KGBElt conj_x= conj_in_x(s,z.x());
    if (kgb.isComplexDescent(sub.simple(s),conj_x))
    {
      cross_act(sz,s);
      sz_inx = nblock_below(sz);
      pred.reserve(predecessors[sz_inx].size()+1); // a rough estimate
      pred.push_back(sz_inx); // certainly |sz| is predecessor of |z|
      break; // we shall add $s$-ascents of |predecessors[sz_inx]| below
    }
    else if (kgb.isDoubleCayleyImage(sub.simple(s),conj_x)) // excludes type 2
    {
      if (not is_real_nonparity(z,s)) // excludes real nonparity
      { // so we now know that |z| has a type 1 real descent at |s|
	do_down_Cayley(sz,s);
 	sz_inx = nblock_below(sz);
	pred.reserve(predecessors[sz_inx].size()+2); // a rough estimate
	pred.push_back(sz_inx);
	cross_act(sz,s); // get other inverse Cayley image of |z|
	pred.push_back(nblock_below(sz)); // and include it in |pred|
	break; // we shall add $s$-ascents of |predecessors[sz_inx]| below
      } // |if (real_parity)|
    } // |if (doubleCayleyImage)|

  } // |for (s)|

  // if above loop completed, there are no complex or real type I descents
  if (s==sub.rank()) // only real type II descents, insert and return those
  {
    pred.reserve(sub.rank()); // enough, and probably more than that
    while (s-->0) // we reverse the loop just because it looks cute
    {
      nblock_elt sz = z; // have a copy ready for modification
      KGBElt conj_x= conj_in_x(s,z.x());
      if (kgb.status(sub.simple(s),conj_x)==gradings::Status::Real)
      {
	if (not is_real_nonparity(z,s)) // then it was real type II
	{
	  assert (not kgb.isDoubleCayleyImage(sub.simple(s),conj_x));
	  do_down_Cayley(sz,s);
	  pred.push_back(nblock_below(sz)); // recurr, but ignore descents
	}
      }
    } // |while (s-->0)|
  } // |if (s==sub.rank())|
  else // add all |s|-ascents for elements covered by |sz|
    for (BlockElt i=0; i<predecessors[sz_inx].size(); ++i)
    {
      nblock_elt c = get(predecessors[sz_inx][i]);
      KGBElt conj_x= conj_in_x(s,c.x());
      switch (kgb.status(sub.simple(s),conj_x))
      {
      case gradings::Status::Real: case gradings::Status::ImaginaryCompact:
	break; // nothing to do without ascent
      case gradings::Status::Complex:
	if (not kgb.isDescent(sub.simple(s),conj_x)) // complex ascent
	{
	  cross_act(c,s);
	  pred.push_back(nblock_below(c));
	} // |if(complex ascent)
	break;
      case gradings::Status::ImaginaryNoncompact:
	{
	  bool type_2 = kgb.cross(sub.simple(s),conj_x)==conj_x;
	  do_up_Cayley(c,s);
	  pred.push_back(nblock_below(c));

	  if (type_2)
	  {
	    cross_act(c,s); // this should change: we are in type 2
	    pred.push_back(nblock_below(c));
	  }
	}
	break;
      } // |switch(status(s,conj_x))|
    } // |for (i)|

  // finally we can add |z| to |z_hash|, after all its Bruhat-predecessors
  assert(z_hash.size()==predecessors.size());
  BlockElt res = z_hash.match
    (block_elt_entry(z.x(),y_hash.match(pack_y(z)),
		     pred.size()==0 ? 0 : length(pred[0])+1));
  assert(res==predecessors.size()); // |z| must have been added just now
  predecessors.push_back(pred); // store list of elements covered by |z|
  return res;
} // |partial_nblock_help::nblock_below|


// alternative constructor, for interval below |sr|
non_integral_block::non_integral_block
(const Rep_context& rc, StandardRepr sr) // by value; made dominant internally
  : param_block(rc,rootdata::integrality_rank(rc.rootDatum(),sr.gamma()))
  , z_hash(info)
{
  const RootDatum& rd = complexGroup().rootDatum();
  const KGB& kgb = rc.kgb();

  rc.make_dominant(sr); // make dominant before computing subsystem
  infin_char=sr.gamma(); // now we can set the infinitesimal character

  const SubSystem sub = SubSystem::integral(rd,infin_char);

  size_t our_rank = sub.rank(); // this is independent of ranks in |GR|
  for (weyl::Generator s=0; s<our_rank; ++s)
    singular.set(s,rd.coroot(sub.parent_nr_simple(s))
			    .dot(infin_char.numerator())==0);

  partial_nblock_help aux(realGroup(),sub,y_hash,z_hash);

  // step 1: get |y|, which has $y.t=\exp(\pi\ii(\gamma-\lambda))$ (vG based)
  const KGBElt x_org = sr.x();
  const nblock_elt org(x_org,y_values::exp_pi(infin_char-rc.lambda(sr)));

  BlockElt last=aux.nblock_below(org); // generate partial block in |aux|

  {
    std::vector<unsigned int> len(size());
    for (BlockElt z=0; z<size(); ++z)
      len[z]=length(z);
    Permutation pi = permutations::standardization(len,len[last]+1);
    pi.permute(info);
    z_hash.reconstruct(); // adapt to permutation of entries
  }

  size_t size= last+1;
  assert(info.size()==size); // |info| should have obtained precisely this size

  data.assign(our_rank,std::vector<block_fields>(size)); // |UndefBlock| entries

  for (BlockElt i=0; i<size; ++i)
  {
    const block_elt_entry& z=z_hash[i];

    KGBElt x = z.x;
    x_of[x]=x; // record presence of |x|, |kgb_nr_of| remains empty for now

    DescentStatus& desc_z = info[i].descent;
    for (weyl::Generator s=0; s<our_rank; ++s)
    {
      std::vector<block_fields>& tab_s = data[s];
      nblock_elt cur = aux.get(i);

      KGBElt conj_x = aux.conj_in_x(s,x);
      if (kgb.isDescent(sub.simple(s),conj_x))
      {
	if (kgb.status(sub.simple(s),conj_x)==gradings::Status::Complex)
	{
	  aux.cross_act(cur,s);
	  BlockElt sz = aux.lookup(cur);
	  assert(sz!=aux.z_hash.empty);
	  tab_s[i].cross_image = sz; tab_s[sz].cross_image = i;
	  assert(aux.length(sz)+1==length(i));
	  desc_z.set(s,DescentStatus::ComplexDescent);
	  assert(descentValue(s,sz)==DescentStatus::ComplexAscent);
	}
	else // |s| is a real root
	{
	  assert(kgb.status(sub.simple(s),conj_x)==gradings::Status::Real);

	  if (aux.is_real_nonparity(cur,s))
	  {
	    tab_s[i].cross_image = i;
	    desc_z.set(s,DescentStatus::RealNonparity);
	  }
	  else // |s| is real parity
	  {
	    aux.do_down_Cayley(cur,s);
	    BlockElt sz = aux.lookup(cur);
	    assert(aux.length(sz)+1==length(i));
	    tab_s[i].Cayley_image.first = sz; // first inverse Cayley
	    if (kgb.isDoubleCayleyImage(sub.simple(s),conj_x)) // real type 1
	    {
	      desc_z.set(s,DescentStatus::RealTypeI);
	      assert(descentValue(s,sz)==DescentStatus::ImaginaryTypeI);
	      tab_s[i].cross_image = i;
	      tab_s[sz].Cayley_image.first = i; // single-valued Cayley
	      aux.cross_act(cur,s);
	      sz = aux.lookup(cur);
	      assert(descentValue(s,sz)==DescentStatus::ImaginaryTypeI);
	      assert(aux.length(sz)+1==length(i));
	      tab_s[i].Cayley_image.second = sz; // second inverse Cayley
	      tab_s[sz].Cayley_image.first = i;  // single-valued Cayley
	    }
	    else // real type 2
	    {
	      desc_z.set(s,DescentStatus::RealTypeII);
	      assert(descentValue(s,sz)==DescentStatus::ImaginaryTypeII);
	      first_free_slot(tab_s[sz].Cayley_image) // double-valued Cayley
		= i;
	      cur = aux.get(i); // reset to current element
	      aux.cross_act(cur,s);
	      BlockElt cross_z = aux.lookup(cur);
	      if (cross_z!=aux.z_hash.empty) // cross neighbour might be absent
		tab_s[i].cross_image = cross_z;
	    } // type 2
	  } // real parity

	} // |s| is real
      } // |if(isDescent)|
      else if (kgb.status(sub.simple(s),conj_x)==gradings::Status::Complex)
	desc_z.set(s,DescentStatus::ComplexAscent);
      // cross link will be set if and when complex ascent appears in block
      else // imaginary
      {
	if (kgb.status(sub.simple(s),conj_x)
	    == gradings::Status::ImaginaryCompact)
	{
	  desc_z.set(s,DescentStatus::ImaginaryCompact);
	  tab_s[i].cross_image = i;
	}
	else if (kgb.cross(sub.simple(s),conj_x)==conj_x)
	{
	  desc_z.set(s,DescentStatus::ImaginaryTypeII);
	  tab_s[i].cross_image = i;
	}
	else
	{ // In imaginary type 1 situation |z| has a nontrivial cross action
	  desc_z.set(s,DescentStatus::ImaginaryTypeI);
	  KGBElt cross_x = aux.conj_out_x(kgb.cross(sub.simple(s),conj_x),s);
	  BlockElt sz=aux.lookup(cross_x,z.y);
          if (sz!=aux.z_hash.empty) // cross neighbour might be absent
	    tab_s[i].cross_image = sz;
	}
      }
    } // |for(s)|
  } // |for(i)|

  kgb_nr_of.assign(&x_of[0],&x_of[x_org+1]); // copy identity map with holes
  compute_duals(complexGroup());

} // |non_integral_block::non_integral_block|, partial version

<<<<<<< HEAD

hBlock::hBlock (const KGB& kgb, const KGB& dual_kgb)
  :  Block(kgb,dual_kgb)
  , d_twist(size())
  , d_fixnbr(size(),UndefBlock)
  , d_h()
  , d_hcross(rank()/2)
{
  d_twist.push_back(0);
  d_h.push_back(0);
  d_fixnbr[0] = 0;
  if (size() > 1)
    for (size_t z=1; z<size(); ++z)
    {
      weyl::Generator s=firstStrictGoodDescent(z); //find a descent
      assert(s < hrank());
      assert(isStrictAscent(hrank()+s,d_twist[cross(s,z)]));

      // cross down, twist, cross up
      d_twist[z] = cross(hrank() + s,d_twist[cross(s,z)]);
      if (d_twist[z]==z)
      {
	d_fixnbr[z]=d_h.size();
	d_h.push_back(z);
      }
    }

  for (weyl::Generator s=0; s<hrank(); ++s)
    d_hcross[s].reserve(hsize());

  for (size_t z=0;z<hsize(); ++z) // fill the hcross table
    for (weyl::Generator s=0; s<hrank(); ++s)
    {
      BlockElt yleft=cross(s,d_h[z]);
      BlockElt yright=cross(hrank()+s,d_h[z]);
      if (yleft==yright)
      {
	d_hcross[s].push_back(d_fixnbr[yleft]);
	assert(d_twist[yleft]==yleft);
	assert(length(yleft)==length(d_h[z])+1 or
	       length(yleft)==length(d_h[z])-1);
      }
      else
      {
	d_hcross[s].push_back(d_fixnbr[cross(s,yright)]);
	assert(d_twist[cross(s,yright)]==cross(s,yright));
	assert(length(cross(s,yright))==length(d_h[z])+2 or
	       length(cross(s,yright))==length(d_h[z])-2);
      }
    } // |loop over s|
} // |hBlock::hBlock|
=======
RatWeight non_integral_block::y_part(BlockElt z) const
{
  RatWeight t =  y_rep(y(z)).log_pi(false);
  InvolutionNbr i_x = rc.kgb().inv_nr(parent_x(z));
  involution_table().real_unique(i_x,t);
  return (t/=2).normalize();
}

>>>>>>> 90b7f34a

/*****************************************************************************

        Chapter III -- Functions local to blocks.cpp

******************************************************************************/

namespace {

DescentStatus descents(KGBElt x, KGBElt y,
		       const KGB_base& kgb, const KGB_base& dual_kgb)
{
  DescentStatus result;
  for (size_t s = 0; s < kgb.rank(); ++s)
    if (kgb.status(s,x) == gradings::Status::Complex) // s is complex
      if (kgb.isDescent(s,x))
	result.set(s,DescentStatus::ComplexDescent);
      else
	result.set(s,DescentStatus::ComplexAscent);
    else if (kgb.status(s,x) == gradings::Status::ImaginaryNoncompact)
      if (kgb.cross(s,x)!=x) // type I
	result.set(s,DescentStatus::ImaginaryTypeI);
      else // type II
	result.set(s,DescentStatus::ImaginaryTypeII);
    else if (dual_kgb.status(s,y) == gradings::Status::ImaginaryNoncompact)
      if (dual_kgb.cross(s,y)!=y) // type II
	result.set(s,DescentStatus::RealTypeII);
      else // type I
	result.set(s,DescentStatus::RealTypeI);
    // now s is imaginary compact or real nonparity
    else if (kgb.status(s,x) == gradings::Status::Real)
      result.set(s,DescentStatus::RealNonparity);
    else // now |kgb.status(s,x) == gradings::Status::ImaginaryCompact|
      result.set(s,DescentStatus::ImaginaryCompact);

  return result;
}

/*!
  \brief Inserts into |hs| the ascents through |s| from elements of |hr|.

  Explanation: technical function for the Hasse construction, that makes the
  part of the coatom list for a given element arising from a given descent.
*/
void insertAscents(std::set<BlockElt>& hs,
		   const set::EltList& hr,
		   size_t s,
		   const Block_base& block)
{
  for (size_t j = 0; j < hr.size(); ++j)
  {
    BlockElt z = hr[j];
    switch (block.descentValue(s,z))
    {
    case DescentStatus::ComplexAscent:
      hs.insert(block.cross(s,z));
      break;
    case DescentStatus::ImaginaryTypeI:
      hs.insert(block.cayley(s,z).first);
      break;
    case DescentStatus::ImaginaryTypeII:
      hs.insert(block.cayley(s,z).first);
      hs.insert(block.cayley(s,z).second);
      break;
    default: // not a strict ascent
      break;
    }
  }
}


/*!
  Puts into |Hasse| the Hasse diagram data for the Bruhat ordering on |block|.

  Explanation: we used the algorithm from Vogan's 1982 Park City notes...
  which contains a bad definition. Now modified to work like kgb makeHasse:
  seek an ascent s that is complex or type I real. If it exists, use it as in
  kgb. If it doesn't then we're essentially at a split principal series. The
  immediate predecessors of z are just the inverse Cayley transforms.
*/
std::vector<set::EltList> makeHasse(const Block_base& block)
{
  std::vector<set::EltList> result(block.size());

  for (BlockElt z = 0; z < block.size(); ++z)
  {
    std::set<BlockElt> h_z;

    size_t s=block.firstStrictGoodDescent(z);
    if (s<block.rank())
      switch (block.descentValue(s,z))
      {
      default: assert(false); break;
      case DescentStatus::ComplexDescent:
	{
	  BlockElt sz = block.cross(s,z);
	  h_z.insert(sz);
	  insertAscents(h_z,result[sz],s,block);
	}
	break;
      case DescentStatus::RealTypeI: // inverseCayley(s,z) two-valued
	{
	  BlockEltPair sz = block.inverseCayley(s,z);
	  h_z.insert(sz.first);
	  h_z.insert(sz.second);
	  insertAscents(h_z,result[sz.first],s,block);
	}
      }
    else // now just gather all RealTypeII descents of |z|
      for (size_t s = 0; s < block.rank(); ++s)
	if (block.descentValue(s,z)==DescentStatus::RealTypeII)
	  h_z.insert(block.inverseCayley(s,z).first);

    std::copy(h_z.begin(),h_z.end(),std::back_inserter(result[z])); // set->list
  } // for |z|

  return result;
} // |makeHasse|

} // |namespace|

/*****************************************************************************

      Chapter IV -- Functions exported from blocks.cpp (declared in blocks.h)

******************************************************************************/


//!\brief Returns the twisted involution dual to |w|.

/*
  We have $\tau = w.\delta$, with $w$ in the Weyl group $W$, and $\delta$ the
  fundamental involution of $X^*$. We seek the twisted involution $v$ in the
  dual twisted Weyl group |dual_W| such that $-\tau^t = v.\delta^\vee$. Here
  $\delta^\vee$ is the dual fundamental involution, which acts on $X_*$ as
  minus the transpose of the longest involution $w_0.\delta$, where $w_0$ is
  the longest element of $W$. This relation relation can be defined
  independently of being a twisted involution, and leads to a bijection $f$:
  $W \to W$ that is characterised by $f(e)=w_0$ and $f(s.w)=f(w)dwist(s)$ for
  any simple generator $e$ and $w\in W$, where $dwist$ is the twist of the
  dual twisted Weyl group (one also has $f(w.twist(s))=s.f(w)$ so that $f$
  intertwines twisted conjugation: $f(s.w.twist(s))=s.f(w).dwist(s)$).

  The implementation below is based directly on the above characterisation, by
  converting |w| into a |WeylWord|, and then starting from $w_0$
  right-multiplying successively by the $dwist$ image of the letters of the
  word taken right-to-left. The only thing assumed common to |W| and |W_dual|
  is the \emph{external} numbering of generators (letters in |ww|), a minimal
  requirement without which the notion of dual twisted involution would make
  no sense. Notably the result will be correct (when interpreted for |dual_W|)
  even if the underlying (untwisted) Weyl groups of |W| and |dual_W| should
  differ in their external-to-internal mappings. If one assumes that |W| and
  |dual_W| share the same underlying Weyl group (as is currently the case for
  an inner class and its dual) then one could alternatively say simply

    |return W.prod(W.weylGroup().longest(),dual_W.twisted(W.inverse(w)))|

  or

    |return W.prod(W.inverse(W.twisted(w)),W.weylGroup().longest())|.

  Note that this would involve implicit conversion of an element of |W| as one
  of |dual_W|.x
*/
TwistedInvolution
dual_involution(const TwistedInvolution& w,
		const TwistedWeylGroup& W,
		const TwistedWeylGroup& dual_W)
{
  WeylWord ww= W.word(w);
  TwistedInvolution result = dual_W.weylGroup().longest();
  for (size_t i=ww.size(); i-->0; )
    dual_W.mult(result,dual_W.twisted(ww[i]));
  return result;
}


std::vector<BlockElt> dual_map(const Block_base& b, const Block_base& dual_b)
{
  assert(b.size()==dual_b.size());

  std::vector<BlockElt> result(b.size());
  for (BlockElt i=0; i<b.size(); ++i)
    result[i]=dual_b.element(b.y(i),b.x(i));

  return result;
}

BitMap common_Cartans(RealReductiveGroup& GR,
			      RealReductiveGroup& dGR)
  { return GR.Cartan_set()
      & GR.complexGroup().dual_Cartan_set(dGR.realForm());
  }

} // namespace blocks

} // namespace atlas<|MERGE_RESOLUTION|>--- conflicted
+++ resolved
@@ -1934,7 +1934,14 @@
 
 } // |non_integral_block::non_integral_block|, partial version
 
-<<<<<<< HEAD
+RatWeight non_integral_block::y_part(BlockElt z) const
+{
+  RatWeight t =  y_rep(y(z)).log_pi(false);
+  InvolutionNbr i_x = rc.kgb().inv_nr(parent_x(z));
+  involution_table().real_unique(i_x,t);
+  return (t/=2).normalize();
+}
+
 
 hBlock::hBlock (const KGB& kgb, const KGB& dual_kgb)
   :  Block(kgb,dual_kgb)
@@ -1984,18 +1991,8 @@
 	assert(length(cross(s,yright))==length(d_h[z])+2 or
 	       length(cross(s,yright))==length(d_h[z])-2);
       }
-    } // |loop over s|
+    } // |for (s)|
 } // |hBlock::hBlock|
-=======
-RatWeight non_integral_block::y_part(BlockElt z) const
-{
-  RatWeight t =  y_rep(y(z)).log_pi(false);
-  InvolutionNbr i_x = rc.kgb().inv_nr(parent_x(z));
-  involution_table().real_unique(i_x,t);
-  return (t/=2).normalize();
-}
-
->>>>>>> 90b7f34a
 
 /*****************************************************************************
 
