--- conflicted
+++ resolved
@@ -1805,12 +1805,7 @@
 } // |partial_nblock_help::nblock_below|
 
 
-<<<<<<< HEAD
-
-// alternative constructor, for interval below |x|
-=======
 // alternative constructor, for interval below |sr|
->>>>>>> 2eeb563f
 non_integral_block::non_integral_block
 (const Rep_context& rc, StandardRepr sr) // by value; made dominant internally
   : param_block(rc.kgb(),rootdata::integrality_rank(rc.rootDatum(),sr.gamma()))
