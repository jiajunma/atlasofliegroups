/*
  This is ext_kl.cpp

  Copyright 2013, Marc van Leeuwen
  part of the Atlas of Lie Groups and Representations

  For license information see the LICENSE file
*/

#include "ext_kl.h"
#include "basic_io.h"

namespace atlas {
namespace ext_kl {

class PolEntry : public Pol
{
public:
  // constructors
  PolEntry() : Pol() {} // default constructor builds zero polynomial
  PolEntry(const Pol& p) : Pol(p) {} // lift polynomial to this class

  // members required for an Entry parameter to the HashTable template
  typedef std::vector<Pol> Pooltype;  // associated storage type
  size_t hashCode(size_t modulus) const; // hash function

  // compare polynomial with one from storage
  bool operator!=(Pooltype::const_reference e) const;
}; // |class KLPolEntry|

inline size_t PolEntry::hashCode(size_t modulus) const
{ const Pol& P=*this;
  if (P.isZero()) return 0;
  polynomials::Degree i=P.degree();
  size_t h=P[i]; // start with leading coefficient
  while (i-->0)
    h= (h<<21)+(h<<13)+(h<<8)+(h<<5)+h+P[i];
  return h & (modulus-1);
}

bool PolEntry::operator!=(PolEntry::Pooltype::const_reference e) const
{
  if (degree()!=e.degree()) return true;
  if (isZero()) return false; // since degrees match
  for (polynomials::Degree i=0; i<=degree(); ++i)
    if ((*this)[i]!=e[i]) return true;
  return false; // no difference found
}


descent_table::descent_table(const ext_block::ext_block& eb)
  : descents(eb.size()), good_ascents(eb.size())
  , prim_index(1<<eb.rank(),std::vector<unsigned int>(eb.size(),0))
  , prim_flip(eb.size(),BitMap(prim_index.size()))
  , block(eb)
{
  // counts of primitive block elements, one for each descent set
  std::vector<BlockElt> prim_count(1<<eb.rank(),0);

  // following loop must decrease for primitivisation calculation below
  for (BlockElt x = block.size(); x-->0; )
  {
    RankFlags desc, good_asc;
    for (weyl::Generator s=0; s<block.rank(); ++s)
    {
      ext_block::DescValue v = block.descent_type(s,x);
      if (is_descent(v))
	desc.set(s);
      else if (not has_double_image(v))
	good_asc.set(s); // good ascent: at most one upward neighbour
    }
    descents[x]=desc;
    good_ascents[x]=good_asc;

    BitMap& flip = prim_flip[x]; // place to record primitivisation flips $x$

    // compute primitivisations of |x|, storing index among primitives for |D|
    // loop must be downwards so initially index is w.r.t. descending order
    for (unsigned long desc=prim_index.size(); desc-->0;)
    {
      RankFlags D(desc); // descent set for which to primitive
      D &= good_asc;
      if (D.none()) // then element |x| is primitive for the descent set
	prim_index[desc][x] = prim_count[desc]++; // self-ref; increment count
      else
      {
	weyl::Generator s = D.firstBit();
	if (is_like_nonparity(block.descent_type(s,x)))
	  prim_index[desc][x] = ~0; // stop primitivisation with zero result
	else
	{
	  BlockElt sx = block.some_scent(s,x);
	  assert(sx>x); // ascents go up in block
	  prim_index[desc][x] = prim_index[desc][sx];
	  if ((block.epsilon(s,x,sx)<0)!=prim_flip[sx].isMember(desc))
	    flip.insert(desc);
	}
      }
    } // |for (desc)|
  } // |for(x)|

  // primitive lists will actually be stored increasing, so reverse indices
  for (unsigned long desc=prim_index.size(); desc-->0;)
  {
    BlockElt last=prim_count[desc]-1;
    for (BlockElt x = block.size(); x-->0; )
    {
      unsigned int& slot = prim_index[desc][x];
      if (slot != ~0u) // leave "cop out" indices as such
	slot = last-slot; // reverse all other indices
    }
  }

} // |descent_table| constructor

// number of primimitive elements for descents(y) of length less than y
unsigned int descent_table::col_size(BlockElt y) const
{
  BlockElt x=length_floor(y);
  if (prim_back_up(x,y)) // find last primitive $x$ of length less than $y$
    return x_index(x,y)+1; //
  return 0; // no primitives below length of |y| at all
} // |descent_table::col_size|

bool descent_table::prim_back_up(BlockElt& x, BlockElt y) const
{
  RankFlags desc=descents[y];
  while (x-->0)
    if ((good_ascents[x]&desc).none())
      return true;
  return false;
} // |descent_table::prim_back_up|

bool descent_table::extr_back_up(BlockElt& x, BlockElt y) const
{
  RankFlags desc=descents[y];
  while (x-->0)
    if (descents[x].contains(desc))
      return true; // stop when no descents of |y| are (any) ascents of |x|
  return false;
} // |descent_table::extr_back_up|

KL_table::KL_table(const ext_block::extended_block& b, std::vector<Pol>& pool)
  : aux(b), storage_pool(pool), column()
  , untwisted(b.untwisted())
{ untwisted.fill(false); }

Pol KL_table::P(BlockElt x, BlockElt y) const
{
  const kl::KLRow& col_y = column[y];
  unsigned inx=aux.x_index(x,y);
  if (inx>=col_y.size())
    return Pol(inx==aux.self_index(y) ? aux.flips(x,y) ? -1 : 1 : 0);
  return aux.flips(x,y) ? -storage_pool[col_y[inx]] : storage_pool[col_y[inx]];
}

int KL_table::mu(int i,BlockElt x, BlockElt y) const
{
  if (aux.block.length(x)+i>aux.block.length(y))
    return 0;
  unsigned d=aux.block.l(y,x)-i;
  if (d%2!=0)
    return 0;
  d/=2;
  PolRef Pxy=P(x,y);
  return Pxy.isZero() or Pxy.degree()<d ? 0 : Pxy[d];
}

Pol qk_plus_1(int k)
{
  assert(k>=1 and k<=3);
  Pol res = Pol(k,1);
  res[0] = 1;
  return res;
}

Pol qk_minus_1(int k)
{
  assert(k>=1 and k<=3);
  Pol res = Pol(k,1);
  res[0] = -1;
  return res;
}

Pol qk_minus_q(int k)
{
  assert(k>1 and k<=3);
  Pol res = Pol(k,1);
  res[1] = -1;
  return res;
}


// component of element $a_x$ in product $(T_s+1)C_{sy}$
Pol KL_table::product_comp (BlockElt x, weyl::Generator s, BlockElt sy) const
{
  const ext_block::ext_block& b = aux.block;
  switch(type(s,x))
  { default:
      assert(false); // list will only contain descent types
      return Pol();
      // complex
  case ext_block::one_complex_descent:
  case ext_block::two_complex_descent:
  case ext_block::three_complex_descent: // contribute $P_{sx,sy}+q^kP_{x,sy}$
    {
      const BlockElt sx = b.cross(s,x);
      return b.T_coef(s,x,sx)*P(sx,sy) + b.T_coef(s,x,x)*P(x,sy);
    }
    // imaginary compact, real switched
  case ext_block::one_imaginary_compact:
  case ext_block::two_imaginary_compact:
  case ext_block::three_imaginary_compact:
  case ext_block::one_real_pair_switched:
    // contribute $(q^k+1)P_{x,sy}$
    return b.T_coef(s,x,x) * P(x,sy);
    // real type 1
  case ext_block::one_real_pair_fixed:
  case ext_block::two_real_double_double:
    { // contribute $P_{x',sy}+P_{x'',sy}+(q^k-1)P_{x,sy}$
      BlockEltPair sx = b.Cayleys(s,x);
      return b.T_coef(s,x,sx.first)*P(sx.first,sy)
	+ b.T_coef(s,x,sx.second)*P(sx.second,sy)
	+ b.T_coef(s,x,x) * P(x,sy);
    }
    // real type 2
  case ext_block::one_real_single:
  case ext_block::two_real_single_single:
    { // contribute $P_{x_s,sy}+q^kP_{x,sy}-P_{s*x,sy}$
      const BlockElt s_x = b.Cayley(s,x);
      const BlockElt x_cross = b.cross(s,x);
      return b.T_coef(s,x,s_x)*P(s_x,sy)
	+ b.T_coef(s,x,x_cross)*P(x_cross,sy)
	+ b.T_coef(s,x,x) * P(x,sy);
    }
    // defect type descents: 2Cr, 3Cr, 3r
  case ext_block::two_semi_real:
  case ext_block::three_semi_real:
  case ext_block::three_real_semi:
    { // contribute $(q+1)P_{x_s,sy}+(q^k-q)P_{x,sy}$
      const BlockElt sx = b.Cayley(s,x);
      return b.T_coef(s,x,sx) * P(sx,sy)
	+ b.T_coef(s,x,x) * P(x,sy);
    }
    // epsilon case: 2r21
  case ext_block::two_real_single_double_fixed:
    { // contribute $P_{x',sy}\pm P_{x'',sy}+(q^2-1)P_{x,sy}$
      BlockEltPair sx = b.Cayleys(s,x);
      return b.T_coef(s,x,sx.first)*P(sx.first,sy)
	+ b.T_coef(s,x,sx.second)*P(sx.second,sy)
	+ b.T_coef(s,x,x) * P(x,sy);
      // return P(sx.first,sy)*b.epsilon(s,x,sx.first)
      // 	+ P(sx.second,sy)*b.epsilon(s,x,sx.second)
      // 	+ b.T_coef(s,x,x) * P(x,sy);
    }
  } // |switch(type(s,x))|
} // |KL_table::product_comp|

// shift symmetric Laurent polynomial $aq^{-1}+b+aq$ to ordinary polynomial
inline Pol m(int a,int b) { return a==0 ? Pol(b) : qk_plus_1(2)*a + Pol(1,b); }

/*
  Find $m_s(x,y)$ (symmetric Laurent polynomials in $r$) by recursive formula
  $m(x)\cong r^k p_{x,y} + def(s,x) r p_{s_x,y}-\sum_{x<u<y}p_{x,u}m(u)$ where
  $m(x)$ is $m_s(x,y)$, and congruence is modulo $r^{-1+def(s,y)}\Z[r^{-1}]$;
  then use symmetry of $m(x)$ to complete. The actual result returned is
  shifted minimally to an ordinary polynomial in $q=r^2$. There is a
  complication when $def(s,y)=1$, since a congruence modulo $r^0\Z[r^{-1}]$
  cannot be used to determine the coefficient of $r^0$ in $m(x)$, and instead
  one must use that the difference between the members of above congruence
  should be a multiple of $(r+r^{-1})$. To that end we use for our
  computations, instead of the coefficient of $r^0$ of polynomials, the
  appropriate |up_remainder(1,d)| values. As |up_remainder| (with appropriate
  shifts) is a ring morphism, it can be applied to individual factors.
 */
Pol KL_table::get_M(weyl::Generator s, BlockElt x, BlockElt y,
		    const std::vector<Pol>& M) const
{
  const ext_block::ext_block& bl=aux.block;
  const BlockElt z =  bl.some_scent(s,y); // unique ascent by |s| of |y|

  const unsigned defect = has_defect(type(s,z)) ? 1 : 0;
  const unsigned k = bl.orbit(s).length();

  if (k==1)
    return  Pol(bl.l(y,x)%2==0 ? 0 : mu(1,x,y));

  if (k==2)
  {
    if (bl.l(y,x)%2!=0)
      return q_plus_1() * Pol(mu(1,x,y));
    if (defect==0)
    {
      int acc = mu(2,x,y);
      if (has_defect(type(s,x)))
      {
	BlockElt sx=bl.Cayley(s,x);
	acc += mu(1,sx,y)*bl.epsilon(s,sx,x); // sign is |T_coef(s,x,sx)[1]|
      }
      for (unsigned l=bl.length(x)+1; l<bl.length(z); l+=2)
	for (BlockElt u=bl.length_first(l); u<bl.length_first(l+1); ++u)
	  if (aux.descent_set(u)[s] and not M[u].isZero())
	    acc -= mu(1,x,u)*M[u][0];
      return Pol(acc);
    }
    // |k==2| defect case
    int acc= product_comp(x,s,y).up_remainder(1,(bl.l(z,x)+1)/2);
    for (unsigned l=bl.length(x)+2; l<bl.length(z); l+=2)
      for (BlockElt u=bl.length_first(l); u<bl.length_first(l+1); ++u)
	if (aux.descent_set(u)[s] and not M[u].isZero())
	  acc -= P(x,u).up_remainder(1,bl.l(u,x)/2)*M[u][0];
    return Pol(acc);
  }
  if (k==3)
  {
    if (bl.l(y,x)%2==0) // now we need a multiple of $1+q$
    {
      int acc = mu(2,x,y); // degree $1$ coefficient of |product_comp(x,s,y)|
      for (unsigned l=bl.length(x)+1; l<bl.length(z); l+=2)
	for (BlockElt u=bl.length_first(l); u<bl.length_first(l+1); ++u)
	  if (aux.descent_set(u)[s] and M[u].degree()==2)
	    acc -= mu(1,x,u)*M[u][2];
      return q_plus_1() * acc;
    }

    // now we need a polynomial of the form $a+bq+aq^2$ for some $a,b$
    int a = mu(1,x,y); // coefficient $r^2$ in centered |product_comp(x,s,y)|
    if (defect==0)
    {
      int b = mu(3,x,y); // coefficient $r^0$ in same
      if (has_defect(type(s,x)))
      {
	BlockElt sx=bl.Cayley(s,x);
	b += mu(1,sx,y)*bl.epsilon(s,sx,x); // sign is |T_coef(s,x,sx)[1]|
      }
      for (BlockElt u=bl.length_first(bl.length(x)+1);
	   u<aux.length_floor(z); u++ )
	if (aux.descent_set(u)[s] and M[u].degree()==2-bl.l(u,x)%2)
	  b -= mu(M[u].degree(),x,u)*M[u][M[u].degree()];
      return m(a,b);
    }
    // remains the |k==3|, even degree $m_s(x,y)$, defect $y$ case
    Pol Q = product_comp(x,s,y);
    if (a!=0)
      Q -= Pol((bl.l(z,x)-1)/2,qk_plus_1(2)*a); // shaves top term
    assert(2*Q.degree()<=bl.l(z,x)+1);
    int b= Q.up_remainder(1,(bl.l(z,x)+1)/2); // remainder by $q+1$

    /* since odd degree $m_s(u,y)$ do not contribute to $q+1$ remainder
       we restrict to those $u$ of the same length parity as $x$ */
    for (unsigned l=bl.length(x)+2; l<bl.length(z); l+=2)
      for (BlockElt u=bl.length_first(l); u<bl.length_first(l+1); ++u)
	if (aux.descent_set(u)[s] and not M[u].isZero())
	{ // extract $b-2a$ from |M[u]| representing $ar^{-2}+br^0+ar^2$
	  assert(M[u].degree()%2==0);
	  int mu_rem = M[u].degree()==0 ? M[u][0] : M[u][1]-2*M[u][0];
	  b -= P(x,u).up_remainder(1,bl.l(u,x)/2)*mu_rem;
	}
    return m(a,b);
  }

  // this was the general case, now unused; it always works but not optimally
  Pol Q= product_comp(x,s,y);

  for (BlockElt u=bl.length_first(bl.length(x)+1); u<aux.length_floor(z); u++)
    if (aux.descent_set(u)[s] and not M[u].isZero())
    { // subtract $q^{(d-deg(M))/2}M_u*P_{x,u}$ from contribution for $x$
      unsigned d=bl.l(z,u)+defect; // doubled implicit degree shift
      assert(M[u].degree()<=d);
      Q -= Pol((d-M[u].degree())/2,P(x,u)*M[u]);
    }

  return extract_M(Q,bl.l(z,x)+defect,defect);
} // |KL_table::get_M|

/*
  This is largely the same formula, but used in different context, which
  obliges to possibly leave out some term. Here one knows that $y$ is real
  nonparity for $s$, so in particular has no defect and the is no element $z$;
  also $x$ is known to be a descent for $s$ (unlike in the code above). On the
  other hand one is still busy computing the Hecke element $C_y$. It is a
  precondition that its coefficient $P_{x,y}$ has already been determined, and
  stored, but not necessarily $P_{x',y}$ for $x'<x$; we must therefore refrain
  from (implicit) references to such polynomials. The vector $M$ can be used
  to safely access the (complete) values $M_s(u,y)$ for all $u>x$.

  Comparing with the formulas above, the terms to skip are those involving
  |inverse_Cayley(s,x)|.
 */
Pol KL_table::get_Mp(weyl::Generator s, BlockElt x, BlockElt y,
		     const std::vector<Pol>& M) const
{
  const ext_block::ext_block& bl=aux.block;
  const unsigned k = bl.orbit(s).length();
  if (k==1) // nothing changed for this case
    return  Pol(bl.l(y,x)%2==0 ? 0 : mu(1,x,y));
  if (k==2)
  {
    if (bl.l(y,x)%2!=0)
      return q_plus_1() * Pol(mu(1,x,y));
    int acc = mu(2,x,y);
    for (unsigned l=bl.length(x)+1; l<bl.length(y); l+=2)
      for (BlockElt u=bl.length_first(l); u<bl.length_first(l+1); ++u)
	if (aux.descent_set(u)[s] and not M[u].isZero())
	{
	  assert(M[u].degree()==1 and M[u][0]==M[u][1]);
	  acc -= mu(1,x,u)*M[u][1];
	}
      return Pol(acc);
  }

  assert(k==3); // this case remains
  if (bl.l(y,x)%2==0) // now we need a multiple of $1+q$
  {
    int acc = mu(2,x,y); // degree $1$ coefficient of |product_comp(x,s,y)|
    for (unsigned l=bl.length(x)+1; l<bl.length(y); l+=2)
      for (BlockElt u=bl.length_first(l); u<bl.length_first(l+1); ++u)
	if (aux.descent_set(u)[s] and M[u].degree()==2)
	  acc -= mu(1,x,u)*M[u][2];
    return q_plus_1() * acc;
  }

  // now we need a polynomial of the form $a+bq+aq^2$ for some $a,b$
  int a = mu(1,x,y); // degree $2$ coefficient of |product_comp(x,s,y)|
  int b = mu(3,x,y); // degree $0$ coefficient of |product_comp(x,s,y)|
  for (BlockElt u=bl.length_first(bl.length(x)+1); u<aux.length_floor(y); u++)
    if (aux.descent_set(u)[s] and M[u].degree()==2-bl.l(u,x)%2)
      b -= mu(M[u].degree(),x,u)*M[u][M[u].degree()];
  return m(a,b);
} // |KL_table::get_Mp|



bool KL_table::has_direct_recursion(BlockElt y,
				    weyl::Generator& s, BlockElt& sy) const
{
  ext_block::DescValue v; // make value survive loop
  for (s=0; s<rank(); ++s)
  {
    v=type(s,y);
    if (is_descent(v) and is_unique_image(v))
    {
      sy = aux.block.some_scent(s,y); // some descent by $s$ of $y$
      return true;
    }
  }
  return false; // none of the generators gives a direct recursion
}


void KL_table::fill_columns(BlockElt y)
{
  PolHash hash(storage_pool); // (re)construct hash table for the polynomials
  if (y==0 or y>aux.block.size())
    y=aux.block.size(); // fill whole block if no explicit stop was indicated
  column.reserve(y);
  while (column.size()<y)
    fill_next_column(hash);
}

/* Clear terms of degree${}\geq d/2$ in $Q$ by subtracting $r^d*m$ where $m$
   is a symmetric Laurent polynomial in $r=\sqrt q$, and if $defect>0$ dividing
   what remains by $q+1$, which division must be exact. Return $r^{deg(m)}m$.
   Implemented only under the hypothesis that $Q.degree()<(d+3)/2$ initially,
   and $Q.degree()\leq d$ (so if $d=0$ then $Q$ must be constant).
 */
Pol KL_table::extract_M(Pol& Q,unsigned d,unsigned defect) const
{
  assert(2*Q.degree()<d+3 and Q.degree()<=d);
  unsigned M_deg = 2*Q.degree()-d; // might be negative; if so, unused
  Pol M(0); // result

  if (defect==0) // easy case; just pick up too high degree terms from $Q$
  {
    if (2*Q.degree()<d)
      return M; // no correction needed

    // compute $m_s(u,sy)$, the correction coefficient for $c_u$
    assert(M_deg<3);
    M=Pol(M_deg,Q[Q.degree()]);
    assert(M.degree()==M_deg); // in particular |M| is nonzero
    if (M_deg>0)
    {
      M[0] = M[M_deg]; // symmetrise if non-constant
      if (M_deg==2)
	M[1]=Q[Q.degree()-1]; // set sub-dominant coefficient here
    }
    assert(Q.degree()>=M_deg); // this explains the $Q.degree()<=d$ requirement
    Q -= Pol(Q.degree()-M_deg,M);
    return M;
  } // |if(defect==0)|

  // now $defect=1$; we must ensure that $q+1$ divides $Q-q^{(d-M_deg)/2}M$
  if (2*Q.degree()>d)
  {
    assert(M_deg!=0 and M_deg<3); // now |0<M_deg<3|
    M= Pol(M_deg,Q[Q.degree()]);
    M[0]=M[M_deg]; // symmetrise
    assert(Q.degree()>=M_deg);
    Q -= Pol(Q.degree()-M_deg,M); // subtract contribution
    assert(2*Q.degree()<=d); // terms of strictly positive degree are gone
  }
  int c = Q.factor_by(1,d/2); // division by $q+1$ is done here
  assert (c==0 or d%2==0); // if $d$ odd, there should be no remainder
  if (c==0)
    return M;

  // now add constant $c$ to $m$, since $cr^d$ had to be subtracted from $Q$
  if (M.isZero())
    M=Pol(c); // if there were no terms, create one of degree $0$
  else
  {
    assert(M_deg==2); // in which case "constant" term is in the middle
    M[1]=c;
  }
  return M;
} // |KL_table::extract_M|

void KL_table::fill_next_column(PolHash& hash)
{
  const BlockElt y = column.size();
  column.push_back(kl::KLRow());
  if (aux.col_size(y)==0)
    return; // there is just the non-recorded $P(y,y)=1$
  column.back().resize(aux.col_size(y));

  weyl::Generator s;
  BlockElt sy;
  if (has_direct_recursion(y,s,sy))
  {
    const unsigned defect = has_defect(type(s,y)) ? 1 : 0;
    const int sign = aux.block.epsilon(s,sy,y);
    const BlockElt floor_y =aux.length_floor(y);

    std::vector<PolEntry> cy(floor_y,(PolEntry()));
    std::vector<Pol>Ms(floor_y,(Pol()));

    // fill array |cy| with initial contributions from $(T_s+1)*c_{sy}$
    for (BlockElt x=floor_y; x-->0; )
      if (aux.descent_set(x)[s]) // compute contributions at all descent elts
	cy[x] = product_comp(x,s,sy);

    // next loop downwards, refining coefficient polys to meet degree bound
    for (BlockElt u=floor_y; u-->0; )
      if (aux.descent_set(u)[s])
      {
	unsigned d=aux.block.l(y,u)+defect; // doubled degree shift of |cy[u]|
	if (cy[u].isZero())
	  continue;

	Pol gM = get_M(s,u,sy,Ms);
	Ms[u]=extract_M(cy[u],d,defect);
	assert(Ms[u]==gM);

	if (Ms[u].isZero())
	  continue;

	d -= Ms[u].degree();
	assert (d%2==0);
	d/=2;
	// now update contributions to all lower descents |x|
	for (BlockElt x=aux.length_floor(u); x-->0; )
	  if (aux.descent_set(x)[s])
	  { // subtract $q^{(d-M_deg)/2}M_u*P_{x,u}$ from contribution for $x$
	    assert(x<cy.size());
	    cy[x] -= Pol(d,P(x,u)*Ms[u]);
	  }
      } // |for(u)|

    // finally copy relevant coefficients from |cy| array to |column[y]|
    kl::KLRow::reverse_iterator it = column.back().rbegin();
    for (BlockElt x=floor_y; aux.prim_back_up(x,y); it++)
      if (aux.descent_set(x)[s]) // then we computed $P(x,y)$ above
        *it = hash.match(cy[x]*sign);
      else // |x| might not be descent for |s| if primitive but not extremal
      { // find and use a double-valued ascent for |x| that is decsent for |y|
	assert(has_double_image(type(s,x))); // since |s| non-good ascent
	BlockEltPair sx = aux.block.Cayleys(s,x);
	PolEntry Q = P(sx.first,y);  // computed earlier in this loop
	if (aux.block.epsilon(s,x,sx.first)<0)
	  Q *= -1;
	if (aux.block.epsilon(s,x,sx.second)>0)
	  Q += P(sx.second,y);
	else
	  Q -= P(sx.second,y);
        *it = hash.match(Q);
      }
    assert(it==column.back().rend()); // check that we've traversed the column
  }
  else // direct recursion was not possible
    do_new_recursion(y,hash);

  assert(check_polys(y));
 } // |KL_table::fill_next_column|

/*
  Basic idea for new recursion: if some $s$ is real nonparity for $y$ and a
  proper ascent for $x$ (with some restriction in case of type 1) then one has

  $$
  0 = [T_x](T_s+1).C_y - [T_x]\sum_u [s\in\tau(u)]r^{l(y/u)+k} P_{x,u}m_s(u,y)
  $$

  where in the first term occurs $P_{x,y}$ (which we are after) with a nonzero
  coefficient, and $P_{x^s,y}$ (known by descending induction on $x$), while
  the terms in the summation (where $u=x$ does not contribute since
  $s\notin\tau(x)$) are also known by descending induction on $x$
 */
void KL_table::do_new_recursion(BlockElt y,PolHash& hash)
{
  const BlockElt floor_y =aux.length_floor(y);
  std::vector<PolEntry> cy(floor_y,(PolEntry()));
  kl::KLRow::iterator out_it = column.back().end();
  std::vector<weyl::Generator> rn_s; rn_s.reserve(rank());
  std::vector<std::vector<Pol> > M_s; M_s.reserve(rank());
  for (weyl::Generator s=0; s<rank(); ++s)
    if (is_like_nonparity(type(s,y)))
    {
      rn_s.push_back(s);
      M_s.push_back(std::vector<Pol>(floor_y,Pol()));
    }

  { // check the absence of elements for which recursion would not work
    BlockEltList downs = aux.block.down_set(y);
    for (BlockEltList::const_iterator it=downs.begin(); it!=downs.end(); ++it)
    {
      BlockElt u = *it; weyl::Generator s;
      for (unsigned i=0; i<rn_s.size(); ++i)
      {
	const ext_block::DescValue tsu=type(s=rn_s[i],u);
	if (not is_descent(tsu) and has_defect(tsu)) // defect ascent: not-good
	  std::cerr << "Bad element " << aux.block.z(u)
		    << "in down-set for " << aux.block.z(y)
		    << "; would need M_" << s+1 << '['
		    << aux.block.z(aux.block.Cayley(s,u)) << ']' << std::endl;
      } // |for(i)|, loop over |s|
    } // |for(it)|, check downset
  }

  for (BlockElt x=floor_y; x-->0; )
  {
    if (aux.easy_set(x,y).any())
    {
      weyl::Generator s=aux.very_easy_set(x,y).firstBit();
      if (s<rank()) // non primitive case; equate to a previous polynomial
	cy[x] = P(x,y); // primitivisation returns copy of such a polynomial
      else // do primitive but not extremal case
      { // must compute by hand here, since |P(x,y)| would be yet undefined
	s = aux.easy_set(x,y).firstBit();
	assert(has_double_image(type(s,x))); // since |s| non-good ascent
	BlockEltPair sx = aux.block.Cayleys(s,x);
	cy[x] = P(sx.first,y);  // computed earlier this loop
	if (aux.block.epsilon(s,x,sx.first)<0)
	  cy[x] *= -1;
	if (aux.block.epsilon(s,x,sx.second)>0)
	  cy[x] += P(sx.second,y);
	else
	  cy[x] -= P(sx.second,y);
      }
    }
    else // |x| is extremal for |y|, so we must do real computation
    { // first seek proper |s|
      unsigned i; ext_block::DescValue tx; weyl::Generator s;
      for (i=0; i<rn_s.size(); ++i)
	if (is_proper_ascent(tx=type(s=rn_s[i],x)) // (we don't do 'ic' here)
	    and ( not is_like_type_1(tx)
		  or aux.easy_set(aux.block.cross(s,x),y).any()) )
	    break;

      if (i<rn_s.size())
      { // effectively now |const weyl::Generator s=rn_s[i];|
	std::vector<Pol>& M = M_s[i];
	const unsigned k = aux.block.orbit(s).length();
	PolEntry& Q=cy[x];
	const BlockElt last_u=aux.block.length_first(aux.block.length(x)+1);

	// initialise $Q=\sum_{x<u<y}[s\in\tau(u)]r^{l(y/u)+k}P_{x,u}m_s(u,y)$
	for (BlockElt u=floor_y; u-->last_u; )
	  if (is_descent(type(s,u)) and not M[u].isZero())
	    Q += Pol((aux.block.l(y,u)+k-M[u].degree())/2, P(x,u)*M[u]);

	// subtract terms for ascent(s) of |x|; divide by its own coefficient
	switch(tx)
	{
<<<<<<< HEAD
 	case ext_block::one_complex_ascent:
	case ext_block::two_complex_ascent:
	case ext_block::three_complex_ascent:
	  { // |(is_complex(tx))|
	    BlockElt sx=aux.block.cross(s,x);
	    if (sx<floor_y) // subtract contrib. from $[T_x](T_s+1).T_{sx}=q^k$
	      Q -= aux.block.T_coef(s,x,sx)*cy[sx]; // coef is $\pm q^k$
	  } // implicit division of $Q$ here is by |T_coef(s,x,x)==1|
	  break;
	case ext_block::two_semi_imaginary:
	case ext_block::three_semi_imaginary:
	case ext_block::three_imaginary_semi:
	  { // |has_defect(tx)|
	    BlockElt sx=aux.block.Cayley(s,x);
	    if (sx<floor_y)
	      Q -= aux.block.T_coef(s,x,sx)*cy[sx]; // coef is $\pm(q^k-q)$

	    /* divide by |T_coef(s,x,x)==1+q|, knowing that $Q$ may be missing
	       a term in effective degree $r^1$, from |mu(1,x,y)| that is not
	       included in $M[sx]$ when used to fill |Q| in loop above */
	    int c = // remainder in upward division by $[T_x](T_s+1).T_x=1+q$
	      Q.factor_by(1,(aux.block.l(y,x)+1)/2); // deg $\ceil l(y/x)/2$
	    if (aux.block.l(y,x)%2!=0)
	      assert(-c==Q.coef(aux.block.l(y,x)/2));
	    else
	      assert(c==0); // division should be exact, leaving no $r^0$ term
 	    ndebug_use(c);
	  }
	  break;
	case ext_block::one_imaginary_pair_fixed:
	case ext_block::two_imaginary_double_double:
	  { // |is_like_type_2(tx)|
	    BlockEltPair sx=aux.block.Cayleys(s,x);
	    if (sx.first<floor_y)
	      Q -= aux.block.T_coef(s,x,sx.first)*cy[sx.first]; // $\pm(q^k-1)$
	    if (sx.second<floor_y)
	      Q -= aux.block.T_coef(s,x,sx.second)*cy[sx.second]; // idem
	    Q/=2;                     // divide by |T_coef(s,x,x)==2|
	  }
	  break;
	case ext_block::one_imaginary_single:
	case ext_block::two_imaginary_single_single:
	  { // |is_like_type_1(tx)|, this used to be called the endgame case
	    BlockElt x_prime=aux.block.Cayley(s,x);
	    if (x_prime<floor_y)
	      Q -= aux.block.T_coef(s,x,x_prime)*cy[x_prime]; // $\pm(q^k-1)$
	    // implict division of $Q$ here is by |T_coef(s,x,x)==1|

	    // now subtract off $P_{s\times x,y}$, easily computed on the fly
	    BlockElt s_cross_x = aux.block.cross(s,x);
	    assert(aux.easy_set(s_cross_x,y).any()); // this was tested above
	    const weyl::Generator t=aux.easy_set(s_cross_x,y).firstBit();
	    BlockEltPair sx_up_t = aux.block.Cayleys(t,s_cross_x);
	    if (sx_up_t.first<floor_y)
	      Q -= cy[sx_up_t.first];
	    if (sx_up_t.second<floor_y)
	      Q -= cy[sx_up_t.second];
	  }
	  break;
	case ext_block::two_imaginary_single_double:
	  {
	    BlockEltPair sx=aux.block.Cayleys(s,x);
	    if (sx.first<floor_y)
	      Q -= aux.block.T_coef(s,x,sx.first)*cy[sx.first]; // $\pm(q^2-1)$
	    if (sx.second<floor_y)
	      Q -= aux.block.T_coef(s,x,sx.second)*cy[sx.second]; // idem
 	    Q/=2; // divide by |T_coef(s,x,x)==2|
	  }
	  break;
	default: assert(false); // other cases should not have selected |s|
	} // |switch(tx)|
=======
	  assert(tsx==ext_block::two_imaginary_single_double_fixed);
	  BlockEltPair sx=aux.block.Cayleys(s,x);
	  Pol S;
	  if (sx.first<y)
	    S = cy[sx.first]*aux.block.epsilon(s,x,sx.first);
	  if (sx.second<y)
	    S += cy[sx.second]*aux.block.epsilon(s,x,sx.second);
	  Q -= qk_minus_1(2)*S;
	  Q/=2;
	}
>>>>>>> b1ccd570
	// now |Q| is stored in |cy[x]|
      } // end of |if(i<rn_s.size())|; no |else|, just leave |cy[x]==Pol(0)|
    } // end of easy/hard condition

    if (aux.very_easy_set(x,y).none())
      *--out_it = hash.match(cy[x]); // store result whenever primitive

    // now if there is a defect ascent from x, update |M_s| for |mu(1,x,y)|
    if (aux.block.l(y,x)%2!=0 and cy[x].degree()==aux.block.l(y,x)/2)
      for (unsigned j=0; j<rn_s.size(); ++j)
      {
	const weyl::Generator s=rn_s[j];
	const ext_block::DescValue tx=type(s,x);
	if (not is_descent(tx) and has_defect(tx))
	{
	  const BlockElt sx = aux.block.Cayley(s,x);
	  assert(sx<floor_y); // could only fail if |x| in downset tested above
	  Pol& dst = M_s[j][sx];
	  int mu = cy[x].coef(aux.block.l(y,x)/2) * aux.block.epsilon(s,x,sx);
	  dst += Pol (dst.degree()==2 ? 1 : 0, mu);
	}
      }
    // and update the entries |M_s[j][x]|
    for (unsigned j=0; j<rn_s.size(); ++j)
      if (is_descent(type(rn_s[j],x)))
	M_s[j][x] = get_Mp(rn_s[j],x,y,M_s[j]);
  } // |for(x)|

  assert(out_it==column[y].begin()); // check that we've traversed the column
} // |KL_table::do_new_recursion|


bool check(const Pol& P_sigma, const KLPol& P)
{
  if (P_sigma.isZero())
    return true;
  if (P.isZero() or P_sigma.degree()>P.degree())
    return false;
  for (polynomials::Degree i=0; i<=P.degree(); ++i)
  {
    KLCoeff d = P[i]+KLCoeff(P_sigma.coef(i));
    if (d%2!=0 or d>2*P[i])
      return false;
  }
  return true;
}

bool KL_table::check_polys(BlockElt y) const
{
  bool result = true;
  for (BlockElt x=y; x-->0; )
    if (not check(P(x,y),untwisted.klPol(aux.block.z(x),aux.block.z(y))))
    {
      std::cerr << "Mismatch at (" << aux.block.z(x) << ',' << aux.block.z(y)
		<< "): ";
      std::cerr << P(x,y) << " and "
		<< untwisted.klPol(aux.block.z(x),aux.block.z(y)) << std::endl;
      result=false;
    }
  return result;
}

} // |namespace kl|
} // |namespace atlas|<|MERGE_RESOLUTION|>--- conflicted
+++ resolved
@@ -140,7 +140,7 @@
   return false;
 } // |descent_table::extr_back_up|
 
-KL_table::KL_table(const ext_block::extended_block& b, std::vector<Pol>& pool)
+KL_table::KL_table(const ext_block::ext_block& b, std::vector<Pol>& pool)
   : aux(b), storage_pool(pool), column()
   , untwisted(b.untwisted())
 { untwisted.fill(false); }
@@ -682,7 +682,6 @@
 	// subtract terms for ascent(s) of |x|; divide by its own coefficient
 	switch(tx)
 	{
-<<<<<<< HEAD
  	case ext_block::one_complex_ascent:
 	case ext_block::two_complex_ascent:
 	case ext_block::three_complex_ascent:
@@ -742,7 +741,7 @@
 	      Q -= cy[sx_up_t.second];
 	  }
 	  break;
-	case ext_block::two_imaginary_single_double:
+	case ext_block::two_imaginary_single_double_fixed:
 	  {
 	    BlockEltPair sx=aux.block.Cayleys(s,x);
 	    if (sx.first<floor_y)
@@ -754,18 +753,6 @@
 	  break;
 	default: assert(false); // other cases should not have selected |s|
 	} // |switch(tx)|
-=======
-	  assert(tsx==ext_block::two_imaginary_single_double_fixed);
-	  BlockEltPair sx=aux.block.Cayleys(s,x);
-	  Pol S;
-	  if (sx.first<y)
-	    S = cy[sx.first]*aux.block.epsilon(s,x,sx.first);
-	  if (sx.second<y)
-	    S += cy[sx.second]*aux.block.epsilon(s,x,sx.second);
-	  Q -= qk_minus_1(2)*S;
-	  Q/=2;
-	}
->>>>>>> b1ccd570
 	// now |Q| is stored in |cy[x]|
       } // end of |if(i<rn_s.size())|; no |else|, just leave |cy[x]==Pol(0)|
     } // end of easy/hard condition
