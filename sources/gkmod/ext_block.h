/*!
\file
\brief Class definition and function declarations for class Block.
*/
/*
  This is ext_block.h

  Copyright (C) 2013 Marc van Leeuwen
  part of the Atlas of Lie Groups and Representations

  For license information see the LICENSE file
*/

#ifndef EXT_BLOCK_H  /* guard against multiple inclusions */
#define EXT_BLOCK_H

#include "../Atlas.h"

#include <cassert>
#include <iostream>
#include <set>

#include "blocks.h" // for the structure |ext_gen|

namespace atlas {

namespace ext_block {


// type defintions

// for correspondence of enumerations and conventional codes, see |descent_code|
enum DescValue // every even/odd pair is one of associated ascent and descent
{
  one_complex_ascent,
  one_complex_descent,
  one_imaginary_single,         // type 1, single Cayley image
  one_real_pair_fixed,          // type 1, twist-fixed inverse Cayley images
  one_imaginary_pair_fixed,     // type 2, twist-fixed Cayley images
  one_real_single,              // type 2, single inverse Cayley image
  one_imaginary_pair_switched,  // type 2, twist-switched Cayley images
  one_real_pair_switched,       // type 1, twist-switched inverse Cayley images
  one_real_nonparity,
  one_imaginary_compact,

  two_complex_ascent,           // distinct commuting complex ascents
  two_complex_descent,          // distinct commuting complex descents
  two_semi_imaginary,           // identical complex ascents
  two_semi_real,                // identical complex descents
  two_imaginary_single_single,  // commuting single-valued Cayleys
  two_real_double_double, // commuting double-valued inverse Cayleys (2-valued)
  two_imaginary_single_double,  // single-valued Cayleys become double-valued
  two_real_single_double, // single-valued inverse Cayleys become double-valued
  two_imaginary_double_double,  // commuting double-valued Cayleys (2-valued)
  two_real_single_single, // commuting single-valued inverse Cayleys
  two_real_nonparity,
  two_imaginary_compact,

  three_complex_ascent,         // distinct non-commuting complex ascents
  three_complex_descent,        // distinct non-commuting complex descents
  three_semi_imaginary,  // non-commuting complex ascents become imaginary
  three_real_semi, // non-commuting single-valued inverse Cayleys get complex
  three_imaginary_semi,  // non-commuting single-valued Cayleys become complex
  three_semi_real,       // non-commuting complex descents become real
  three_real_nonparity,
  three_imaginary_compact
}; // |enum DescValue|

// function declarations

const char* descent_code(DescValue v); // defined in |block_io|
inline bool is_descent(DescValue v) { return v%2!=0; }
bool is_complex(DescValue v);
bool is_unique_image(DescValue v);
bool has_double_image(DescValue v);
bool is_like_nonparity(DescValue v);
bool is_like_compact(DescValue v);
bool is_like_type_1(DescValue v);
bool is_like_type_2(DescValue v);
bool has_defect(DescValue v);
bool has_quadruple(DescValue v); // 2i12/2r21 cases

bool is_proper_ascent(DescValue v);

int generator_length(DescValue v);

DescValue extended_type(const Block_base& block, BlockElt z, ext_gen p,
			BlockElt& first_link);

typedef Polynomial<int> Pol;

class extended_block
{
  struct elt_info // per block element information
  {
    BlockElt z; // index into parent |Block_base| structure
    unsigned short length; // length for extended group
  elt_info(BlockElt zz): z(zz),length(~0) {}

  // methods that will allow building a hashtable with |info| as pool
    typedef std::vector<elt_info> Pooltype;
    size_t hashCode(size_t modulus) const { return (9*z)&(modulus-1); }
    bool operator != (const elt_info& o) const { return z!=o.z; }

  }; // |struct elt_info|

  struct block_fields // per block element and simple reflection data
  {
    DescValue type;
    BlockEltPair links; // one or two values, depending on |type|
  block_fields(DescValue t) : type(t),links(UndefBlock,UndefBlock) {}
  };

  const Block_base& parent;
  const TwistedWeylGroup& tW; // needed for printing only
  const DynkinDiagram folded;

  std::vector<elt_info> info; // its size defines the size of the block
  std::vector<std::vector<block_fields> > data;  // size |d_rank| * |size()|
  BlockEltList l_start; // where elements of given length start

  std::set<BlockEltPair> flipped_edges;

 public:

// constructors and destructors
  extended_block(const Block_base& block,const TwistedWeylGroup& W);

// manipulators

<<<<<<< HEAD
  void patch_signs();
=======
  void patch_signs(); // automatic correction of edge signs
>>>>>>> df5c50bf
  void order_quad // make 2i12/2r21 quadruple have minus for |y|--|q| edge
    (BlockElt x,BlockElt y, BlockElt p, BlockElt q, int s, bool verbose=true);
  bool // return new value; true means edge was flipped to minus
    toggle_edge(BlockElt x,BlockElt y, bool verbose=true);
<<<<<<< HEAD
  bool set_edge(BlockElt x,BlockElt y);    // always set
  unsigned int list_edges();  // returns number of toggled pairs
  void report_2Ci_toggles(extended_block eblock);
=======
>>>>>>> df5c50bf

// accessors

  size_t rank() const { return data.size(); }
  size_t size() const { return info.size(); }

  ext_gen orbit(weyl::Generator s) const { return parent.orbit(s); }
  const DynkinDiagram& Dynkin() const { return folded; }

  BlockElt z(BlockElt n) const { assert(n<size()); return info[n].z; }

  // Look up element by its index in |parent| (if that did define an element)
  BlockElt element(BlockElt z) const; // partial inverse of method |z|

  const DescValue descent_type(weyl::Generator s, BlockElt n) const
    { assert(n<size()); assert(s<rank()); return data[s][n].type; }

  size_t length(BlockElt n) const { return info[n].length; }
  size_t l(BlockElt y, BlockElt x) const { return length(y)-length(x); }
  BlockElt length_first(size_t l) const { return l_start[l]; }

  BlockElt cross(weyl::Generator s, BlockElt n) const;
  BlockElt Cayley(weyl::Generator s, BlockElt n) const; // just one or none
  BlockElt inverse_Cayley(weyl::Generator s, BlockElt n) const; // one or none

  BlockEltPair Cayleys(weyl::Generator s, BlockElt n) const;
  BlockEltPair inverse_Cayleys(weyl::Generator s, BlockElt n) const;

  // whether link for |s| from |x| to |y| has a signe flip attached
  int epsilon(weyl::Generator s, BlockElt x, BlockElt y) const;

  // coefficient of neighbour |sx| for $s$ in action $(T_s+1)*a_x$
  Pol T_coef(weyl::Generator s, BlockElt sx, BlockElt x) const;

  BlockEltList down_set(BlockElt y) const;

  // an (a/de)scent of |n| in block; assumed to exist
  BlockElt some_scent(weyl::Generator s, BlockElt n) const;
  // here all elements reached by a link are added to |l|, (a/de)scent first
  void add_neighbours(BlockEltList& dst, weyl::Generator s, BlockElt n) const;

  // print whole block to stream (name chosen to avoid masking by |print|)
  std::ostream& print_to(std::ostream& strm) const; // defined in |block_io|

}; // |class extended_block|

<<<<<<< HEAD
// check braid relation at |x|; also mark all involved elements in |cluster|
bool check_braid
  (const extended_block& b, weyl::Generator s, weyl::Generator t, BlockElt x,
   BitMap& cluster);
=======
>>>>>>> df5c50bf

} // |namespace ext_block|

} // |namespace atlas|
#endif<|MERGE_RESOLUTION|>--- conflicted
+++ resolved
@@ -1,15 +1,13 @@
-/*!
-\file
-\brief Class definition and function declarations for class Block.
-*/
 /*
   This is ext_block.h
 
-  Copyright (C) 2013 Marc van Leeuwen
+  Copyright (C) 2013-2016 Marc van Leeuwen
   part of the Atlas of Lie Groups and Representations
 
   For license information see the LICENSE file
 */
+
+// Class definition and function declarations for class |extended_block|.
 
 #ifndef EXT_BLOCK_H  /* guard against multiple inclusions */
 #define EXT_BLOCK_H
@@ -128,21 +126,14 @@
 
 // manipulators
 
-<<<<<<< HEAD
   void patch_signs();
-=======
-  void patch_signs(); // automatic correction of edge signs
->>>>>>> df5c50bf
   void order_quad // make 2i12/2r21 quadruple have minus for |y|--|q| edge
     (BlockElt x,BlockElt y, BlockElt p, BlockElt q, int s, bool verbose=true);
   bool // return new value; true means edge was flipped to minus
     toggle_edge(BlockElt x,BlockElt y, bool verbose=true);
-<<<<<<< HEAD
   bool set_edge(BlockElt x,BlockElt y);    // always set
   unsigned int list_edges();  // returns number of toggled pairs
   void report_2Ci_toggles(extended_block eblock);
-=======
->>>>>>> df5c50bf
 
 // accessors
 
@@ -189,13 +180,10 @@
 
 }; // |class extended_block|
 
-<<<<<<< HEAD
 // check braid relation at |x|; also mark all involved elements in |cluster|
 bool check_braid
   (const extended_block& b, weyl::Generator s, weyl::Generator t, BlockElt x,
    BitMap& cluster);
-=======
->>>>>>> df5c50bf
 
 } // |namespace ext_block|
 
