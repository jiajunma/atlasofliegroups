--- conflicted
+++ resolved
@@ -362,11 +362,7 @@
 //  course I'll keep trying.
 //  What I believe is that changing this could fix the
 //  c_form_irreducible_delta code in atlas.
-<<<<<<< HEAD
- 
-=======
-
->>>>>>> 66e06dc8
+
 containers::sl_list<std::pair<StandardRepr,bool> > finalise
   (const repr::Rep_context& rc,
    const StandardRepr& sr, const WeightInvolution& delta);
