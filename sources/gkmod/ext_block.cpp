/*
  This is ext_block.cpp

  Copyright (C) 2013-2014 Marc van Leeuwen
  Part of the Atlas of Lie Groups and Representations

  For license information see the LICENSE file
*/

#include "ext_block.h"

#include <cassert>
#include <vector>

#include "blocks.h"
#include "weyl.h"

#include "bitmap.h"
#include "polynomials.h"
/*
  For an extended group, the block structure is more complicated than an
  ordinary block, because each link in fact represents a local part of the
  parent block structure that links a twist-fixed block element to another
  twist-fixed element, via intermediate elements that are non twist-fixed.
 */

namespace atlas {

namespace ext_block {

bool is_complex(DescValue v)
{
  static unsigned long mask =
    1ul << one_complex_ascent   | 1ul << one_complex_descent |
    1ul << two_complex_ascent   | 1ul << two_complex_descent |
    1ul << three_complex_ascent | 1ul << three_complex_descent;

  return (1ul << v & mask) != 0; // whether |v| is one of the above
}

bool has_double_image(DescValue v)
{
  static unsigned long mask =
       1ul << one_real_pair_fixed         | 1ul << one_imaginary_pair_fixed
    |  1ul << two_real_double_double      | 1ul << two_imaginary_double_double
    |  1ul << two_imaginary_single_double | 1ul << two_real_single_double;

  return (1ul << v & mask) != 0; // whether |v| is one of the above
}

bool is_unique_image (DescValue v)
{
  static unsigned long mask =
      1ul << one_real_pair_fixed    | 1ul << one_imaginary_pair_fixed
    | 1ul << two_semi_imaginary     | 1ul << two_semi_real
    | 1ul << two_real_double_double | 1ul << two_imaginary_double_double
    | 1ul << three_semi_imaginary   | 1ul << three_real_semi
    | 1ul << three_imaginary_semi   | 1ul << three_semi_real;

  return (1ul << v & mask) != 0 // whether |v| is one of the above
    or is_complex(v);  // these are also unique images
}

bool is_like_nonparity(DescValue v)
{
  static unsigned long mask =
      1ul << one_imaginary_pair_switched | 1ul << one_real_nonparity
    | 1ul << two_real_nonparity          | 1ul << three_real_nonparity;

  return (1ul << v & mask) != 0; // whether |v| is one of the above
}

bool is_like_compact(DescValue v)
{
  static unsigned long mask =
      1ul << one_real_pair_switched | 1ul << one_imaginary_compact
    | 1ul << two_imaginary_compact  | 1ul << three_imaginary_compact;

  return (1ul << v & mask) != 0; // whether |v| is one of the above
}

bool is_like_type_1(DescValue v)
{
  static unsigned long mask =
      1ul << one_imaginary_single | 1ul << one_real_pair_fixed
    | 1ul << two_imaginary_single_single  | 1ul << two_real_double_double;

  return (1ul << v & mask) != 0; // whether |v| is one of the above
}

bool is_like_type_2(DescValue v)
{
  static unsigned long mask =
      1ul << one_imaginary_pair_fixed | 1ul << one_real_single
    | 1ul << two_imaginary_double_double  | 1ul << two_real_single_single;

  return (1ul << v & mask) != 0; // whether |v| is one of the above
}

bool has_quadruple(DescValue v)
{
  static const unsigned long mask =
    1ul << two_imaginary_single_double | 1ul << two_real_single_double;

  return (1ul << v & mask) != 0; // whether |v| is one of the above
}

bool is_proper_ascent(DescValue v)
{
  return not(is_descent(v) or is_like_nonparity(v));
}

bool has_defect(DescValue v)
{
  static unsigned long mask =
      1ul << two_semi_imaginary   | 1ul << two_semi_real
    | 1ul << three_semi_imaginary | 1ul << three_real_semi
    | 1ul << three_imaginary_semi | 1ul << three_semi_real;

  return (1ul << v & mask) != 0; // whether |v| is one of the above
}

int generator_length(DescValue v)
{ return v<two_complex_ascent ? 1 : v<three_complex_ascent ? 2 : 3; }

// find element |n| such that |z(n)>=zz|
BlockElt extended_block::element(BlockElt zz) const
{
  BlockElt n=0;
  while (n<size() and z(n)<zz)
    ++n;
  return n;
}

<<<<<<< HEAD
unsigned int extended_block::list_edges()
{
  std::set<BlockEltPair>::iterator it;
  std::cout << "flipped edges:" << std::endl;
  int count=0;
  for (it = flipped_edges.begin(); it != flipped_edges.end(); it++)
  {
    BlockEltPair p=*it;
    std::cout << z(p.first) << "," << z(p.second) << std::endl;
    ++count;
  }
  std::cout << std::endl;
  return count;
}
=======
>>>>>>> df5c50bf

bool extended_block::toggle_edge(BlockElt x,BlockElt y, bool verbose)
{
  x = element(x); y=element(y);
  assert (x!=UndefBlock and y!=UndefBlock);
  BlockEltPair p= x<y ? std::make_pair(x,y) : std::make_pair(y,x);
  std::pair<std::set<BlockEltPair>::iterator,bool>
    inserted = flipped_edges.insert(p);
  if (not inserted.second)
    flipped_edges.erase(inserted.first);

  if (verbose)
    std::cerr << (inserted.second ? "Set" : "Unset") << " edge ("
	      << z(p.first) << ',' << z(p.second) << ')' << std::endl;

  return inserted.second;
}

<<<<<<< HEAD
//same as toggle_edge, but always set the edge
bool extended_block::set_edge(BlockElt x,BlockElt y)
{
  x = element(x); y=element(y);
  assert (x!=UndefBlock and y!=UndefBlock);
  BlockEltPair p= x<y ? std::make_pair(x,y) : std::make_pair(y,x);
  std::pair<std::set<BlockEltPair>::iterator,bool> inserted = flipped_edges.insert(p);
  //  if (not inserted.second) flipped_edges.erase(inserted.first);

  std::cerr << ""  << "set edge (" << z(p.first) << ',' << z(p.second) << ')';
    //	    << std::endl;
  return inserted.second;
}

void extended_block::report_2Ci_toggles(ext_block::extended_block eblock)
{
  std::cout << "all (2Ci,2Cr) pairs and their flipped status" << std::endl;
  for (weyl::Generator s=1; s<eblock.rank(); ++s)
    for (BlockElt x=0; x<eblock.size(); ++x)
      if (eblock.descent_type(s,x)==atlas::ext_block::two_semi_imaginary)
      {
	BlockElt y=eblock.Cayley(s,x);
	BlockEltPair p= x<y ? std::make_pair(x,y) : std::make_pair(y,x);
	std::cout << s+1 << " " << eblock.z(x) << " " << eblock.z(y);
	if (eblock.flipped_edges.count(p)==1) std::cout << " flipped";
	std::cout << std::endl;
      }

}

=======
>>>>>>> df5c50bf
void extended_block::order_quad
  (BlockElt x,BlockElt y, BlockElt p, BlockElt q, int s, bool verbose)
{
  x = element(x); y=element(y); // decipher user friendly numbering
  p = element(p); q=element(q);
  assert (x!=UndefBlock and y!=UndefBlock and p!=UndefBlock and q!=UndefBlock);
  assert (descent_type(s-1,x)==two_imaginary_single_double);
  assert (descent_type(s-1,y)==two_imaginary_single_double);
  assert (descent_type(s-1,p)==two_real_single_double);
  assert (descent_type(s-1,q)==two_real_single_double);
  const BlockEltPair xy(x,y);
  const BlockEltPair pq(p,q);
  std::vector<block_fields>& data_s = data[s-1];
  data_s[x].links = data_s[y].links = pq;
  data_s[p].links = data_s[q].links = xy;
  if (verbose)
    std::cerr << "Ordering (" << z(x) << ',' << z(y) << ';'
	      << z(p) << ',' << z(q) << ") for generator " << s << std::endl;
}

BlockElt extended_block::cross(weyl::Generator s, BlockElt n) const
{
  switch (descent_type(s,n))
  {
  case one_complex_ascent:
  case one_complex_descent:
  case two_complex_ascent:
  case two_complex_descent:
  case three_complex_ascent:
  case three_complex_descent:
    return data[s][n].links.first;

    // zero valued Cayleys have trivial cross actions
  case one_real_nonparity: case one_imaginary_compact:
  case two_real_nonparity: case two_imaginary_compact:
  case three_real_nonparity: case three_imaginary_compact:

    // double valued Cayleys also have trivial cross actions
  case one_real_pair_fixed: case one_real_pair_switched:
  case one_imaginary_pair_fixed: case one_imaginary_pair_switched:
  case two_real_double_double: case two_imaginary_double_double:

    // cases with back-and-forth cross actions
  case two_semi_imaginary: case two_semi_real:
  case two_imaginary_single_double: case two_real_single_double:
  case three_semi_imaginary: case three_real_semi:
  case three_imaginary_semi: case three_semi_real:
    return n;

    // single valued extended Cayleys use second link for cross action
  case one_imaginary_single:
  case one_real_single:
  case two_imaginary_single_single:
  case two_real_single_single:
    return data[s][n].links.second;

  }
  assert(false); return UndefBlock; // keep compiler happy
} // |extended_block::cross|

BlockElt extended_block::Cayley(weyl::Generator s, BlockElt n) const
{
  const DescValue type = descent_type(s,n);
  return
    is_descent(type) or is_complex(type) ? UndefBlock : data[s][n].links.first;
}

BlockElt extended_block::inverse_Cayley(weyl::Generator s, BlockElt n) const
{
  const DescValue type = descent_type(s,n);
  return
    not is_descent(type) or is_complex(type) ? UndefBlock
    : data[s][n].links.first;
}

BlockElt extended_block::some_scent(weyl::Generator s, BlockElt n) const
<<<<<<< HEAD
{
  const BlockElt c = data[s][n].links.first;
  assert(c!=UndefBlock);
  return c;
}

void extended_block::add_neighbours
  (BlockEltList& dst, weyl::Generator s, BlockElt n) const
{
  const BlockEltPair& links = data[s][n].links;
  if (links.first==UndefBlock)
    return;
  dst.push_back(links.first);
  if (links.second==UndefBlock)
    return;
  dst.push_back(links.second);
}

BlockEltPair extended_block::Cayleys(weyl::Generator s, BlockElt n) const
{
=======
{
  const BlockElt c = data[s][n].links.first;
  assert(c!=UndefBlock);
  return c;
}

void extended_block::add_neighbours
  (BlockEltList& dst, weyl::Generator s, BlockElt n) const
{
  const BlockEltPair& links = data[s][n].links;
  if (links.first==UndefBlock)
    return;
  dst.push_back(links.first);
  if (links.second==UndefBlock)
    return;
  dst.push_back(links.second);
}

BlockEltPair extended_block::Cayleys(weyl::Generator s, BlockElt n) const
{
>>>>>>> df5c50bf
  const DescValue type = descent_type(s,n);
  BlockEltPair result(UndefBlock,UndefBlock);
  if (not is_descent(type) and not is_complex(type))
  {
    result.first = data[s][n].links.first;
    if (has_double_image(type))
      result.second = data[s][n].links.second;
  }
  return result;
}

BlockEltPair
extended_block::inverse_Cayleys(weyl::Generator s, BlockElt n) const
{
  const DescValue type = descent_type(s,n);
  BlockEltPair result(UndefBlock,UndefBlock);
  if (is_descent(type) and not is_complex(type))
  {
    result.first = data[s][n].links.first;
    if (has_double_image(type))
      result.second = data[s][n].links.second;
  }
  return result;
}

// whether link for |s| from |x| to |y| has a signe flip attached
int extended_block::epsilon(weyl::Generator s, BlockElt x, BlockElt y ) const
{
  BlockEltPair p= x<y ? std::make_pair(x,y) : std::make_pair(y,x);
  int sign = flipped_edges.count(p)==0 ? 1 : -1;

  // each 2i12/21r21 quadruple has one negative sign not using |flipped_edges|
  if (has_quadruple(descent_type(s,x)) and
      data[s][x].links.second==y and data[s][y].links.second==x)
    sign = -sign; // it is between second elements in both pairs of the quad

  return sign;
}

BlockEltList extended_block::down_set(BlockElt n) const
{
  BlockEltList result; result.reserve(rank());
  for (weyl::Generator s=0; s<rank(); ++s)
  {
    const DescValue type = descent_type(s,n);
    if (is_descent(type) and not is_like_compact(type))
    {
      result.push_back(data[s][n].links.first);
      if (has_double_image(type))
	result.push_back(data[s][n].links.second);
    }
  }
  return result;
}

DescValue extended_type(const Block_base& block, BlockElt z, ext_gen p,
			BlockElt& link)
{
  switch (p.type)
  {
  case ext_gen::one:
    switch (block.descentValue(p.s0,z))
    {
    case DescentStatus::ComplexAscent:
      link=block.cross(p.s0,z); return one_complex_ascent;
    case DescentStatus::ComplexDescent:
      link=block.cross(p.s0,z); return one_complex_descent;
    case DescentStatus::RealNonparity:
      link=UndefBlock; return one_real_nonparity;
    case DescentStatus::ImaginaryCompact:
      link=UndefBlock; return one_imaginary_compact;
    case DescentStatus::ImaginaryTypeI:
      link=block.cayley(p.s0,z).first; return one_imaginary_single;
    case DescentStatus::RealTypeII:
      link=block.inverseCayley(p.s0,z).first; return one_real_single;
    case DescentStatus::ImaginaryTypeII:
      link=block.cayley(p.s0,z).first;
      if (link!=UndefBlock and block.Hermitian_dual(link)==link)
	return one_imaginary_pair_fixed;
      link=UndefBlock; return one_imaginary_pair_switched;
    case DescentStatus::RealTypeI:
      link=block.inverseCayley(p.s0,z).first;
      if (link!=UndefBlock and block.Hermitian_dual(link)==link)
	return one_real_pair_fixed;
      link=UndefBlock; return one_real_pair_switched;
    }
  case ext_gen::two:
    switch (block.descentValue(p.s0,z))
    {
    case DescentStatus::ComplexAscent:
      link=block.cross(p.s0,z);
      if (link==block.cross(p.s1,z))
	return two_semi_imaginary; // just a guess if |link==UndefBlock|
      if (link!=UndefBlock)
	link=block.cross(p.s1,link);
      return two_complex_ascent;
    case DescentStatus::ComplexDescent:
      link=block.cross(p.s0,z);
      if (link==block.cross(p.s1,z))
	return two_semi_real; // just a guess if |link==UndefBlock|
      if (link!=UndefBlock)
	link=block.cross(p.s1,link);
      return two_complex_descent;
    case DescentStatus::RealNonparity:
      link=UndefBlock; return two_real_nonparity;
    case DescentStatus::ImaginaryCompact:
      link=UndefBlock; return two_imaginary_compact;
    case DescentStatus::ImaginaryTypeI:
      link=block.cayley(p.s0,z).first;
      if (link==UndefBlock)
	return two_imaginary_single_single; // really just a guess
      link=block.cayley(p.s1,link).first;
      if (link==UndefBlock)
	return two_imaginary_single_single; // really just a guess
      assert(block.Hermitian_dual(link)==link);
      return block.descentValue(p.s0,link)==DescentStatus::RealTypeI
	? two_imaginary_single_single : two_imaginary_single_double;
    case DescentStatus::RealTypeII:
      link=block.inverseCayley(p.s0,z).first;
      if (link==UndefBlock)
	return two_real_single_single; // really just a guess
      link=block.inverseCayley(p.s1,link).first;
      if (link==UndefBlock)
	return two_real_single_single; // really just a guess
      assert(block.Hermitian_dual(link)==link);
      return block.descentValue(p.s0,link)==DescentStatus::ImaginaryTypeII
	? two_real_single_single : two_real_single_double;
    case DescentStatus::ImaginaryTypeII:
      link=block.cayley(p.s0,z).first;
      if (link==UndefBlock)
	return two_imaginary_double_double;
      link=block.cayley(p.s1,link).first;
      if (link==UndefBlock)
	return two_imaginary_double_double;
      if (block.Hermitian_dual(link)!=link)
      {
	link=block.cross(p.s0,link);
	assert(link==UndefBlock or block.Hermitian_dual(link)==link);
      }
      return two_imaginary_double_double;
    case DescentStatus::RealTypeI:
      link=block.inverseCayley(p.s0,z).first;
      if (link==UndefBlock)
	return two_real_double_double;
      link=block.inverseCayley(p.s1,link).first;
      if (link==UndefBlock)
	return two_real_double_double;
      if (block.Hermitian_dual(link)!=link)
      {
	link=block.cross(p.s0,link);
	assert(link==UndefBlock or block.Hermitian_dual(link)==link);
      }
      return two_real_double_double;
    }
  case ext_gen::three:
    switch (block.descentValue(p.s0,z))
    {
    case DescentStatus::RealNonparity:
      link=UndefBlock; return three_real_nonparity;
    case DescentStatus::ImaginaryCompact:
      link=UndefBlock; return three_imaginary_compact;
    case DescentStatus::ComplexAscent:
      link=block.cross(p.s0,z);
      if (link==UndefBlock)
	return three_complex_ascent; // just a guess
      if (link==block.cross(p.s1,link))
      {
	assert(block.descentValue(p.s1,link)==
	       DescentStatus::ImaginaryTypeII);
	link=block.cayley(p.s1,link).first;
	if (link!=UndefBlock and block.Hermitian_dual(link)!=link)
	{
	  link=block.cross(p.s1,link);
	  assert(link==UndefBlock or block.Hermitian_dual(link)==link);
	}
	return three_semi_imaginary;
      }
      link=block.cross(p.s1,link);
      if (link!=UndefBlock)
	link=block.cross(p.s0,link);
      if (link!=UndefBlock)
	assert(block.Hermitian_dual(link)==link);
      return three_complex_ascent;
    case DescentStatus::ComplexDescent:
      link=block.cross(p.s0,z);
      if (link==UndefBlock)
	return three_complex_descent; // just a guess
      if (link==block.cross(p.s1,link))
      {
	assert(block.descentValue(p.s1,link)==DescentStatus::RealTypeI);
	link=block.inverseCayley(p.s1,link).first;
	if (link!=UndefBlock and block.Hermitian_dual(link)!=link)
	{
	  link=block.cross(p.s1,link);
	  assert(link==UndefBlock or block.Hermitian_dual(link)==link);
	}
	return three_semi_real;
      }
      link=block.cross(p.s1,link);
      if (link!=UndefBlock)
	link=block.cross(p.s0,link);
      if (link!=UndefBlock)
	assert(block.Hermitian_dual(link)==link);
      return three_complex_descent;
    case DescentStatus::ImaginaryTypeI:
      link=block.cayley(p.s0,z).first;
      if (link!=UndefBlock)
      {
	link=block.cross(p.s1,link);
	if (block.cayley(p.s1,z).first!=UndefBlock)
	  assert(link==block.cross(p.s0,block.cayley(p.s1,z).first));
      }
      else if ((link=block.cayley(p.s1,z).first)!=UndefBlock)
	link=block.cross(p.s0,link);
      if (link!=UndefBlock)
	assert(block.Hermitian_dual(link)==link);
      return three_imaginary_semi;
    case DescentStatus::RealTypeII:
      link=block.inverseCayley(p.s0,z).first;
      if (link!=UndefBlock)
      {
	link=block.cross(p.s1,link);
	if (block.inverseCayley(p.s1,z).first!=UndefBlock)
	  assert(link==block.cross(p.s0,block.inverseCayley(p.s1,z).first));
      }
      else if ((link=block.inverseCayley(p.s1,z).first)!=UndefBlock)
	link=block.cross(p.s0,link);
      if (link!=UndefBlock)
	assert(block.Hermitian_dual(link)==link);
      return three_real_semi;
    case DescentStatus::ImaginaryTypeII: case DescentStatus::RealTypeI:
      assert(false); // these cases should never occur
    }
  } // |switch (p.type)|
  assert(false); return one_complex_ascent; // keep compiler happy
} // |extended_type|

extended_block::extended_block
  (const Block_base& block,const TwistedWeylGroup& W)
  : parent(block)
  , tW(W)
  , folded(blocks::folded(block.Dynkin(),block.fold_orbits()))
  , info()
  , data(parent.folded_rank())
  , l_start(parent.length(parent.size()-1)+2)
  , flipped_edges()
{
  unsigned int folded_rank = data.size();
  if (folded_rank==0 or parent.Hermitian_dual(0)==UndefBlock)
    return; // block not stable under twist, so leave extended block empty

  std::vector<BlockElt> child_nr(parent.size(),UndefBlock);
  std::vector<BlockElt> parent_nr;

  { // compute |child_nr| and |parent_nr| tables, and the |l_start| vector
    size_t cur_len=0; l_start[cur_len]=0;
    for (BlockElt z=0; z<parent.size(); ++z)
      if (parent.Hermitian_dual(z)==z)
      {
	child_nr[z]=parent_nr.size();
	parent_nr.push_back(z);
	while (cur_len<parent.length(z)) // for new length level(s) reached
	  l_start[++cur_len]=child_nr[z]; // mark element as first of |cur_len|
      }
    assert(cur_len+1<l_start.size());
    l_start[++cur_len]=parent.size(); // makes |l_start[length(...)+1]| legal
  }

  info.reserve(parent_nr.size());
  for (weyl::Generator s=0; s<folded_rank; ++s)
    data[s].reserve(parent_nr.size());

  for (BlockElt n=0; n<parent_nr.size(); ++n)
  {
    BlockElt z=parent_nr[n];
    info.push_back(elt_info(z));
    info.back().length = parent.length(z);
    for (weyl::Generator s=0; s<folded_rank; ++s)
    {
      BlockElt link, second = UndefBlock;
      DescValue type = extended_type(block,z,parent.orbit(s),link);
      data[s].push_back(block_fields(type)); // create entry for block element
      if (link==UndefBlock)
	continue; // |s| done for imaginary compact and real nonparity cases

      switch (type) // maybe set |second|, depending on case
      {
      default: break;

      case one_imaginary_single:
      case one_real_single: // in these cases: parent cross neighbour for |s|
	second = parent.cross(parent.orbit(s).s0,z);
	break;

      case one_real_pair_fixed:
      case one_imaginary_pair_fixed: // in these cases: second Cayley image
	second = parent.cross(parent.orbit(s).s0,link);
	break;

      case two_imaginary_single_single:
      case two_real_single_single: // here: double cross neighbour for |s|
	if (parent.cross(parent.orbit(s).s0,z)==UndefBlock)
	  if (parent.cross(parent.orbit(s).s1,z)==UndefBlock)
	    continue; // can't get there, let's hope it doesn't exist
	  else second = parent.cross(parent.orbit(s).s0,
				     parent.cross(parent.orbit(s).s1,z));
	else
	{
	  second = parent.cross(parent.orbit(s).s1,
				parent.cross(parent.orbit(s).s0,z));
	  if (parent.cross(parent.orbit(s).s1,z)!=UndefBlock)
	    assert(parent.cross(parent.orbit(s).s0,
				parent.cross(parent.orbit(s).s1,z))==second);
	}
	break;

      case two_imaginary_single_double:
      case two_real_single_double: // find second Cayley image, which is
	second = parent.cross(parent.orbit(s).s0,link); // parent cross link
	assert(parent.cross(parent.orbit(s).s1,link)==second); // (either gen)
	if (link>second) // to make sure ordering is same for a twin pair
	  std::swap(link,second); // we order both by block number (for now)
	break;

      case two_imaginary_double_double:
      case two_real_double_double: // find second Cayley image
	if (parent.cross(parent.orbit(s).s0,link)==UndefBlock)
	  if (parent.cross(parent.orbit(s).s1,link)==UndefBlock)
	    continue; // can't get there, let's hope it doesn't exist
	  else second = parent.cross(parent.orbit(s).s0,
				     parent.cross(parent.orbit(s).s1,link));
	else
	{
	  second = parent.cross(parent.orbit(s).s1,
				parent.cross(parent.orbit(s).s0,link));
	  if (parent.cross(parent.orbit(s).s1,link)!=UndefBlock)
	    assert(parent.cross(parent.orbit(s).s0,
				parent.cross(parent.orbit(s).s1,link))
		   ==second);
	}
	break;
      } // |switch(type)|

      // enter translations of |link| and |second| to child block numbering
      BlockEltPair& dest = data[s].back().links;
      dest.first=child_nr[link];
      if (second!=UndefBlock)
	dest.second = child_nr[second];
    }
  } // |for(n)|
} // |extended_block::extended_block|

// coefficient of neighbour |sx| for $s$ in action $(T_s+1)*a_x$
Pol extended_block::T_coef(weyl::Generator s, BlockElt sx, BlockElt x) const
{
  DescValue v = descent_type(s,x);
  if (not is_descent(v))
  {
    if (x==sx) // diagonal coefficient
      if (has_defect(v))
	return Pol(1,1)+Pol(1); // $q+1$
      else  // $0$, $1$, or $2$
	return Pol(is_like_nonparity(v) ? 0 : has_double_image(v) ? 2 : 1);
    else if (is_like_type_1(v) and sx==cross(s,x)) // type 1 imaginary cross
    {
      BlockElt y = Cayley(s,x); // pass via this element for signs
      int sign = epsilon(s,x,y)*epsilon(s,sx,y); // combine two Cayley signs
      return Pol(sign);
    }
    else // below diagonal coefficient
    {
      assert (data[s][x].links.first==sx or data[s][x].links.second==sx);
      int sign = epsilon(s,x,sx);
      if (has_defect(v)) // $\pm(q+1)$
	return Pol(1,sign)+Pol(sign);
      else
	return Pol(sign); // $\pm1$
    }
  } // |if (not is_descent(v))|

  int k = orbit(s).length();
  Pol result(k,1); // start with $q^k$
  if (x==sx) // diagonal coefficient
  {
    if (has_double_image(v))  // diagonal coefficient
      result[0] = -1; // $q^k-1$
    else if (is_like_compact(v))
      result[0] = 1; // $q^k+1$
    else if (has_defect(v))
      result[1] = -1; // $q^k-q$
    // |else| leave $q^k$
  }
  else if (is_like_type_2(v) and sx==cross(s,x)) // type 2 real cross
  {
    BlockElt y = inverse_Cayley(s,x); // pass via this element for signs
    int sign = epsilon(s,y,x)*epsilon(s,y,sx); // combine two Cayley signs
    return Pol(-sign); // forget term $q^k$, return $\mp 1$ instead
  }
  else // remaining cases involve descending edge (above-diagonal coefficient)
  {
    assert (data[s][x].links.first==sx or data[s][x].links.second==sx);
    if (not is_complex(v))
      result[has_defect(v) ? 1 : 0] = -1; // change into $q^k-1$ or $q^k-q$
    result *= epsilon(s,x,sx); // flip sign according to chosen edge
  }

  return result;
} // |extended_block::T_coef|
<<<<<<< HEAD

void set(matrix::Matrix<Pol>& dst, unsigned i, unsigned j, Pol P)
{
  // P.print(std::cerr << "M[" << i << ',' << j << "] =","q") << std::endl;
  dst(i,j)=P;
}

void show_mat(std::ostream& strm,const matrix::Matrix<Pol> M,unsigned inx)
{
  strm << "T_" << inx+1 << " [";
  for (unsigned i=0; i<M.numRows(); ++i)
    {        strm << " " << std::endl;
    for (unsigned j=0; j<M.numColumns(); ++j)
      //      if (not M(i,j).isZero())
      //	M(i,j).print(strm << i << ',' << j << ':',"q")  << ';';
      M(i,j).print(strm  << ' ',"q");
    //  strm << " " << std::endl;
    }
}


bool check_braid
(const extended_block& b, weyl::Generator s, weyl::Generator t, BlockElt x,
 BitMap& cluster)
{
  if (s==t)
    return true;
  static const unsigned int cox_entry[] = {2, 3, 4, 6};
  unsigned int len = cox_entry[b.Dynkin().edgeMultiplicity(s,t)];

  BitMap todo(b.size()),used(b.size());
  todo.insert(x);
  for (unsigned int i=0; i<len; ++i)
    for (BitMap::iterator it=todo.begin(); it(); ++it)
    {
      used.insert(*it);
      todo.remove(*it);
      BlockEltList l; l.reserve(4);
      b.add_neighbours(l,s,*it);
      b.add_neighbours(l,t,*it);
      for (unsigned j=0; j<l.size(); ++j)
	if (not used.isMember(l[j]))
	  todo.insert(l[j]);
    }

  unsigned int n=used.size();
  matrix::Matrix<Pol> Ts(n,n,Pol()), Tt(n,n,Pol());

  unsigned int j=0;
  for (BitMap::iterator jt=used.begin(); jt(); ++jt,++j)
  {
    BlockElt y = *jt;
    set(Ts,j,j, b.T_coef(s,y,y)-Pol(1)); set(Tt,j,j, b.T_coef(t,y,y)-Pol(1));
    BlockEltList l; l.reserve(2);
    b.add_neighbours(l,s,*jt);
    for (unsigned int i=0; i<l.size(); ++i)
      if (used.isMember(l[i]))
	set(Ts,used.position(l[i]),j, b.T_coef(s,l[i],y));
    l.clear();
    b.add_neighbours(l,t,*jt);
    for (unsigned int i=0; i<l.size(); ++i)
      if (used.isMember(l[i]))
	set(Tt,used.position(l[i]),j, b.T_coef(t,l[i],y));
  }
  matrix::Vector<Pol> v(n,Pol()), w;
  v[used.position(x)]=Pol(1); w=v;

  // finally compute braid relation
  for (unsigned i=0; i<len; ++i)
    if (i%2==0)
      Ts.apply_to(v), Tt.apply_to(w);
    else
      Tt.apply_to(v), Ts.apply_to(w);

  cluster |= used;

  static bool verbose = false;
  bool success = v==w;
  if (verbose and (not success or b.z(x)==59))
  {
    //    std::cout << "success: " << success << std::endl;
    show_mat(std::cout,Ts,s);
    std::cout << std::endl;
    show_mat(std::cout,Tt,t);
  }
  return success;
} // |ext_block::check_braid|

} // |namespace ext_block|

=======

} // |namespace ext_block|

>>>>>>> df5c50bf
} // |namespace atlas|<|MERGE_RESOLUTION|>--- conflicted
+++ resolved
@@ -132,7 +132,6 @@
   return n;
 }
 
-<<<<<<< HEAD
 unsigned int extended_block::list_edges()
 {
   std::set<BlockEltPair>::iterator it;
@@ -147,16 +146,13 @@
   std::cout << std::endl;
   return count;
 }
-=======
->>>>>>> df5c50bf
 
 bool extended_block::toggle_edge(BlockElt x,BlockElt y, bool verbose)
 {
   x = element(x); y=element(y);
   assert (x!=UndefBlock and y!=UndefBlock);
   BlockEltPair p= x<y ? std::make_pair(x,y) : std::make_pair(y,x);
-  std::pair<std::set<BlockEltPair>::iterator,bool>
-    inserted = flipped_edges.insert(p);
+  auto inserted = flipped_edges.insert(p);
   if (not inserted.second)
     flipped_edges.erase(inserted.first);
 
@@ -167,18 +163,15 @@
   return inserted.second;
 }
 
-<<<<<<< HEAD
 //same as toggle_edge, but always set the edge
 bool extended_block::set_edge(BlockElt x,BlockElt y)
 {
   x = element(x); y=element(y);
   assert (x!=UndefBlock and y!=UndefBlock);
   BlockEltPair p= x<y ? std::make_pair(x,y) : std::make_pair(y,x);
-  std::pair<std::set<BlockEltPair>::iterator,bool> inserted = flipped_edges.insert(p);
-  //  if (not inserted.second) flipped_edges.erase(inserted.first);
+  auto inserted = flipped_edges.insert(p);
 
   std::cerr << ""  << "set edge (" << z(p.first) << ',' << z(p.second) << ')';
-    //	    << std::endl;
   return inserted.second;
 }
 
@@ -198,8 +191,6 @@
 
 }
 
-=======
->>>>>>> df5c50bf
 void extended_block::order_quad
   (BlockElt x,BlockElt y, BlockElt p, BlockElt q, int s, bool verbose)
 {
@@ -276,7 +267,6 @@
 }
 
 BlockElt extended_block::some_scent(weyl::Generator s, BlockElt n) const
-<<<<<<< HEAD
 {
   const BlockElt c = data[s][n].links.first;
   assert(c!=UndefBlock);
@@ -297,28 +287,6 @@
 
 BlockEltPair extended_block::Cayleys(weyl::Generator s, BlockElt n) const
 {
-=======
-{
-  const BlockElt c = data[s][n].links.first;
-  assert(c!=UndefBlock);
-  return c;
-}
-
-void extended_block::add_neighbours
-  (BlockEltList& dst, weyl::Generator s, BlockElt n) const
-{
-  const BlockEltPair& links = data[s][n].links;
-  if (links.first==UndefBlock)
-    return;
-  dst.push_back(links.first);
-  if (links.second==UndefBlock)
-    return;
-  dst.push_back(links.second);
-}
-
-BlockEltPair extended_block::Cayleys(weyl::Generator s, BlockElt n) const
-{
->>>>>>> df5c50bf
   const DescValue type = descent_type(s,n);
   BlockEltPair result(UndefBlock,UndefBlock);
   if (not is_descent(type) and not is_complex(type))
@@ -727,7 +695,6 @@
 
   return result;
 } // |extended_block::T_coef|
-<<<<<<< HEAD
 
 void set(matrix::Matrix<Pol>& dst, unsigned i, unsigned j, Pol P)
 {
@@ -748,15 +715,14 @@
     }
 }
 
-
 bool check_braid
-(const extended_block& b, weyl::Generator s, weyl::Generator t, BlockElt x,
- BitMap& cluster)
+  (const extended_block& b, weyl::Generator s, weyl::Generator t, BlockElt x,
+   BitMap& cluster)
 {
   if (s==t)
     return true;
   static const unsigned int cox_entry[] = {2, 3, 4, 6};
-  unsigned int len = cox_entry[b.Dynkin().edgeMultiplicity(s,t)];
+  unsigned int len = cox_entry[b.Dynkin().edge_multiplicity(s,t)];
 
   BitMap todo(b.size()),used(b.size());
   todo.insert(x);
@@ -818,9 +784,4 @@
 
 } // |namespace ext_block|
 
-=======
-
-} // |namespace ext_block|
-
->>>>>>> df5c50bf
 } // |namespace atlas|