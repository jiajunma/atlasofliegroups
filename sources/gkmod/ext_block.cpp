/*
  This is ext_block.cpp

  Copyright (C) 2013-2016 Marc van Leeuwen
  Part of the Atlas of Lie Groups and Representations

  For license information see the LICENSE file
*/

#include "ext_block.h"

#include <cassert>
#include <vector>
#include <iostream>

#include "innerclass.h"
#include "weyl.h"
#include "kgb.h"
#include "blocks.h"
#include "repr.h"

#include "bitmap.h"
#include "polynomials.h"
#include "matreduc.h"
/*
  For an extended group, the block structure is more complicated than an
  ordinary block, because each link in fact represents a local part of the
  parent block structure that links a twist-fixed block element to another
  twist-fixed element, via intermediate elements that are non twist-fixed.
 */

namespace atlas {

namespace ext_block {

bool is_complex(DescValue v)
{
  static unsigned long mask =
    1ul << one_complex_ascent   | 1ul << one_complex_descent |
    1ul << two_complex_ascent   | 1ul << two_complex_descent |
    1ul << three_complex_ascent | 1ul << three_complex_descent;

  return (1ul << v & mask) != 0; // whether |v| is one of the above
}

bool has_double_image(DescValue v)
{
  static unsigned long mask =
      1ul << one_real_pair_fixed         | 1ul << one_imaginary_pair_fixed
    | 1ul << two_real_double_double      | 1ul << two_imaginary_double_double
    | 1ul << two_imaginary_single_double_fixed
    | 1ul << two_real_single_double_fixed;

  return (1ul << v & mask) != 0; // whether |v| is one of the above
}

bool is_unique_image (DescValue v)
{
  static unsigned long mask =
      1ul << one_real_pair_fixed    | 1ul << one_imaginary_pair_fixed
    | 1ul << two_semi_imaginary     | 1ul << two_semi_real
    | 1ul << two_real_double_double | 1ul << two_imaginary_double_double
    | 1ul << three_semi_imaginary   | 1ul << three_real_semi
    | 1ul << three_imaginary_semi   | 1ul << three_semi_real;

  return (1ul << v & mask) != 0 // whether |v| is one of the above
    or is_complex(v);  // these are also unique images
}

bool is_like_nonparity(DescValue v)
{
  static unsigned long mask =
      1ul << one_imaginary_pair_switched | 1ul << one_real_nonparity
    | 1ul << two_real_nonparity          | 1ul << three_real_nonparity;

  return (1ul << v & mask) != 0; // whether |v| is one of the above
}

bool is_like_compact(DescValue v)
{
  static unsigned long mask =
      1ul << one_real_pair_switched | 1ul << one_imaginary_compact
    | 1ul << two_imaginary_compact  | 1ul << three_imaginary_compact;

  return (1ul << v & mask) != 0; // whether |v| is one of the above
}

bool is_like_type_1(DescValue v)
{
  static unsigned long mask =
      1ul << one_imaginary_single | 1ul << one_real_pair_fixed
    | 1ul << two_imaginary_single_single  | 1ul << two_real_double_double;

  return (1ul << v & mask) != 0; // whether |v| is one of the above
}

bool is_like_type_2(DescValue v)
{
  static unsigned long mask =
      1ul << one_imaginary_pair_fixed | 1ul << one_real_single
    | 1ul << two_imaginary_double_double  | 1ul << two_real_single_single;

  return (1ul << v & mask) != 0; // whether |v| is one of the above
}

bool has_quadruple(DescValue v)
{
  static const unsigned long mask =
      1ul << two_imaginary_single_double_fixed
    | 1ul << two_real_single_double_fixed;

  return (1ul << v & mask) != 0; // whether |v| is one of the above
}

bool is_proper_ascent(DescValue v)
{
  return not(is_descent(v) or is_like_nonparity(v));
}

bool has_defect(DescValue v)
{
  static unsigned long mask =
      1ul << two_semi_imaginary   | 1ul << two_semi_real
    | 1ul << three_semi_imaginary | 1ul << three_real_semi
    | 1ul << three_imaginary_semi | 1ul << three_semi_real;

  return (1ul << v & mask) != 0; // whether |v| is one of the above
}

unsigned int generator_length(DescValue v)
{ return v<two_complex_ascent ? 1 : v<three_complex_ascent ? 2 : 3; }

unsigned int link_count(DescValue v)
{ switch(v)
  {
    // zero valued Cayleys: nothing recirded (cross action is trivial)
  case one_real_nonparity: case one_imaginary_compact:
  case one_imaginary_pair_switched: case one_real_pair_switched:
  case two_real_nonparity: case two_imaginary_compact:
  case two_imaginary_single_double_switched:
  case two_real_single_double_switched:
  case three_real_nonparity: case three_imaginary_compact:
    return 0;

    // complex cases (record only the cross action)
  case one_complex_ascent:
  case one_complex_descent:
  case two_complex_ascent:
  case two_complex_descent:
  case three_complex_ascent:
  case three_complex_descent:
    return 1;

    // semi cases do not record thei (trivial) cross action
  case two_semi_imaginary: case two_semi_real:
  case three_semi_imaginary: case three_real_semi:
  case three_imaginary_semi: case three_semi_real:
    return 1;

    // some single valued extended Cayleys use second link for cross action
  case one_imaginary_single:
  case one_real_single:
  case two_imaginary_single_single:
  case two_real_single_single:
    return 2;

    // double valued Cayleys also have unrecorded trivial cross actions
  case one_real_pair_fixed: case one_imaginary_pair_fixed:
  case two_real_double_double: case two_imaginary_double_double:
  case two_imaginary_single_double_fixed: case two_real_single_double_fixed:
    return 2;
  }
  assert(false); return -1; // keep compiler happy
}

// find element |n| such that |z(n)>=zz|
BlockElt ext_block::element(BlockElt zz) const
{
  BlockElt n=0;
  while (n<size() and z(n)<zz)
    ++n;
  return n;
}

unsigned int ext_block::list_edges()
{
  std::set<BlockEltPair>::iterator it;
  std::cout << "flipped edges:" << std::endl;
  unsigned int count=0;
  for (BlockElt x=0; x<info.size(); ++x)
    for (unsigned i=0; i<2; ++i) // two groups of links
      for (auto it=info[x].flips[i].begin(); it(); ++it)
      {
	auto &l = data[*it][x].links;
	std::cout << z(x) << "->" << z(i==0 ? l.first : l.second)
		  << ", s=" << *it+1 << std::endl;
	++count;
      }
  std::cout << std::endl;
  return count;
}

// calls to the following method should really use |flip_edge| instead
bool ext_block::toggle_edge(BlockElt x,BlockElt y, bool verbose)
{
  x = element(x); y=element(y);
  assert (x!=UndefBlock and y!=UndefBlock);

  bool found=false, bit;
  for (weyl::Generator kappa=0; kappa<rank(); ++kappa)
    for (unsigned i=0; i<2; ++i) // try up to 2 links for |x|
    { auto yy =
	i==0 ? data[kappa][x].links.first : data[kappa][x].links.second;
      if (yy==y)
      { found=true;
	auto &f = info[x].flips[i];
	f.flip(kappa);
	bit = f.test(kappa);
	if (verbose)
	  std::cerr << (f.test(kappa) ? "Set" : "Unset") << " edge ("
		    << z(x) << ',' << z(y) << ") kappa=" << kappa+1
		    << std::endl;
	info[y].flips[data[kappa][y].links.first==x ? 0 : 1].flip(kappa);
      }
    }
  assert(found);
  return bit;
}

// same as toggle_edge, but always set the edge; again don't use this one
bool ext_block::set_edge(BlockElt x,BlockElt y)
{
  x = element(x); y=element(y);
  assert (x!=UndefBlock and y!=UndefBlock);
<<<<<<< HEAD
  BlockEltPair p= x<y ? std::make_pair(x,y) : std::make_pair(y,x);
  std::pair<std::set<BlockEltPair>::iterator,bool>
    inserted = flipped_edges.insert(p);
=======
  bool found=false, bit;
  for (weyl::Generator kappa=0; kappa<rank(); ++kappa)
    for (unsigned i=0; i<2; ++i) // try up to 2 links for |x|
    { auto yy =
	i==0 ? data[kappa][x].links.first : data[kappa][x].links.second;
      if (yy==y)
      { found=true;
	auto &f = info[x].flips[i];
	bit = not f.test(kappa);
	f.set(kappa);
	std::cerr << "set edge (" << z(x) << ',' << z(y)
		  << ") kappa=" << kappa+1 << std::endl;
	info[y].flips[data[kappa][y].links.first==x ? 0 : 1].set(kappa);
      }
    }
  assert(found);
  return bit;
}
>>>>>>> b1ccd570

// compute |bgv-(bgv+t_bits)*(1+theta)/2 == (bgv-t_bits-(bgv+t_bits)*theta)/2|
Coweight ell (const KGB& kgb, KGBElt x)
{ auto diff= (kgb.base_grading_vector()-kgb.torus_factor(x)).normalize();
  assert(diff.denominator()==1);
  return Coweight(diff.numerator().begin(),diff.numerator().end());
}

void validate(const param& E)
{
  const auto& i_tab = E.rc().innerClass().involution_table();
  const auto& rd = E.rc().innerClass().rootDatum();
  const auto& theta = i_tab.matrix(E.tw);
  const auto& delta = E.ctxt.delta();
  assert(delta*theta==theta*delta);
  assert((delta-1)*E.lambda_rho()==(1-theta)*E.tau());
  assert((delta-1).right_prod(E.l())==(theta+1).right_prod(E.t()));
  assert(((E.ctxt.g()-E.l()-rho_check(rd))*(1-theta)).numerator().isZero());
  ndebug_use(delta); ndebug_use(theta); ndebug_use(rd);
  assert(((theta+1)*(E.ctxt.gamma()-E.lambda_rho()-rho(rd)))
	 .numerator().isZero());
}

param::param (const context& ec, const StandardRepr& sr)
  : ctxt(ec)
  , tw(ec.rc().kgb().involution(sr.x()))
  , d_l(ell(ec.realGroup().kgb(),sr.x()))
  , d_lambda_rho(ec.rc().lambda_rho(sr))
  , d_tau(matreduc::find_solution(1-theta(),(delta()-1)*lambda_rho()))
  , d_t(matreduc::find_solution
	(theta().transposed()+1,(delta()-1).right_prod(l())))
{
  validate(*this);
}

param::param (const context& ec, KGBElt x, const Weight& lambda_rho)
  : ctxt(ec)
  , tw(ec.realGroup().kgb().involution(x))
  , d_l(ell(ec.realGroup().kgb(),x))
  , d_lambda_rho(lambda_rho)
  , d_tau(matreduc::find_solution(1-theta(),(delta()-1)*lambda_rho))
  , d_t(matreduc::find_solution
	(theta().transposed()+1,(delta()-1).right_prod(l())))
{
  validate(*this);
}

param::param (const context& ec, const TwistedInvolution& tw,
	      Weight lambda_rho, Weight tau, Coweight l, Coweight t)
  : ctxt(ec), tw(tw)
  , d_l(std::move(l))
  , d_lambda_rho(std::move(lambda_rho))
  , d_tau(std::move(tau))
  , d_t(std::move(t))
{
  validate(*this);
}

bool in_L_image(Weight beta,WeightInvolution&& A)
{ int_Matrix L,R;
  auto inv_fact = matreduc::diagonalise(std::move(A),L,R);
  int_Vector image = L*beta;

  unsigned i;
  for (i=0; i<inv_fact.size(); ++i)
    if (image[i]%inv_fact[i]!=0)
      return false;
  for (/* continue with |i| */ ; i<image.size(); ++i)
    if (image[i]!=0)
      return false;
  return true;
}

bool in_R_image(WeightInvolution&& A,Coweight b)
{ int_Matrix L,R;
  auto inv_fact = matreduc::diagonalise(std::move(A),L,R);
  int_Vector image = R.right_prod(b);

  unsigned i;
  for (i=0; i<inv_fact.size(); ++i)
    if (image[i]%inv_fact[i]!=0)
      return false;
  for (/* continue with |i| */ ; i<image.size(); ++i)
    if (image[i]!=0)
      return false;
  return true;
}

// whether |E| and |F| lie over equivalent |StandardRepr| values
bool same_standard_reps (const param& E, const param& F)
{
  if (&E.ctxt!=&F.ctxt)
  { if (&E.ctxt.innerClass()!=&F.ctxt.innerClass())
      throw std::runtime_error
	("Comparing extended parameters from different inner classes");
    if (E.delta()!=F.delta()
	or E.ctxt.g()!=F.ctxt.g()
	or E.ctxt.gamma()!=F.ctxt.gamma())
      return false;
  } // otherwise there might still be a match, so fall through
  return E.theta()==F.theta()
    and in_R_image(E.theta()+1,E.l()-F.l())
    and in_L_image(E.lambda_rho()-F.lambda_rho(),E.theta()-1);
}

KGBElt x(const param& E)
{ TorusPart tp(E.l());
  TitsElt a(E.ctxt.innerClass().titsGroup(),tp,E.tw);
  return E.rc().kgb().lookup(a);
}

#if 0 // unused code, but the formula is referred to in the comment below
int z (const param& E) // value modulo 4, exponent of imaginary unit $i$
{ return
    (E.l().dot((E.delta()-1)*E.tau()) + 2*E.t().dot(E.lambda_rho())) % 4;
}
#endif


/*
  The quotient of |z| values across a Cayley transform will only be used when
  value of |t| is the same upstairs as downstairs. Then in the quotient of |z|
  values the second term contributes |t.dot(E.lambda_rho()-F.lambda_rho())|.
  That difference is often zero for the Cayley transform by a \emph{simple}
  root |alpha| or (length 1) changes by |alpha| with |t.cdot(alpha)==0|; in
  those cases the second term in |z| contributes nothing. For Cayley by a
  non-simple root, although the quotient of |z| values might pick up a
  contribution from the second term due to a |Cayley_shift| added to
  |lambda_rho|, it turns out that the Right Thing is not to use that quotient,
  but the quotient evaluated at the simple situation. So for these cases we
  should just compute the contribution to the difference of values |z| that
  would come \emph{from its first term} above only. This function does that:
 */
int z_quot (const param& E, const param& F)
{ assert(E.t()==F.t()); // we require preparing |t| upstairs to get this
  int d = E.l().dot((E.delta()-1)*E.tau()) - F.l().dot((F.delta()-1)*F.tau());
  return arithmetic::exp_i(d); // asserts |d| is even, and returns $(-1)^(d/2)$
}

/*
  In some cases, notably 2i12, one or both of the Cayley transforms may
  involve (in the simple root case) a change |mu| in |lambda_rho| that does
  not necessarily satisfy |t.dot(mu)==0|. In such cases the previous version
  of |z_quot| is insufficient, and we should include a contribution from the
  second term. But retrieving |mu| from the parameters |E| and |F| themselves
  is complicated by the posssible contribution from |Cayley_shift| that should
  be ignored; however at the place of call the value of |mu| is explicitely
  available, so we ask here to pass |t.dot(mu)| as third argument |t_mu|.
 */

int z_quot (const param& E, const param& F, int t_mu)
{ return z_quot(E,F)*arithmetic::exp_minus_1(t_mu); }

void ext_block::report_2Ci_toggles() const
{
  std::cout << "all (2Ci,2Cr) pairs and their flipped status" << std::endl;
  for (weyl::Generator s=0; s<rank(); ++s)
    for (BlockElt x=0; x<size(); ++x)
      if (descent_type(s,x)==atlas::ext_block::two_semi_imaginary)
      {
	auto y=Cayley(s,x);
	std::cout << s+1 << " " << z(x) << " " << z(y);
	if (info[x].flips[0].test(s))
	  std::cout << " flipped";
	std::cout << std::endl;
      }

}

// this implements (comparison using) the formula from Proposition 16 in
// "Parameters for twisted repressentations" (with $\delta-1 = -(1-\delta)$
// the relation is symmetric in |E|, |F|, although not obviously so
bool same_sign (const param& E, const param& F)
{
  assert(same_standard_reps(E,F));
  const WeightInvolution& delta = E.delta();
  Weight kappa1=E.tau(), kappa2=F.tau();
  kappa1 -= delta*kappa1;
  kappa2 -= delta*kappa2;
  int i_exp = E.l().dot(kappa1) - F.l().dot(kappa2);
  assert (i_exp%2==0);
  int n1_exp =
    (F.l()-E.l()).dot(E.tau()) + F.t().dot(F.lambda_rho()-E.lambda_rho());
  return (i_exp/2+n1_exp)%2==0;
}

bool same_sign_with_one_of (const param& E, const param& F1, const param& F2)
{ return
    same_standard_reps(E,F1) ? same_sign(E,F1)
    : same_standard_reps(E,F2) ? same_sign(E,F2)
    : throw std::runtime_error("Neither candidate has same standard repn");
}

bool is_default (const param& E)
{ return same_sign(E,param(E.ctxt,x(E),E.lambda_rho())); }

void ext_block::add_neighbours
  (BlockEltList& dst, weyl::Generator s, BlockElt n) const
{
  const BlockEltPair& links = data[s][n].links;
  if (links.first==UndefBlock)
    return;
  dst.push_back(links.first);
  if (links.second==UndefBlock)
    return;
  dst.push_back(links.second);
}

void ext_block::flip_edge(weyl::Generator s, BlockElt x, BlockElt y)
{
  BlockEltPair p= data[s][x].links;
  int i= p.first==y ? 0 : p.second==y ? 1 : -1;
  assert(i>=0);
  info[x].flips[i].flip(s);
}

// whether link for |s| from |x| to |y| has a sign flip attached
int ext_block::epsilon(weyl::Generator s, BlockElt x, BlockElt y ) const
{
  BlockEltPair p= data[s][x].links;
  int i= p.first==y ? 0 : 1;
  assert(i==0 or p.second==y);

  return info[x].flips[i][s] ? -1 : 1;
}

BlockEltList ext_block::down_set(BlockElt n) const
{
  BlockEltList result; result.reserve(rank());
  for (weyl::Generator s=0; s<rank(); ++s)
  {
    const DescValue type = descent_type(s,n);
    if (is_descent(type) and not is_like_compact(type))
    {
      result.push_back(data[s][n].links.first);
      if (has_double_image(type))
	result.push_back(data[s][n].links.second);
    }
  }
  return result;
}

context::context
  (const repr::Rep_context& rc, WeightInvolution delta, const RatWeight& gamma)
    : d_rc(rc)
    , d_delta(std::move(delta)), d_gamma(gamma)
    , d_g(rc.kgb().base_grading_vector()+rho_check(rc.rootDatum()))
    , integr_datum(integrality_datum(rc.rootDatum(),gamma))
    , sub(SubSystem::integral(rc.rootDatum(),gamma))
{}



// old version of |extended_type| below, this one uses |Hermitian_dual| method
DescValue extended_type(const Block_base& block, BlockElt z, const ext_gen& p,
			BlockElt& link)
{
  switch (p.type)
  {
  case ext_gen::one:
    switch (block.descentValue(p.s0,z))
    {
    case DescentStatus::ComplexAscent:
      link=block.cross(p.s0,z); return one_complex_ascent;
    case DescentStatus::ComplexDescent:
      link=block.cross(p.s0,z); return one_complex_descent;
    case DescentStatus::RealNonparity:
      link=UndefBlock; return one_real_nonparity;
    case DescentStatus::ImaginaryCompact:
      link=UndefBlock; return one_imaginary_compact;
    case DescentStatus::ImaginaryTypeI:
      link=block.cayley(p.s0,z).first; return one_imaginary_single;
    case DescentStatus::RealTypeII:
      link=block.inverseCayley(p.s0,z).first; return one_real_single;
    case DescentStatus::ImaginaryTypeII:
      link=block.cayley(p.s0,z).first;
      if (link!=UndefBlock and block.Hermitian_dual(link)==link)
	return one_imaginary_pair_fixed;
      link=UndefBlock; return one_imaginary_pair_switched;
    case DescentStatus::RealTypeI:
      link=block.inverseCayley(p.s0,z).first;
      if (link!=UndefBlock and block.Hermitian_dual(link)==link)
	return one_real_pair_fixed;
      link=UndefBlock; return one_real_pair_switched;
    }
  case ext_gen::two:
    switch (block.descentValue(p.s0,z))
    {
    case DescentStatus::ComplexAscent:
      link=block.cross(p.s0,z);
      if (link==block.cross(p.s1,z))
	return two_semi_imaginary; // just a guess if |link==UndefBlock|
      if (link!=UndefBlock)
	link=block.cross(p.s1,link);
      return two_complex_ascent;
    case DescentStatus::ComplexDescent:
      link=block.cross(p.s0,z);
      if (link==block.cross(p.s1,z))
	return two_semi_real; // just a guess if |link==UndefBlock|
      if (link!=UndefBlock)
	link=block.cross(p.s1,link);
      return two_complex_descent;
    case DescentStatus::RealNonparity:
      link=UndefBlock; return two_real_nonparity;
    case DescentStatus::ImaginaryCompact:
      link=UndefBlock; return two_imaginary_compact;
    case DescentStatus::ImaginaryTypeI:
      link=block.cayley(p.s0,z).first;
      if (link==UndefBlock)
	return two_imaginary_single_single; // really just a guess
      link=block.cayley(p.s1,link).first;
      if (link==UndefBlock)
	return two_imaginary_single_single; // really just a guess
      assert(block.Hermitian_dual(link)==link);
      return block.descentValue(p.s0,link)==DescentStatus::RealTypeI
	? two_imaginary_single_single : two_imaginary_single_double_fixed;
    case DescentStatus::RealTypeII:
      link=block.inverseCayley(p.s0,z).first;
      if (link==UndefBlock)
	return two_real_single_single; // really just a guess
      link=block.inverseCayley(p.s1,link).first;
      if (link==UndefBlock)
	return two_real_single_single; // really just a guess
      assert(block.Hermitian_dual(link)==link);
      return block.descentValue(p.s0,link)==DescentStatus::ImaginaryTypeII
	? two_real_single_single : two_real_single_double_fixed;
    case DescentStatus::ImaginaryTypeII:
      link=block.cayley(p.s0,z).first;
      if (link==UndefBlock)
	return two_imaginary_double_double;
      link=block.cayley(p.s1,link).first;
      if (link==UndefBlock)
	return two_imaginary_double_double;
      if (block.Hermitian_dual(link)!=link)
      {
	link=block.cross(p.s0,link);
	assert(link==UndefBlock or block.Hermitian_dual(link)==link);
      }
      return two_imaginary_double_double;
    case DescentStatus::RealTypeI:
      link=block.inverseCayley(p.s0,z).first;
      if (link==UndefBlock)
	return two_real_double_double;
      link=block.inverseCayley(p.s1,link).first;
      if (link==UndefBlock)
	return two_real_double_double;
      if (block.Hermitian_dual(link)!=link)
      {
	link=block.cross(p.s0,link);
	assert(link==UndefBlock or block.Hermitian_dual(link)==link);
      }
      return two_real_double_double;
    }
  case ext_gen::three:
    switch (block.descentValue(p.s0,z))
    {
    case DescentStatus::RealNonparity:
      link=UndefBlock; return three_real_nonparity;
    case DescentStatus::ImaginaryCompact:
      link=UndefBlock; return three_imaginary_compact;
    case DescentStatus::ComplexAscent:
      link=block.cross(p.s0,z);
      if (link==UndefBlock)
	return three_complex_ascent; // just a guess
      if (link==block.cross(p.s1,link))
      {
	assert(block.descentValue(p.s1,link)==
	       DescentStatus::ImaginaryTypeII);
	link=block.cayley(p.s1,link).first;
	if (link!=UndefBlock and block.Hermitian_dual(link)!=link)
	{
	  link=block.cross(p.s1,link);
	  assert(link==UndefBlock or block.Hermitian_dual(link)==link);
	}
	return three_semi_imaginary;
      }
      link=block.cross(p.s1,link);
      if (link!=UndefBlock)
	link=block.cross(p.s0,link);
      if (link!=UndefBlock)
	assert(block.Hermitian_dual(link)==link);
      return three_complex_ascent;
    case DescentStatus::ComplexDescent:
      link=block.cross(p.s0,z);
      if (link==UndefBlock)
	return three_complex_descent; // just a guess
      if (link==block.cross(p.s1,link))
      {
	assert(block.descentValue(p.s1,link)==DescentStatus::RealTypeI);
	link=block.inverseCayley(p.s1,link).first;
	if (link!=UndefBlock and block.Hermitian_dual(link)!=link)
	{
	  link=block.cross(p.s1,link);
	  assert(link==UndefBlock or block.Hermitian_dual(link)==link);
	}
	return three_semi_real;
      }
      link=block.cross(p.s1,link);
      if (link!=UndefBlock)
	link=block.cross(p.s0,link);
      if (link!=UndefBlock)
	assert(block.Hermitian_dual(link)==link);
      return three_complex_descent;
    case DescentStatus::ImaginaryTypeI:
      link=block.cayley(p.s0,z).first;
      if (link!=UndefBlock)
      {
	link=block.cross(p.s1,link);
	if (block.cayley(p.s1,z).first!=UndefBlock)
	  assert(link==block.cross(p.s0,block.cayley(p.s1,z).first));
      }
      else if ((link=block.cayley(p.s1,z).first)!=UndefBlock)
	link=block.cross(p.s0,link);
      if (link!=UndefBlock)
	assert(block.Hermitian_dual(link)==link);
      return three_imaginary_semi;
    case DescentStatus::RealTypeII:
      link=block.inverseCayley(p.s0,z).first;
      if (link!=UndefBlock)
      {
	link=block.cross(p.s1,link);
	if (block.inverseCayley(p.s1,z).first!=UndefBlock)
	  assert(link==block.cross(p.s0,block.inverseCayley(p.s1,z).first));
      }
      else if ((link=block.inverseCayley(p.s1,z).first)!=UndefBlock)
	link=block.cross(p.s0,link);
      if (link!=UndefBlock)
	assert(block.Hermitian_dual(link)==link);
      return three_real_semi;
    case DescentStatus::ImaginaryTypeII: case DescentStatus::RealTypeI:
      assert(false); // these cases should never occur
    }
  } // |switch (p.type)|
  assert(false); return one_complex_ascent; // keep compiler happy
} // |extended_type|

// the following function assumes a full block, and precomputed |fixed_points|
DescValue extended_type(const Block_base& block, BlockElt z, const ext_gen& p,
			BlockElt& link, const BitMap& fixed_points)
{
  switch (p.type)
  {
  case ext_gen::one:
    switch (block.descentValue(p.s0,z))
    {
    case DescentStatus::ComplexAscent:
      return link=block.cross(p.s0,z), one_complex_ascent;
    case DescentStatus::ComplexDescent:
      return link=block.cross(p.s0,z), one_complex_descent;
    case DescentStatus::RealNonparity:
      return link=UndefBlock, one_real_nonparity;
    case DescentStatus::ImaginaryCompact:
      return link=UndefBlock, one_imaginary_compact;
    case DescentStatus::ImaginaryTypeI:
      return link=block.cayley(p.s0,z).first, one_imaginary_single;
    case DescentStatus::RealTypeII:
      return link=block.inverseCayley(p.s0,z).first, one_real_single;
    case DescentStatus::ImaginaryTypeII:
      { const BlockElt t=block.cayley(p.s0,z).first;
	if (fixed_points.isMember(t))
	  return link=t, one_imaginary_pair_fixed;
	return link=UndefBlock, one_imaginary_pair_switched;
      }
    case DescentStatus::RealTypeI:
      { const BlockElt t=block.inverseCayley(p.s0,z).first;
	if (fixed_points.isMember(t))
	  return link=t, one_real_pair_fixed;
	return link=UndefBlock, one_real_pair_switched;
      }
    }
  case ext_gen::two:
    switch (block.descentValue(p.s0,z))
    {
    case DescentStatus::ComplexAscent:
      { const BlockElt t=block.cross(p.s0,z);
	if (t==block.cross(p.s1,z))
	  return link=t, two_semi_imaginary;
	return link=block.cross(p.s1,t),  two_complex_ascent;
      }
    case DescentStatus::ComplexDescent:
     { const BlockElt t=block.cross(p.s0,z);
	if (t==block.cross(p.s1,z))
	  return link=t, two_semi_real;
	return link=block.cross(p.s1,t), two_complex_descent;
     }
    case DescentStatus::RealNonparity:
      return link=UndefBlock, two_real_nonparity;
    case DescentStatus::ImaginaryCompact:
      return link=UndefBlock, two_imaginary_compact;
    case DescentStatus::ImaginaryTypeI:
      { const BlockElt t=block.cayley(p.s0,z).first;
        if (block.descentValue(p.s1,t)==DescentStatus::ImaginaryTypeI)
	  return link=block.cayley(p.s1,t).first, two_imaginary_single_single;
        return fixed_points.isMember(link=block.cayley(p.s1,t).first)
	  ? two_imaginary_single_double_fixed
	  : (link=UndefBlock, two_imaginary_single_double_switched);
      }
    case DescentStatus::RealTypeII:
      { const BlockElt t=block.inverseCayley(p.s0,z).first;
	if (block.descentValue(p.s1,t)==DescentStatus::RealTypeII)
	  return link=block.inverseCayley(p.s1,t).first,two_real_single_single;
	return fixed_points.isMember(link=block.inverseCayley(p.s1,t).first)
	  ? two_real_single_double_fixed
	  : (link=UndefBlock, two_real_single_double_switched);
      }
    case DescentStatus::ImaginaryTypeII:
      link=block.cayley(p.s1,block.cayley(p.s0,z).first).first;
      if (not fixed_points.isMember(link))
	link=block.cross(p.s0,link), assert(fixed_points.isMember(link));
      return two_imaginary_double_double;
    case DescentStatus::RealTypeI:
      link=block.inverseCayley(p.s1,block.inverseCayley(p.s0,z).first).first;
      if (not fixed_points.isMember(link))
	link=block.cross(p.s0,link), assert(fixed_points.isMember(link));
      return two_real_double_double;
    }
  case ext_gen::three:
    switch (block.descentValue(p.s0,z))
    {
    case DescentStatus::RealNonparity:
      return link=UndefBlock, three_real_nonparity;
    case DescentStatus::ImaginaryCompact:
      return link=UndefBlock, three_imaginary_compact;
    case DescentStatus::ComplexAscent:
      { const BlockElt t=block.cross(p.s0,z);
	if (t==block.cross(p.s1,t))
	{
	  assert(block.descentValue(p.s1,t)==DescentStatus::ImaginaryTypeII);
	  link=block.cayley(p.s1,t).first;
	  if (not fixed_points.isMember(link))
	    link=block.cross(p.s0,link), assert(fixed_points.isMember(link));
	  return three_semi_imaginary;
	}
	link=block.cross(p.s0,block.cross(p.s1,t));
	assert(fixed_points.isMember(link));
	return three_complex_ascent;
      }
    case DescentStatus::ComplexDescent:
      link=block.cross(p.s0,z);
      { const BlockElt t=block.cross(p.s0,z);
	if (t==block.cross(p.s1,t))
	{
	  assert(block.descentValue(p.s1,t)==DescentStatus::RealTypeI);
	  link=block.inverseCayley(p.s1,link).first;
	  if (not fixed_points.isMember(link))
	    link=block.cross(p.s0,link), assert(fixed_points.isMember(link));
	  return three_semi_real;
	}
	link=block.cross(p.s0,block.cross(p.s1,link));
	assert(fixed_points.isMember(link));
	return three_complex_descent;
      }
    case DescentStatus::ImaginaryTypeI:
      link=block.cross(p.s1,block.cayley(p.s0,z).first);
      assert(link==block.cross(p.s0,block.cayley(p.s1,z).first));
      assert(fixed_points.isMember(link));
      return three_imaginary_semi;
    case DescentStatus::RealTypeII:
      link=block.cross(p.s1,block.inverseCayley(p.s0,z).first);
      assert(link==block.cross(p.s0,block.inverseCayley(p.s1,z).first));
      assert(fixed_points.isMember(link));
      return three_real_semi;
    case DescentStatus::ImaginaryTypeII: case DescentStatus::RealTypeI:
      assert(false); // these cases should never occur
    }
  } // |switch (p.type)|
  assert(false); return one_complex_ascent; // keep compiler happy
} // |extended_type|

// act by external twist |delta| on KGB element |x|
KGBElt twisted (const KGB& kgb, KGBElt x,
		const WeightInvolution& delta, const weyl::Twist& twist)
{
  RatCoweight g_rho_l = kgb.torus_factor(x);
  delta.right_mult(g_rho_l.numerator());
  const RatCoweight diff = (g_rho_l - kgb.base_grading_vector()).normalize();
  if (diff.denominator()!=1)
    return UndefKGB;

  TorusPart delta_t(diff.numerator());

  const WeylGroup& W = kgb.innerClass().weylGroup();
  TitsElt te = kgb.titsElt(x);
  WeylElt delta_w = W.translation(te.w(),twist); // act on twisted involution
  TitsElt delta_te (kgb.innerClass().titsGroup(),delta_t,delta_w);
  return kgb.lookup(delta_te);
}

// involution for dual KGB is just $\delta$ transposed, no factor $-w_0$ here
// both |kgb| and |dual_kgb| must be known to be twist-stable
BlockElt twisted (const Block& block,
		  const KGB& kgb, const KGB& dual_kgb, // all are needed
		  BlockElt z,
		  const WeightInvolution& delta,
		  const weyl::Twist& twist)
{ return block.element
    (twisted(kgb,block.x(z),delta,twist),
     twisted(dual_kgb,block.y(z),delta.transposed(),twist));
}

BlockElt twisted (const param_block& block, const KGB& kgb,
		  BlockElt z,
		  const WeightInvolution& delta,
		  const weyl::Twist& twist)
{
  KGBElt x = block.x(z);
  TorusElement y = block.y_rep(block.y(z));
  KGBElt xx= twisted(kgb,x,delta,twist);
  if (xx==UndefKGB)
    return UndefBlock;
  y.act_by(delta);
  BlockElt result=block.lookup(xx,y);
  return result;
}


/*
  An auxiliary routine to compute extended parameters across complex links.
  The situation is complicated by the fact that the cross action is by a
  generator of the folded integral system, so already to compute the cross
  action at the level of involutions involves "unfolding" the generator to a
  |length<=3| word in the integral generators, and then translating those
  integrally-simple reflections into a word on the simple generators. As a
  consequence many simple reflections for the full root datum can be involved,
  and it is not certain that all of them will be complex.
 */
param complex_cross(ext_gen p, const param& E)
{ const RootDatum& rd = E.rc().rootDatum();
  const InvolutionTable& i_tab = E.rc().innerClass().involution_table();
  auto &tW = E.rc().twistedWeylGroup(); // caution: |p| refers to integr. datum

  TwistedInvolution tw=E.tw;
  InvolutionNbr theta = i_tab.nr(tw);
  const RatWeight gamma_rho = E.ctxt.gamma() - rho(rd);
  RatWeight gamma_lambda =  gamma_rho - E.lambda_rho();
  auto& ga_la_num = gamma_lambda.numerator();
  Weight rho_r_shift = rd.twoRho(i_tab.real_roots(theta));

  const RatCoweight g_rho_check = E.ctxt.g() - rho_check(rd);
  RatCoweight torus_factor =  g_rho_check - E.l();
  auto& tf_num = torus_factor.numerator();
  Coweight dual_rho_im_shift = rd.dual_twoRho(i_tab.imaginary_roots(theta));

  Weight tau=E.tau();
  Coweight t=E.t();
  const RootDatum& id = E.ctxt.id();
  for (unsigned i=p.w_tau.size(); i-->0; )
  { weyl::Generator s=p.w_tau[i]; // generator for integrality datum
    tW.twistedConjugate(E.ctxt.subsys().reflection(s),tw);
    id.simple_reflect(s,ga_la_num);
    id.simple_reflect(s,rho_r_shift);
    id.simple_reflect(s,tau);
    id.simple_coreflect(tf_num,s);
    id.simple_coreflect(t,s);
    id.simple_coreflect(dual_rho_im_shift,s);
  }
  const RatWeight lr_ratvec = (gamma_rho - gamma_lambda).normalize();
  assert(lr_ratvec.denominator()==1);
  Weight lambda_rho(lr_ratvec.numerator().begin(),
		    lr_ratvec.numerator().end()); // convert to |Weight|
  rho_r_shift -= rd.twoRho(i_tab.real_roots(i_tab.nr(tw)));
  rho_r_shift/=2; // now it is just a sum of (real) roots
  Weight tau_corr = ((E.ctxt.delta()-1)*rho_r_shift)/2; // hope it divides

  const RatWeight l_ratvec = (g_rho_check - torus_factor).normalize();
  assert(l_ratvec.denominator()==1);
  Coweight l(l_ratvec.numerator().begin(), l_ratvec.numerator().end());
  dual_rho_im_shift -= rd.dual_twoRho(i_tab.imaginary_roots(i_tab.nr(tw)));
  dual_rho_im_shift/=2; // now it is just a sum of (imaginary) coroots
  Coweight t_corr = ((E.ctxt.delta()-1).right_prod(dual_rho_im_shift))/2;

  return param(E.ctxt, tw,
	       lambda_rho-rho_r_shift, tau+tau_corr,
	       l-dual_rho_im_shift, t+t_corr);
} // |complex_cross|


WeylWord fixed_conjugate_simple (const context& ctxt, RootNbr& alpha)
{ const RootDatum& rd = ctxt.innerClass().rootDatum();
  std::vector<weyl::Generator> delta (rd.semisimpleRank());
  std::vector<bool> is_length_3 (delta.size());

  // tabulate action of |delta| on simple roots
  // this could and should be precomputed in |ctxt|
  for (weyl::Generator s=0; s<delta.size(); ++s)
  { weyl::Generator t =
      rd.simpleRootIndex(rd.root_index(ctxt.delta()*rd.simpleRoot(s)));
    delta[s]=t;
    if (s==t)
      is_length_3[s]=false;
    else
    { delta[t]=s;
      is_length_3[s] = rd.cartan(s,t)<0;
    }
  }

  RootNbr delta_alpha = rd.root_index(ctxt.delta()*rd.root(alpha));
  WeylWord result;
  while (not rd.is_simple_root(alpha)) // also |break| halfway is possible
  {
    weyl::Generator s =
      rd.descent_set(alpha).andnot(rd.ascent_set(delta_alpha)).firstBit();
    assert(s<rd.semisimpleRank()); // exists for positive non-simple roots
    if (is_length_3[s] and //"sum of swapped non-commuting roots" case:
	rd.simple_reflected_root(s,alpha)==rd.simpleRootNbr(delta[s]))
      break;
    result.push_back(s);
    rd.simple_reflect_root(s,alpha);
    rd.simple_reflect_root(delta[s],delta_alpha);
    if (delta[s]!=s) // second generator for cases of length 2,3
    { result.push_back(delta[s]);
      rd.simple_reflect_root(delta[s],alpha);
      rd.simple_reflect_root(s,delta_alpha);
      if (is_length_3[s])
      { // final generator for cases of length 3
	result.push_back(s);
	rd.simple_reflect_root(s,alpha);
	rd.simple_reflect_root(delta[s],delta_alpha);
      }
    }
  }
  std::reverse(result.begin(),result.end());
  return result;
} // |fixed_conjugate_simple|

/*
  for real Cayley transforms, one will subtract $\rho_r$ from |lambda_rho|
  before projecting it parallel to |alpha| so as to make |alpha_v| vanish on
  |gamma-lambda_rho-rho|. Here we compute from |E.lambda_rho()|, corrected by
  that |shift|, the multiple of $\alpha/2$ that such a projection would add
  to |lambda_rho| (or equivalently, subtract from |gamma-lambda_rho-rho|).
*/
int level_a (const param& E, const Weight& shift, RootNbr alpha)
{
  const RootDatum& rd = E.rc().rootDatum();
  return (E.ctxt.gamma() - E.lambda_rho() + shift).dot(rd.coroot(alpha))
    - rd.colevel(alpha); // final term $<\alpha^\vee,\rho>$
}

// version of |type| that will also export signs for every element of |links|
DescValue star (const param& E,
		const ext_gen& p,
		containers::sl_list<std::pair<int,param> >& links)
{
  param E0=E; // a copy of |E| that might be modified below to "normalise"
  DescValue result;

  const TwistedWeylGroup& tW = E.rc().twistedWeylGroup();
  const InnerClass& ic = E.rc().innerClass();
  const InvolutionTable& i_tab = ic.involution_table();
  const RootDatum& rd = E.rc().rootDatum();
  const RootDatum& integr_datum = E.ctxt.id();
  const SubSystem& subs = E.ctxt.subsys();
  const InvolutionNbr theta = i_tab.nr(E.tw);
  const WeightInvolution delta_1 = E.ctxt.delta()-1;
  switch (p.type)
  {
  case ext_gen::one:
    { const Weight& alpha = integr_datum.simpleRoot(p.s0);
      const Coweight& alpha_v = integr_datum.simpleCoroot(p.s0);
      const RootNbr n_alpha = subs.parent_nr_simple(p.s0);
      const RootNbr theta_alpha = i_tab.root_involution(theta,n_alpha);

      if (theta_alpha==n_alpha) // length 1 imaginary case
      { // first find out if the simply-integral root $\alpha$ is compact
	int tf_alpha = (E.ctxt.g() - E.l()).dot(alpha)-rd.level(n_alpha);
	if (tf_alpha%2!=0) // then $\alpha$ is compact
	  return one_imaginary_compact; // quit here, do not collect \$200

	// noncompact case
	const TwistedInvolution new_tw= tW.prod(subs.reflection(p.s0),E.tw);
	const WeightInvolution th_1 = i_tab.matrix(new_tw)-1; // upstairs

	int tau_coef = alpha_v.dot(E.tau()); // take $\tau_\alpha$ of table 2

	// try to make $\alpha$ simple by conjugating by $W^\delta$
	RootNbr alpha_simple = n_alpha;
	const WeylWord ww = fixed_conjugate_simple(E.ctxt,alpha_simple);
	const Weight rho_r_shift = repr::Cayley_shift(ic,i_tab.nr(new_tw),ww);
	assert(E.ctxt.delta()*rho_r_shift==rho_r_shift); // $ww\in W^\delta$
	assert(E.t().dot(alpha)==0); // follows from $\delta*\alpha=\alpha$

	Weight first; // maybe a root with |(1-delta)*first==alpha|
	if (rd.is_simple_root(alpha_simple))
	  first = Weight(rd.rank(),0); // effectively not used in this case
	else
	{
	  --tau_coef; // the parity change and decrease are both relevant
	  weyl::Generator s = // first switched root index
	    rd.find_descent(alpha_simple);
	  first = // corresponding root summand, conjugated back
	      rd.root(rd.permuted_root(rd.simpleRootNbr(s),ww));
	} // with this set-up, |alpha_simple| needs no more inspection

	// now separate cases; based on type 1 or 2 first
	if (matreduc::has_solution(th_1,alpha))
	{ // type 1, so extended type is 1i1
	  result = one_imaginary_single;

	  Weight diff = // called $-\sigma$ in table 2 of [Ptr] (NOTE MINUS)
	      matreduc::find_solution(th_1,alpha); // solutions are equivalent

	  param F(E.ctxt,new_tw,
		  E.lambda_rho() + first + rho_r_shift, E0.tau()+diff*tau_coef,
		  E.l()+alpha_v*(tf_alpha/2), E.t());

 	  E0.set_l(tf_alpha%4==0 ? F.l()+alpha_v : F.l()); // for cross
	  assert(not same_standard_reps(E,E0));
	  int sign  = z_quot(E,F);
	  int sign0 = sign*z_quot(E0,F);

	  links.push_back(std::make_pair(sign,std::move(F))); // Cayley link
	  links.push_back(std::make_pair(sign0,std::move(E0))); // cross link
	} // end of 1i1 case
	else
	{ // imaginary type 2; now we need to distinguish 1i2f and 1i2s

	  if (tau_coef%2!=0) // was set up so that this means: switched
	  { // no spurious $\tau'$ since $\<\alpha^\vee,(X^*)^\theta>=2\Z$:
	    assert(not matreduc::has_solution
		   (th_1, delta_1*(E.lambda_rho()+rho_r_shift)));
	    return one_imaginary_pair_switched; // case 1i2s
	  }
	  result = one_imaginary_pair_fixed;  // what remains is case 1i2f

	  param F0(E.ctxt,new_tw,
		   E.lambda_rho() + first + rho_r_shift,
		   E.tau() - alpha*(tau_coef/2) - first,
		   E.l() + alpha_v*(tf_alpha/2), E.t());
	  param F1(E.ctxt,new_tw,
		   F0.lambda_rho() + alpha, F0.tau(), F0.l(), E.t());

	  int sign0 = z_quot(E,F0);
	  int sign1 = z_quot(E,F1);

	  links.push_back(std::make_pair(sign0,std::move(F0))); // Cayley link
	  links.push_back(std::make_pair(sign1,std::move(F1))); // Cayley link
	} // end of type 2 case
      } // end of length 1 imaginary case

      else if (theta_alpha==rd.rootMinus(n_alpha)) // length 1 real case
      {
	RootNbr alpha_simple = n_alpha;
	const WeylWord ww = fixed_conjugate_simple(E.ctxt,alpha_simple);
	const TwistedInvolution new_tw = // downstairs
	  tW.prod(subs.reflection(p.s0),E.tw);

	Weight rho_r_shift = repr::Cayley_shift(ic,theta,ww);
	assert((delta_1*rho_r_shift).isZero()); // since $ww\in W^\delta$

	RootNbr alpha_0 = // maybe one of |alpha==alpha_0+alpha_1|
	  rd.is_simple_root(alpha_simple) ? 0 // unused
	  : rd.permuted_root(rd.simpleRootNbr(rd.find_descent(alpha_simple)),
			     ww);

	// test parity, taking into account modifications that will be applied
	bool shift_correct = // whether |alpha_0| is defined and real at |theta|
	  not rd.is_simple_root(alpha_simple) and
	  i_tab.root_involution(theta,alpha_0)==rd.rootMinus(alpha_0);
	const int level = level_a(E,rho_r_shift,n_alpha) +
	   (shift_correct ? 1 : 0 ); // add 1 if |alpha_0| is defined and real

	if (level%2!=0) // nonparity
	   return one_real_nonparity; // no link added here

	const WeightInvolution& th_1 = i_tab.matrix(E.tw)-1; // upstairs
	bool type1 = matreduc::has_solution(th_1,alpha);

	Weight tau_correction; // adapt to integrality based change of lambda
	if (rd.is_simple_root(alpha_simple))
	  tau_correction = Weight(rd.rank(),0); // no correction needed here
	else
	{
	  const Weight a0 = rd.root(alpha_0);
	  if (shift_correct)
	  {
	    rho_r_shift += a0; // non delta-fixed contribution

	    // now we must add $d$ to $\tau$ with $(1-\theta')d=(1-\delta)*a0$
	    // since $\theta'*a0 = a1 = \delta*a_0$, we can take $d=a0$
	    tau_correction = a0;
	    assert((i_tab.matrix(new_tw)-1)*tau_correction==delta_1*a0);
	  }
	}

	const Weight new_lambda_rho =
	  E.lambda_rho() - rho_r_shift + alpha*(level/2);
	assert((E.ctxt.gamma()-new_lambda_rho).dot(alpha_v)
	       ==rd.colevel(n_alpha)); // check that |level_a| did its work

	const int t_alpha = E.t().dot(alpha);
	if (type1)
	{ // now distinguish 1r1f and 1r1s
	  if (t_alpha%2!=0) // no effect of |alpha_simple|, unlike 1i2 cases
	    return one_real_pair_switched;
	  result = one_real_pair_fixed; // what remains is case 1r1f

	  E0.set_t(E.t() - alpha_v*(t_alpha/2));
	  assert(same_sign(E,E0)); // since only |t| changes

	  param F0(E.ctxt,new_tw,
		   new_lambda_rho, E.tau() + tau_correction, E.l(), E0.t());
	  param F1(E.ctxt,new_tw,
		   new_lambda_rho, F0.tau(), E.l() + alpha_v, E0.t());

	  int sign0 = z_quot(E0,F0), sign1 = z_quot(E0,F0);

	  links.push_back(std::make_pair(sign0,std::move(F0))); // first Cayley
	  links.push_back(std::make_pair(sign1,std::move(F1))); // second Cayley

	} // end of 1r1 case
	else // real type 2
	{
	  result = one_real_single;
	  Coweight diff = // called $s$ in table 2 of [Ptr]
	    matreduc::find_solution(i_tab.matrix(new_tw).transposed()+1,
				    alpha_v);

	  E0.set_t(E.t() - diff*t_alpha);
	  assert(same_sign(E,E0)); // since only |t| changes

	  param E1 = E0; // for cross neighbour; share updated value of |t|
	  E1.set_lambda_rho(E.lambda_rho()+alpha);
	  assert(not same_standard_reps(E0,E1));

	  param F(E.ctxt,new_tw,
		  new_lambda_rho, E.tau() + tau_correction, E.l(), E0.t());
	  int sign0 = z_quot(E0,F);
	  int sign1 = sign0*z_quot(E1,F);

	  links.push_back(std::make_pair(sign0,std::move(F ))); // Cayley link
	  links.push_back(std::make_pair(sign1,std::move(E1))); // cross link
	}
      }
      else // length 1 complex case
      { result = rd.is_posroot(theta_alpha)
	  ? one_complex_ascent : one_complex_descent ;
	links.push_back(std::make_pair(1,complex_cross(p,E)));
      }
    }
    break;

  case ext_gen::two:
    { const Weight& alpha = integr_datum.simpleRoot(p.s0);
      const Coweight& alpha_v = integr_datum.simpleCoroot(p.s0);
      RootNbr n_alpha = subs.parent_nr_simple(p.s0);
      RootNbr theta_alpha = i_tab.root_involution(theta,n_alpha);
      const Weight& beta = integr_datum.simpleRoot(p.s1);
      const Coweight& beta_v = integr_datum.simpleCoroot(p.s1);
      RootNbr n_beta = subs.parent_nr_simple(p.s1);
      // RootNbr theta_beta = i_tab.root_involution(theta,n_beta);

      if (theta_alpha==n_alpha) // length 2 imaginary case
      { // first find out if the simply-integral root $\alpha$ is compact
	int tf_alpha = (E.ctxt.g() - E.l()).dot(alpha)-rd.level(n_alpha);
	int tf_beta = (E.ctxt.g() - E.l()).dot(beta)-rd.level(n_alpha);
	assert((tf_alpha-tf_beta)%2==0); // same compactness
	if (tf_alpha%2!=0) // then $\alpha$ and $\beta$ are compact
	  return two_imaginary_compact;

	// noncompact case
	const TwistedInvolution new_tw =
	  tW.prod(subs.reflection(p.s1),tW.prod(subs.reflection(p.s0),E.tw));
	// make $\alpha$ simple by conjugating by $W^\delta$
	RootNbr alpha_simple = n_alpha;
	const WeylWord ww = fixed_conjugate_simple(E.ctxt,alpha_simple);
	const Weight rho_r_shift = repr::Cayley_shift(ic,i_tab.nr(new_tw),ww);
	assert(E.ctxt.delta()*rho_r_shift==rho_r_shift); // $ww\in W^\delta$
	assert(rd.is_simple_root(alpha_simple)); // cannot fail for length 2

	int at = alpha_v.dot(E.tau()); int bt = beta_v.dot(E.tau());
	const WeightInvolution th_1 = i_tab.matrix(new_tw)-1;

	if (matreduc::has_solution(th_1,alpha)) // then type 2i11
	{ result = two_imaginary_single_single;
	  const Weight sigma = matreduc::find_solution(th_1,alpha*at+beta*bt);

	  param F (E.ctxt, new_tw,
		   E.lambda_rho() + rho_r_shift,  E.tau() + sigma,
		   E.l()+alpha_v*(tf_alpha/2)+beta_v*(tf_beta/2), E.t());

	  E0.set_l(E.l()+alpha_v+beta_v);
	  int sign = z_quot(E,F); // no 3rd arg, since |E.lambda_rho| unchanged
	  int sign0 = sign * z_quot(E0,F);
	  links.push_back(std::make_pair(sign,std::move(F)));	// Cayley link
	  links.push_back(std::make_pair(sign0,std::move(E0))); // cross link
	}
	else if (matreduc::has_solution(th_1,alpha+beta)) // case 2i12
	{
	  if ((at+bt)%2!=0)
	    return two_imaginary_single_double_switched; // 2i12s
	  result = two_imaginary_single_double_fixed; // 2i12f
	  const int m =  unsigned(at)%2; // safe modular reduction
          const int mm=1-m;

	  // one of the $\tau$ requires upstairs solution for an odd-odd pair:
	  const Weight sigma =
	    matreduc::find_solution(th_1,alpha*(at+mm)+beta*(bt-mm));

	  const Weight new_tau = E.tau() - alpha*((at+m)/2) - beta*((bt-m)/2);
          const Coweight new_l = E.l()+alpha_v*(tf_alpha/2)+beta_v*(tf_beta/2);

	  param F0(E.ctxt, new_tw,
		   E.lambda_rho() + rho_r_shift + alpha*m, new_tau,
		   new_l, E.t());
	  param F1(E.ctxt, new_tw,
		   E.lambda_rho() + rho_r_shift + alpha*mm, new_tau + sigma,
		   new_l, E.t());

	  // compute signs before invoking |std::move|
	  int t_alpha=E.t().dot(alpha);
	  int sign0=z_quot(E,F0,m*t_alpha), sign1=z_quot(E,F1,mm*t_alpha);

	  // first Cayley link will be the one that does not need |sigma|
	  links.push_back(std::make_pair(sign0,std::move(F0))); // first Cayley
	  links.push_back(std::make_pair(sign1,std::move(F1))); // second Cayley
	} // end of case 2i12f
	else
	{ // type 2i22
	  result = two_imaginary_double_double;
	  // $\alpha^\vee$ and $\beta^\vee$ are even on $(X^*)^\theta$ and
	  // $(1-\delta)\tau\in(X^*)^\theta+2X^*$ so $<av-bv,\tau>$ is even
	  assert((at-bt)%2==0);
	  int m = static_cast<unsigned int>(at)%2; // safe modular reduction

	  param F0(E.ctxt, new_tw,
		   E.lambda_rho() + rho_r_shift + alpha*m,
		   E.tau() - alpha*((at+m)/2) - beta*((bt-m)/2),
		   E.l()+alpha_v*(tf_alpha/2)+beta_v*(tf_beta/2), E.t());
	  param F1(E.ctxt, new_tw,
		   E.lambda_rho() + rho_r_shift + alpha*(1-m) + beta,
		   E.tau() - alpha*((at-m)/2) - beta*((bt+m)/2),
		   F0.l(),E.t());
	  // get signs before invoking the |std::move| from |F0|, |F1|
	  int ta = E.t().dot(alpha), tb=E.t().dot(beta);
	  int sign0=z_quot(E,F0,ta*m)
	    , sign1=z_quot(E,F1,ta*(1-m)+tb);

	  links.push_back(std::make_pair(sign0,std::move(F0))); // first Cayley
	  links.push_back(std::make_pair(sign1,std::move(F1))); // second Cayley
	} // end type 2i22 case
      }

      else if (theta_alpha==rd.rootMinus(n_alpha)) // length 2 real case
      {
	RootNbr alpha_simple = n_alpha;
	const WeylWord ww = fixed_conjugate_simple(E.ctxt,alpha_simple);
	assert(rd.is_simple_root(alpha_simple)); // no complications here

	const Weight rho_r_shift = repr::Cayley_shift(ic,theta,ww);
	assert((delta_1*rho_r_shift).isZero()); // since $ww\in W^\delta$

	const int a_level = level_a(E,rho_r_shift,n_alpha);

	if (a_level%2!=0) // nonparity
	   return two_real_nonparity; // no link added here

	const int b_level = level_a(E,rho_r_shift,n_beta);
	assert(b_level%2==0); // since |a_level| and |b_level| have same parity

	WeightInvolution theta_1 = i_tab.matrix(theta)-1; // upstairs
	const TwistedInvolution new_tw = // downstairs
	  tW.prod(subs.reflection(p.s1),tW.prod(subs.reflection(p.s0),E.tw));

	const Weight new_lambda_rho = E.lambda_rho() - rho_r_shift
	  + alpha*(a_level/2) + beta*(b_level/2);

	int ta = E.t().dot(alpha); int tb = E.t().dot(beta);
	param E1=E; // another modifiable copy, like |E0|

	if (matreduc::has_solution(theta_1,alpha))
	{ // type 2r11
	  result = two_real_double_double;
	  // $\alpha$ is even on $(X_*)^{-\theta'}$ (so is $\beta$), and
	  // $t(1-\delta)\in(X_*)^{-\theta'}+2X_*$ so $<t,alpha-beta>$ is even
	  assert((ta-tb)%2==0);
	  int m =  static_cast<unsigned int>(ta)%2;

	  // set two values for |t|; actually the same value in case |m==0|
	  E0.set_t(E.t() - alpha_v*((ta+m)/2) - beta_v*((tb-m)/2));
	  assert(same_sign(E,E0)); // since only |t| changes
	  assert(E0.t().dot(alpha)==-m and E0.t().dot(beta)==m);

	  E1.set_t(E.t() - alpha_v*((ta-m)/2) - beta_v*((tb+m)/2));
	  assert(same_sign(E,E1)); // since only |t| changes
	  assert(E1.t().dot(alpha)==m and E1.t().dot(beta)==-m);

	  param F0(E.ctxt, new_tw,
		   new_lambda_rho,E.tau(), E.l()+alpha_v*m, E0.t());
	  param F1(E.ctxt, new_tw,
		   new_lambda_rho,E.tau(), E.l()+alpha_v*(1-m)+beta_v,E1.t());

	  int sign0=z_quot(E0,F0,m*((b_level-a_level)/2));
	  int sign1=z_quot(E1,F1,m*((a_level-b_level)/2));

	  // Cayley links
	  links.push_back(std::make_pair(sign0,std::move(F0)));
	  links.push_back(std::make_pair(sign1,std::move(F1)));
	} // end 2r11 case
	else if (matreduc::has_solution(theta_1,alpha+beta))
	{ // type 2r21
	  if ((ta+tb)%2!=0)
	    return two_real_single_double_switched; // 2r21s
	  result = two_real_single_double_fixed; // 2r21f
	  const int m =  static_cast<unsigned int>(ta)%2;
	  const int mm=1-m;

	  // one of the $t$ requires downstairs solution for an odd-odd pair:
	  const Coweight s =
	    matreduc::find_solution(i_tab.matrix(new_tw).transposed()+1,
				    alpha_v*(ta+mm)+beta_v*(tb-mm));

	  // E0 is parameter adapted to Cayley transform that does not need |s|
	  E0.set_t(E.t() - alpha_v*((ta+m)/2) - beta_v*((tb-m)/2));
	  assert(same_sign(E,E0)); // since only |t| changes
	  assert(E0.t().dot(alpha)==-m and E0.t().dot(beta)==m);

	  E1.set_t(E.t() - s);
	  assert(same_sign(E,E1)); // since only |t| change
	  assert(E1.t().dot(alpha)==-mm and E1.t().dot(beta)==mm);

	  param F0(E.ctxt, new_tw,
		   new_lambda_rho, E.tau(), E.l()+alpha_v*m, E0.t());
	  param F1(E.ctxt, new_tw,
		   new_lambda_rho, E.tau(), E.l()+alpha_v*mm, E1.t());

	  int sign0=z_quot(E0,F0,m *((b_level-a_level)/2));
	  int sign1=z_quot(E1,F1,mm*((b_level-a_level)/2));

	  // Cayley links
	  links.push_back(std::make_pair(sign0,std::move(F0)));
	  links.push_back(std::make_pair(sign1,std::move(F1)));

	} // end of case 2r21f
	else // case 2r22
	{ result = two_real_single_single;
	  const Coweight s =
	    matreduc::find_solution(i_tab.matrix(new_tw).transposed()+1,
				    alpha_v*ta+beta_v*tb);

	  E0.set_t(E.t() - s); // parameter adapted to Cayley transform |F|
	  assert(same_sign(E,E0)); // since only |t| changes
	  assert(E.t().dot(alpha)==0 and E.t().dot(beta)==0);

	  E1.set_lambda_rho(E.lambda_rho()+alpha+beta);
	  E1.set_t(E0.t()); // cross action, keeps adaption of |t| to |F| below
	  assert(not same_standard_reps(E0,E1));

	  param F(E.ctxt, new_tw, new_lambda_rho, E.tau(), E.l(), E0.t());

	  int sign0=z_quot(E0,F); // no 3rd arg, as |E.t().dot(alpha)==0| etc.
	  int sign1=sign0*z_quot(E1,F); // total sign from |E| to its cross |E1|

	  links.push_back(std::make_pair(sign0,std::move(F ))); // Cayley link
	  links.push_back(std::make_pair(sign1,std::move(E1))); // cross link
	} // end of case 2r22
      }
      else // length 2 complex case
      { const bool ascent = rd.is_posroot(theta_alpha);
	if (theta_alpha != (ascent ? n_beta : rd.rootMinus(n_beta)))
	{ // twisted non-commutation with |s0.s1|
	  result = ascent ? two_complex_ascent : two_complex_descent;
	  links.push_back(std::make_pair(1,complex_cross(p,E)));
	}
	else if (ascent)
	{ // twisted commutation with |s0.s1|: 2Ci
	  result = two_semi_imaginary;

	  TwistedInvolution new_tw = E.tw;
	  tW.twistedConjugate(subs.reflection(p.s0),new_tw); // same for |p.s1|

	  RootNbr alpha_simple = n_alpha;
	  const WeylWord ww = fixed_conjugate_simple(E.ctxt,alpha_simple);
	  assert(rd.is_simple_root(alpha_simple)); // no complications here

	  const auto theta_p = i_tab.nr(new_tw); // upstairs
	  const Weight rho_r_shift = repr::Cayley_shift(ic,theta_p,ww);
	  assert((delta_1*rho_r_shift).isZero()); // since $ww\in W^\delta$

	  // downstairs cross by |ww| only has imaginary and complex steps, so
	  // $\alpha_v.(\gamma-\lambda_\rho)$ is unchanged across |ww|
	  const int f = // number of times $\alpha$ is added to $\lambda_\rho$
	    (E.ctxt.gamma() - E.lambda_rho()).dot(alpha_v)- rd.colevel(n_alpha);

	  const Weight new_lambda_rho = E.lambda_rho() + alpha*f + rho_r_shift;
	  // both $\gama-\lambda$ and $\tau$ get $f*alpha$ subtracted by
	  // $\alpha$-reflection; adapt $\tau$ for vanishing $1-\delta$ image
	  const Weight new_tau = rd.reflection(n_alpha,E.tau()) + alpha*f;

	  // but |dual_v| needs correction by |ell_shift|
	  const int dual_f =
	    (E.ctxt.g() - E.l()).dot(alpha) - rd.level(n_alpha);

	  const Coweight new_l = E.l() + alpha_v*dual_f;
          const Coweight new_t =
	    rd.coreflection(E.t(),n_alpha) - alpha_v*dual_f;
	  param F (E.ctxt, new_tw, new_lambda_rho, new_tau, new_l, new_t);

	  int ab_tau = (alpha_v+beta_v).dot(E.tau());
	  assert (ab_tau%2==0);
	  int sign = arithmetic::exp_i(ab_tau * dual_f);
	  links.push_back(std::make_pair(sign,std::move(F)));  // "Cayley" link
	}
	else // twisted commutation with |s0.s1|, and not |ascent|: 2Cr
	{ result = two_semi_real;

	  TwistedInvolution new_tw = E.tw;
	  tW.twistedConjugate(subs.reflection(p.s0),new_tw); // same for |p.s1|

	  RootNbr alpha_simple = n_alpha;
	  const WeylWord ww = fixed_conjugate_simple(E.ctxt,alpha_simple);
	  assert(rd.is_simple_root(alpha_simple)); // no complications here

	  const Weight rho_r_shift = repr::Cayley_shift(ic,theta,ww);
	  assert((delta_1*rho_r_shift).isZero()); // since $ww\in W^\delta$

	  const int f = level_a(E,rho_r_shift,n_alpha);

	  const Weight new_lambda_rho = E.lambda_rho() - rho_r_shift + alpha*f;
	  const Weight new_tau = rd.reflection(n_alpha,E.tau()) - alpha*f;

	  const int dual_f =
	    (E.ctxt.g() - E.l()).dot(alpha) - rd.level(n_alpha);
	  const Coweight new_l = E.l() + alpha_v*dual_f;
          const Coweight new_t =
	    rd.coreflection(E.t(),n_alpha) + alpha_v*dual_f;

	  param F (E.ctxt, new_tw, new_lambda_rho, new_tau, new_l, new_t);

	  int t_ab = E.t().dot(beta-alpha);
	  assert (t_ab%2==0);
	  int sign = arithmetic::exp_i(t_ab * (f+alpha_v.dot(E.tau())));
	  links.push_back(std::make_pair(sign,std::move(F)));  // "Cayley" link
	}
      }
    }
    break;
  case ext_gen::three:
    { const Weight& alpha = integr_datum.simpleRoot(p.s0);
      const Coweight& alpha_v = integr_datum.simpleCoroot(p.s0);
      RootNbr n_alpha = subs.parent_nr_simple(p.s0);
      RootNbr theta_alpha = i_tab.root_involution(theta,n_alpha);
      const Weight& beta = integr_datum.simpleRoot(p.s1);
      RootNbr n_beta = subs.parent_nr_simple(p.s1);

      RootNbr n_kappa =integr_datum.simple_reflected_root
	 (p.s1, integr_datum.simpleRootNbr(p.s0));
      WeylWord s_kappa = subs.reflection(integr_datum.posRootIndex(n_kappa));

      const Weight& kappa = integr_datum.root(n_kappa);
      const Coweight& kappa_v = integr_datum.coroot(n_kappa);

      const TwistedInvolution new_tw = tW.prod(s_kappa,E.tw); // when applicable

      if (theta_alpha==n_alpha) // length 3 imaginary case
      { // first find out if the simply-integral root $\alpha$ is compact
	int tf_alpha = (E.ctxt.g() - E.l()).dot(alpha)-rd.level(n_alpha);
	int tf_beta = (E.ctxt.g() - E.l()).dot(beta)-rd.level(n_alpha);
	assert((tf_alpha-tf_beta)%2==0); // same compactness
	if (tf_alpha%2!=0) // then $\alpha$ and $\beta$ are compact
	  return three_imaginary_compact;

	// noncompact case
	result = three_imaginary_semi;

	RootNbr alpha_simple = n_alpha;
	const WeylWord ww = fixed_conjugate_simple(E.ctxt,alpha_simple);
	const Weight rho_r_shift = repr::Cayley_shift(ic,i_tab.nr(new_tw),ww);
	assert(E.ctxt.delta()*rho_r_shift==rho_r_shift); // $ww\in W^\delta$
	assert(rd.is_simple_root(alpha_simple)); // cannot fail for length 3

	param F(E.ctxt, new_tw,
		E.lambda_rho() + rho_r_shift,
		E.tau() - alpha*kappa_v.dot(E.tau()),
		E.l() + kappa_v*((tf_alpha+tf_beta)/2), E.t());

	int sign = z_quot(E,F); // |lambda_rho| unchanged at simple Cayley

	links.push_back(std::make_pair(sign,std::move(F))); // Cayley link
      }
      else if (theta_alpha==rd.rootMinus(n_alpha)) // length 3 real case
      {
	RootNbr alpha_simple = n_alpha;
	const WeylWord ww = fixed_conjugate_simple(E.ctxt,alpha_simple);
	assert(rd.is_simple_root(alpha_simple)); // no complications here

	const Weight rho_r_shift = repr::Cayley_shift(ic,theta,ww);
	assert((delta_1*rho_r_shift).isZero()); // since $ww\in W^\delta$

	const int a_level = level_a(E,rho_r_shift,n_alpha);

	if (a_level%2!=0) // nonparity
	   return three_real_nonparity; // no link added here

	// parity case
	result = three_real_semi;

	const int b_level = level_a(E,rho_r_shift,n_beta);
	assert(b_level%2==0); // since |a_level| and |b_level| have same parity

	const Weight new_lambda_rho = // make level for |kappa| zero
	  E.lambda_rho()-rho_r_shift + kappa*((a_level+b_level)/2);

	E0.set_t(E.t()-alpha_v*kappa.dot(E.t())); // makes |E.t().dot(kappa)==0|
	assert(same_sign(E,E0)); // since only |t| changes

	param F(E.ctxt, new_tw,	new_lambda_rho,E.tau(), E.l(), E0.t() );

	int sign = z_quot(E0,F); // no 3rd arg since |E.t().dot(kappa)==0|
	links.push_back(std::make_pair(sign,std::move(F))); // Cayley link
      }
      else // length 3 complex case
      { const bool ascent = rd.is_posroot(theta_alpha);
	const RootNbr n_beta = subs.parent_nr_simple(p.s1);
	if (theta_alpha == (ascent ? n_beta : rd.rootMinus(n_beta)))
	{ // reflection by |alpha+beta| twisted commutes with |E.tw|: 3Ci or 3Cr
	  result = ascent ? three_semi_imaginary : three_semi_real;

	  RootNbr alpha_simple = n_alpha;
	  const WeylWord ww = fixed_conjugate_simple(E.ctxt,alpha_simple);
	  assert(rd.is_simple_root(alpha_simple)); // no complications here

	  const Weight rho_r_shift =
	    repr::Cayley_shift(ic,ascent ? i_tab.nr(new_tw) : theta,ww);
	  assert((delta_1*rho_r_shift).isZero()); // since $ww\in W^\delta$

	  int tf_alpha = (E.ctxt.g() - E.l()).dot(alpha) - rd.level(n_alpha);
	  int dtf_alpha = (E.ctxt.gamma() - E.lambda_rho()).dot(alpha_v)
	    - rd.colevel(n_alpha);
	  Weight new_lambda_rho = E.lambda_rho() + rho_r_shift; // for now

	  if (ascent) // 3Ci
	  { param F(E.ctxt,new_tw,
		    dtf_alpha%2==0 ? new_lambda_rho : new_lambda_rho + kappa,
		    E.tau() - kappa*(kappa_v.dot(E.tau())/2),
		    E.l() + kappa_v*tf_alpha, E.t());

	    assert(E.t().dot(kappa)==0);
	    // since it is half of |t*(1+theta)*kappa=l*(delta-1)*kappa==0|
	    int sign  = z_quot(E,F); // may ignore possible shift by |kappa|
	    links.push_back(std::make_pair(sign,std::move(F))); // Cayley link
	  }
	  else // 3Cr
	  {
	    E0.set_t // make |E.t().dot(kappa)==0| using |kappa_v|
	      (E.t() - kappa_v*(kappa.dot(E.t())/2));
	    assert(same_sign(E,E0)); // since only |t| changes

	    param F(E.ctxt, new_tw,
		    new_lambda_rho + kappa*dtf_alpha, E.tau(),
		    tf_alpha%2==0 ? E.l() : E.l()+kappa_v, E0.t());

	    int sign = z_quot(E0,F); // no 3rd arg since |E.t().dot(kappa)==0|
	    links.push_back(std::make_pair(sign,std::move(F))); // Cayley link
	  }

	}
	else // twisted non-commutation: 3C+ or 3C-
	{
	  result = ascent ? three_complex_ascent : three_complex_descent;
	  links.push_back(std::make_pair(1,complex_cross(p,E)));
	}
      }
    }
    break;
  }
  return result;
} // |star|


ext_block::ext_block // for external twist; old style blocks
  (const InnerClass& G,
   const Block& block,
   const KGB& kgb, const KGB& dual_kgb, // all are needed
   const WeightInvolution& delta)
  : parent(block)
  , orbits(fold_orbits(G.rootDatum(),delta))
  , folded(orbits,block.Dynkin())
  , d_delta(delta)
  , info()
  , data(orbits.size()) // create that many empty vectors
  , l_start(parent.length(parent.size()-1)+2)
{
  BitMap fixed_points(block.size());

  { // compute |child_nr| and |parent_nr| tables, and the |l_start| vector
    weyl::Twist twist(orbits);

    if (twisted(kgb,0,delta,twist)==UndefKGB or
	twisted(dual_kgb,0,delta.transposed(),twist)==UndefKGB)
      return; // if one or other not delta-stable, leave |size==0| and quit

    size_t cur_len=0; BlockElt cur=0; // one has |cur==fixed_points.size()|
    l_start[cur_len]=0;
    for (BlockElt z=0; z<block.size(); ++z)
      if (twisted(block,kgb,dual_kgb,z,delta,twist)==z)
      {
	fixed_points.insert(z);
	while (cur_len<parent.length(z)) // for new length level(s) reached
	  l_start[++cur_len]=cur; // mark element as first of |cur_len|
	++cur;
      }
    assert(cur_len+1<l_start.size());
    l_start[++cur_len]=parent.size(); // makes |l_start[length(...)+1]| legal
  }

  complete_construction(fixed_points);
}

ext_block::ext_block // for an external twist
  (const InnerClass& G,
   const param_block& block, const KGB& kgb,
   const WeightInvolution& delta)
  : parent(block)
  , orbits(block.fold_orbits(delta))
  , folded(orbits,block.Dynkin())
  , d_delta(delta)
  , info()
  , data(orbits.size()) // create that many empty vectors
  , l_start(parent.length(parent.size()-1)+2)
{
  BitMap fixed_points(block.size());

  { // compute the delta-fixed points of the block

    // the following is NOT |twist(orbits)|, which would be for subsystem
    weyl::Twist twist(fold_orbits(block.rootDatum(),delta));

    // test if twisting some block element lands in the same block
    if (twisted(block,kgb,0,delta,twist)==UndefBlock)
      return; // if block not delta-stable, leave |size==0| and quit

    size_t cur_len=0; BlockElt cur=0; // one has |cur==fixed_points.size()|
    l_start[cur_len]=0;
    for (BlockElt z=0; z<block.size(); ++z)
      if (twisted(block,kgb,z,delta,twist)==z)
      {
	fixed_points.insert(z);
	while (cur_len<parent.length(z)) // for new length level(s) reached
	  l_start[++cur_len]=cur; // mark element as first of |cur_len|
	++cur;
      }
    assert(cur_len+1<l_start.size());
    l_start[++cur_len]=parent.size(); // makes |l_start[length(...)+1]| legal
  }

  complete_construction(fixed_points);
}

void ext_block::complete_construction(const BitMap& fixed_points)
{
  unsigned int folded_rank = orbits.size();
  std::vector<BlockElt> child_nr(parent.size(),UndefBlock);
  std::vector<BlockElt> parent_nr(fixed_points.size());
  { KGBElt x=0;
    for (auto it=fixed_points.begin(); it(); ++it,++x)
    {
      parent_nr[x]=*it;
      child_nr[*it]=x;
    }
  }

  info.reserve(parent_nr.size());  // reserve size of (smaller) extended block
  for (weyl::Generator s=0; s<folded_rank; ++s)
    data[s].reserve(parent_nr.size()); // same for each |data[s]|.

  for (BlockElt n=0; n<parent_nr.size(); ++n)
  {
    BlockElt z=parent_nr[n];
    info.push_back(elt_info(z));
    for (weyl::Generator oi=0; oi<orbits.size(); ++oi) // |oi|: orbit index
    {
      const weyl::Generator s = orbits[oi].s0, t=orbits[oi].s1;
      BlockElt link, second = UndefBlock; // these index parent block elements
      DescValue type = extended_type(parent,z,orbits[oi],link,fixed_points);
      data[oi].push_back(block_fields(type)); // create entry

      if (link==UndefBlock)
	continue; // done with |s| for imaginary compact, real nonparity cases

      if (is_descent(type)) // then set or check length from predecessor
      {
	if (info.back().length==0)
	  info.back().length=info[child_nr[link]].length+1;
	else
	  assert(info.back().length==info[child_nr[link]].length+1);
      }

      // now maybe set |second|, depending on case
      switch (type)
      {
      default: break;

      case one_imaginary_single:
      case one_real_single: // in these cases: parent cross neighbour for |s|
	second = parent.cross(s,z);
	break;

      case one_real_pair_fixed:
      case one_imaginary_pair_fixed: // in these cases get second Cayley image
	second = parent.cross(s,link);
	break;

      case two_imaginary_single_single:
      case two_real_single_single: // here: double cross neighbour for |s|
	second = parent.cross(t,parent.cross(s,z));
	assert(second==parent.cross(s,parent.cross(t,z)));
	break;

      case two_imaginary_single_double_fixed:
      case two_real_single_double_fixed: // find second Cayley image, which is
	second = parent.cross(s,link); // parent cross link
	assert(second==parent.cross(t,link)); // (for either generator)
	if (link>second) // to make sure ordering is same for a twin pair
	  std::swap(link,second); // we order both by block number (for now)
	break;

      case two_imaginary_double_double:
      case two_real_double_double: // find second Cayley image
	second = parent.cross(t,parent.cross(s,link));
	assert(second==parent.cross(s,parent.cross(t,link)));
	break;
      } // |switch(type)|

      // enter translations of |link| and |second| to child block numbering
      BlockEltPair& dest = data[oi].back().links;
      dest.first=child_nr[link];
      if (second!=UndefBlock)
	dest.second = child_nr[second];
    }
  } // |for(n)|
<<<<<<< HEAD

  patch_signs();
} // |extended_block::extended_block|
=======
} // |ext_block::ext_block|

BlockElt ext_block::cross(weyl::Generator s, BlockElt n) const
{
  switch (descent_type(s,n))
  {
  case one_complex_ascent:
  case one_complex_descent:
  case two_complex_ascent:
  case two_complex_descent:
  case three_complex_ascent:
  case three_complex_descent:
    return data[s][n].links.first;

    // zero valued Cayleys have trivial cross actions
  case one_real_nonparity: case one_imaginary_compact:
  case one_imaginary_pair_switched: case one_real_pair_switched:
  case two_real_nonparity: case two_imaginary_compact:
  case two_imaginary_single_double_switched:
  case two_real_single_double_switched:
  case three_real_nonparity: case three_imaginary_compact:

    // double valued Cayleys also have trivial cross actions
  case one_real_pair_fixed: case one_imaginary_pair_fixed:
  case two_real_double_double: case two_imaginary_double_double:

    // cases with back-and-forth cross actions
  case two_semi_imaginary: case two_semi_real:
  case two_imaginary_single_double_fixed: case two_real_single_double_fixed:
  case three_semi_imaginary: case three_real_semi:
  case three_imaginary_semi: case three_semi_real:
    return n;

    // some single valued extended Cayleys use second link for cross action
  case one_imaginary_single:
  case one_real_single:
  case two_imaginary_single_single:
  case two_real_single_single:
    return data[s][n].links.second;

  }
  assert(false); return UndefBlock; // keep compiler happy
} // |ext_block::cross|

BlockElt ext_block::some_scent(weyl::Generator s, BlockElt n) const
{
  const BlockElt c = data[s][n].links.first;
  assert(c!=UndefBlock);
  return c;
}

BlockElt ext_block::Cayley(weyl::Generator s, BlockElt n) const
{
  return  is_complex(descent_type(s,n)) ? UndefBlock : data[s][n].links.first;
}

BlockEltPair ext_block::Cayleys(weyl::Generator s, BlockElt n) const
{
  const DescValue type = descent_type(s,n);
  assert(has_double_image(type));
  return data[s][n].links;
}


// check validity, by comparing with results found using extended parameters
// the signs are recorded in |eb|, and printed to |cout| is |verbose| holds.
bool check(ext_block& eb, const param_block& block, bool verbose)
{
  context ctxt (block.context(),eb.delta(),block.gamma());
  containers::sl_list<std::pair<int,param> > links;
  for (BlockElt n=0; n<eb.size(); ++n)
  { auto z=eb.z(n);
    for (weyl::Generator s=0; s<eb.rank(); ++s)
    { param E(ctxt,block.x(z),block.lambda_rho(z)); // re-init each iteration
      ext_gen p=eb.orbit(s); links.clear(); // output arguments for |star|
      auto tp = star(E,p,links);
      if (tp!=eb.descent_type(s,n))
	return false;

      auto it = links.begin();

      switch (tp)
      {
      case one_imaginary_pair_switched: case one_real_pair_switched:
      case one_real_nonparity: case one_imaginary_compact:
      case two_imaginary_single_double_switched:
      case two_real_single_double_switched:
      case two_real_nonparity: case two_imaginary_compact:
      case three_real_nonparity: case three_imaginary_compact:
	assert(links.empty()); break;
      case one_complex_ascent: case one_complex_descent:
      case two_complex_ascent: case two_complex_descent:
      case three_complex_ascent: case three_complex_descent:
	{ assert(links.size()==1);
	  BlockElt m=eb.cross(s,n);
	  BlockElt cz = eb.z(m); // corresponding element of block
	  param F(ctxt,block.x(cz),block.lambda_rho(cz));
	  assert(same_standard_reps(it->second,F));
	  if (it->first!=sign_between(it->second,F))
	  {
	    eb.flip_edge(s,n,m);
	    if (verbose)
	      std::cout << "Flip at cross link " << unsigned{s}
                        << " from " << z << " to " << cz << '.' << std::endl;
	  }
	} break;
      case one_imaginary_single: case one_real_single:
      case two_imaginary_single_single: case two_real_single_single:
	{ assert(links.size()==2);
	  BlockElt m=eb.some_scent(s,n); // the unique (inverse) Cayley
	  BlockElt Cz = eb.z(m); // corresponding element of block
	  param F(ctxt,block.x(Cz),block.lambda_rho(Cz));
	  assert(same_standard_reps(it->second,F));
	  if (it->first!=sign_between(it->second,F))
	  {
	    eb.flip_edge(s,n,m);
	    if (verbose)
	      std::cout << "Flip at Cayley link " << unsigned{s}
	                << " from " << z << " to " << Cz << '.' << std::endl;
	  }
	  ++it;
	  m=eb.cross(s,n); BlockElt cz = eb.z(m);
	  param Fc(ctxt,block.x(cz),block.lambda_rho(cz));
	  assert(same_standard_reps(it->second,Fc));
	  if (it->first!=sign_between(it->second,Fc))
	  {
	    eb.flip_edge(s,n,m);
	    if (verbose)
	      std::cout << "Flip at cross link " << unsigned{s}
	                << " from " << z << " to " << cz << '.' << std::endl;
	  }
	} break;
      case two_semi_imaginary: case two_semi_real:
      case three_semi_imaginary: case three_real_semi:
      case three_imaginary_semi: case three_semi_real:
	{ assert(links.size()==1);
	  BlockElt m=eb.some_scent(s,n); // the unique (inverse) Cayley
	  BlockElt Cz = eb.z(m); // corresponding element of block
	  param F(ctxt,block.x(Cz),block.lambda_rho(Cz));
	  assert(same_standard_reps(it->second,F));
	  if (it->first!=sign_between(it->second,F))
	  {
	    eb.flip_edge(s,n,m);
	    if (verbose)
	      std::cout << "Flip at Cayley link " << unsigned{s}
		      << " from " << z << " to " << Cz << '.' << std::endl;
	  }
	} break;
      case one_imaginary_pair_fixed: case one_real_pair_fixed:
      case two_imaginary_double_double: case two_real_double_double:
	{ assert(links.size()==2);
	  BlockEltPair m=eb.Cayleys(s,n);
	  BlockElt Cz0 = eb.z(m.first); BlockElt Cz1= eb.z(m.second);
	  param F0(ctxt,block.x(Cz0),block.lambda_rho(Cz0));
	  param F1(ctxt,block.x(Cz1),block.lambda_rho(Cz1));
	  bool straight=same_standard_reps(it->second,F0);
          const auto& node0 = straight ? *it : *std::next(it);
          const auto& node1 = straight ? *std::next(it) : *it;
	  if (not straight)
	    assert(same_standard_reps(node0.second,F0));
	  assert(same_standard_reps(node1.second,F1));
	  if (node0.first!=sign_between(node0.second,F0))
	  {
	    eb.flip_edge(s,n,m.first);
	    if (verbose)
	      std::cout << "Flip at Cayley link " << unsigned{s}
			<< " from " << z << " to " << Cz0 << '.' << std::endl;
	  }
	  if (node1.first!=sign_between(node1.second,F1))
	  {
	    eb.flip_edge(s,n,m.second);
	    if (verbose)
	      std::cout << "Flip at Cayley link " << unsigned{s}
			<< " from " << z << " to " << Cz1 << '.' << std::endl;
	  }
	} break;
      case two_imaginary_single_double_fixed: case two_real_single_double_fixed:
	{ assert(links.size()==2);
	  BlockEltPair m=eb.Cayleys(s,n);
	  BlockElt Cz0 = eb.z(m.first); BlockElt Cz1= eb.z(m.second);
	  param F0(ctxt,block.x(Cz0),block.lambda_rho(Cz0));
	  param F1(ctxt,block.x(Cz1),block.lambda_rho(Cz1));
	  bool straight=same_standard_reps(it->second,F0);
          const auto& node0 = straight ? *it : *std::next(it);
          const auto& node1 = straight ? *std::next(it) : *it;
	  if (not straight)
	    assert(same_standard_reps(node0.second,F0));
	  assert(same_standard_reps(node1.second,F1));
	  if (node0.first!=sign_between(node0.second,F0))
	  {
	    eb.flip_edge(s,n,m.first);
	    if (verbose)
	      std::cout << "Flip at Cayley link " << unsigned{s}
			<< " from " << z << " to " << Cz0 << '.' << std::endl;
	  }
	  if (node1.first!=sign_between(node1.second,F1))
	  {
	    eb.flip_edge(s,n,m.second);
	    if (verbose)
	      std::cout << "Flip at Cayley link " << unsigned{s}
			<< " from " << z << " to " << Cz1 << '.' << std::endl;
	  }
	} break;
      } // |switch(tp)|
    } // |for(s)|
  } // |for(n)|
  return true; // report sucess if we get here
} // |check|
>>>>>>> b1ccd570

void extended_block::patch_signs()
{
  for (weyl::Generator s=0; s<rank(); ++s)
    if (orbit(s).length()==2)
    {
      weyl::Generator adj_gen=rank();
      for (RankFlags::iterator it=folded.star(s).begin(); it(); ++it)
	if (orbit(*it).length()==1)
	{ adj_gen=*it; break; }
      if (adj_gen==rank())
	continue; // only consider length 2 generators a length 1 neighbour

      std::vector<BlockEltPair> i12s, r21s;
      for (BlockElt n=0,m; n<size(); ++n)
	if (descent_type(s,n)==two_imaginary_single_double and
 	    inverse_Cayleys(s,m=Cayleys(s,n).first).first==n)
	{
	  r21s.push_back(Cayleys(s,n));
	  i12s.push_back(inverse_Cayleys(s,m));
	}

      BitMap todo_lo12(i12s.size()), todo_hi21(i12s.size());
      for (unsigned i=0; i<i12s.size(); ++i)
      {
	BlockElt n=i12s[i].first;
	DescValue t1 = descent_type(adj_gen,n),
	  t2=descent_type(adj_gen,i12s[i].second);
	if (t1==one_imaginary_single or t2==one_imaginary_single)
	{
	  if (t1==one_imaginary_single)
	    assert (t2==one_imaginary_compact);
	  else
	    todo_lo12.insert(i);
	}

	n=r21s[i].first; // now do the same for the 2r21 twins
	t1 = descent_type(adj_gen,n), t2 = descent_type(adj_gen,r21s[i].second);
	if (t1==one_real_single or t2==one_real_single)
	{
	  if (t1==one_real_single)
	    assert (t2==one_real_nonparity);
	  else
	    todo_hi21.insert(i);
	}
      } // |for(i)|

      BitMap flipped_2Ci(size());
      for (BitMap::iterator it=todo_lo12.begin(); it(); ++it)
      {
	BlockElt n=r21s[*it].second; // high end of -1 link in 2i12/2r21 quad
	if (descent_type(adj_gen,n)!=one_complex_ascent)
	  continue;
	BlockElt m = cross(adj_gen,n);
	if (descent_type(s,m)!=two_semi_imaginary)
	  continue;
	flipped_2Ci.insert(m);
	bool flipped = toggle_edge(z(m),z(Cayley(s,m)),false);
	assert(flipped); ndebug_use(flipped);
      }

      for (BitMap::iterator it=todo_hi21.begin(); it(); ++it)
      {
	BlockElt n=i12s[*it].second; // low end of -1 link in 2i12/2r21 quad
	if (descent_type(adj_gen,n)!=one_complex_descent)
	  continue;
	BlockElt m = cross(adj_gen,n);
	if (descent_type(s,m)!=two_semi_real)
	  continue;
	flipped_2Ci.insert(inverse_Cayley(s,m));
	bool flipped = toggle_edge(z(m),z(inverse_Cayley(s,m)),false);
	assert(flipped); ndebug_use(flipped);
      }

      // now check which flipped edges need propagation
      weyl::Generator prev=s;
      while (not flipped_2Ci.empty())
      {
	RankFlags star=folded.star(adj_gen);
	star.reset(prev);
	if (star.none())
	{
	  flipped_2Ci.reset();
	  break; // if no more neighbour of |t|, we are done with |s|
	}
	assert(star.count()==1); // in parent diagram |t| is at most degree 3
	prev = adj_gen;
	adj_gen = star.firstBit();
	assert(orbit(adj_gen).length()==1);

	BitMap new_flips(size());
	for (BitMap::iterator it=flipped_2Ci.begin(); it(); ++it)
	{
	  BlockEltList l; l.reserve(2);
	  add_neighbours(l,adj_gen,*it);
	  for (unsigned int i=0; i<l.size(); ++i)
	    if (flipped_edges.count(std::make_pair(l[i],Cayley(s,l[i])))==0)
	    {
	      toggle_edge(z(l[i]),z(Cayley(s,l[i])),false);
	      new_flips.insert(l[i]);
	    }
	} // |for(it)|
	flipped_2Ci = new_flips;
      } // |while (not flipped_2Ci.empty())|

    } // |for(s)|
} // |extended_block::patch_signs|

// coefficient of neighbour |sx| for $s$ in action $(T_s+1)*a_x$
Pol ext_block::T_coef(weyl::Generator s, BlockElt sx, BlockElt x) const
{
  DescValue v = descent_type(s,x);
  if (not is_descent(v))
  {
    if (x==sx) // diagonal coefficient
      if (has_defect(v))
	return Pol(1,1)+Pol(1); // $q+1$
      else  // $0$, $1$, or $2$
	return Pol(is_like_nonparity(v) ? 0 : has_double_image(v) ? 2 : 1);
    else if (is_like_type_1(v) and sx==cross(s,x)) // type 1 imaginary cross
    {
      BlockElt y = Cayley(s,x); // pass via this element for signs
      int sign = epsilon(s,x,y)*epsilon(s,sx,y); // combine two Cayley signs
      return Pol(sign);
    }
    else // below diagonal coefficient
    {
      assert (data[s][x].links.first==sx or data[s][x].links.second==sx);
      int sign = epsilon(s,x,sx);
      if (has_defect(v)) // $\pm(q+1)$
	return Pol(1,sign)+Pol(sign);
      else
	return Pol(sign); // $\pm1$
    }
  } // |if (not is_descent(v))|

  int k = orbit(s).length();
  Pol result(k,1); // start with $q^k$
  if (x==sx) // diagonal coefficient
  {
    if (has_double_image(v))  // diagonal coefficient
      result[0] = -1; // $q^k-1$
    else if (is_like_compact(v))
      result[0] = 1; // $q^k+1$
    else if (has_defect(v))
      result[1] = -1; // $q^k-q$
    // |else| leave $q^k$
  }
  else if (is_like_type_2(v) and sx==cross(s,x)) // type 2 real cross
  {
    BlockElt y = Cayley(s,x); // pass via Cayley descent for signs
    int sign = epsilon(s,y,x)*epsilon(s,y,sx); // combine two Cayley signs
    return Pol(-sign); // forget term $q^k$, return $\mp 1$ instead
  }
  else // remaining cases involve descending edge (above-diagonal coefficient)
  {
    assert (data[s][x].links.first==sx or data[s][x].links.second==sx);
    if (not is_complex(v))
      result[has_defect(v) ? 1 : 0] = -1; // change into $q^k-1$ or $q^k-q$
    result *= epsilon(s,x,sx); // flip sign according to chosen edge
  }

  return result;
} // |ext_block::T_coef|

void set(matrix::Matrix<Pol>& dst, unsigned i, unsigned j, Pol P)
{
  // P.print(std::cerr << "M[" << i << ',' << j << "] =","q") << std::endl;
  dst(i,j)=P;
}

void show_mat(std::ostream& strm,const matrix::Matrix<Pol> M,unsigned inx)
{
  strm << "T_" << inx+1 << " [";
  for (unsigned i=0; i<M.numRows(); ++i)
    {        strm << " " << std::endl;
    for (unsigned j=0; j<M.numColumns(); ++j)
      //      if (not M(i,j).isZero())
      //	M(i,j).print(strm << i << ',' << j << ':',"q")  << ';';
      M(i,j).print(strm  << ' ',"q");
    //  strm << " " << std::endl;
    }
}

bool check_braid
  (const ext_block& b, weyl::Generator s, weyl::Generator t, BlockElt x,
   BitMap& cluster)
{
  if (s==t)
    return true;
  static const unsigned int cox_entry[] = {2, 3, 4, 6};
  unsigned int len = cox_entry[b.Dynkin().edge_multiplicity(s,t)];

  BitMap todo(b.size()),used(b.size());
  todo.insert(x);
  for (unsigned int i=0; i<len; ++i)
    for (BitMap::iterator it=todo.begin(); it(); ++it)
    {
      used.insert(*it);
      todo.remove(*it);
      BlockEltList l; l.reserve(4);
      b.add_neighbours(l,s,*it);
      b.add_neighbours(l,t,*it);
      for (unsigned j=0; j<l.size(); ++j)
	if (not used.isMember(l[j]))
	  todo.insert(l[j]);
    }

  unsigned int n=used.size();
  matrix::Matrix<Pol> Ts(n,n,Pol()), Tt(n,n,Pol());

  unsigned int j=0;
  for (BitMap::iterator jt=used.begin(); jt(); ++jt,++j)
  {
    BlockElt y = *jt;
    set(Ts,j,j, b.T_coef(s,y,y)-Pol(1)); set(Tt,j,j, b.T_coef(t,y,y)-Pol(1));
    BlockEltList l; l.reserve(2);
    b.add_neighbours(l,s,*jt);
    for (unsigned int i=0; i<l.size(); ++i)
      if (used.isMember(l[i]))
	set(Ts,used.position(l[i]),j, b.T_coef(s,l[i],y));
    l.clear();
    b.add_neighbours(l,t,*jt);
    for (unsigned int i=0; i<l.size(); ++i)
      if (used.isMember(l[i]))
	set(Tt,used.position(l[i]),j, b.T_coef(t,l[i],y));
  }
  matrix::Vector<Pol> v(n,Pol()), w;
  v[used.position(x)]=Pol(1); w=v;

  // finally compute braid relation
  for (unsigned i=0; i<len; ++i)
    if (i%2==0)
      Ts.apply_to(v), Tt.apply_to(w);
    else
      Tt.apply_to(v), Ts.apply_to(w);

  cluster |= used;

  static bool verbose = false;
  bool success = v==w;
  if (verbose and (not success or b.z(x)==59))
  {
    //    std::cout << "success: " << success << std::endl;
    show_mat(std::cout,Ts,s);
    std::cout << std::endl;
    show_mat(std::cout,Tt,t);
  }
  return success;
} // |check_braid|

} // |namespace ext_block|

} // |namespace atlas|<|MERGE_RESOLUTION|>--- conflicted
+++ resolved
@@ -43,17 +43,6 @@
   return (1ul << v & mask) != 0; // whether |v| is one of the above
 }
 
-bool has_double_image(DescValue v)
-{
-  static unsigned long mask =
-      1ul << one_real_pair_fixed         | 1ul << one_imaginary_pair_fixed
-    | 1ul << two_real_double_double      | 1ul << two_imaginary_double_double
-    | 1ul << two_imaginary_single_double_fixed
-    | 1ul << two_real_single_double_fixed;
-
-  return (1ul << v & mask) != 0; // whether |v| is one of the above
-}
-
 bool is_unique_image (DescValue v)
 {
   static unsigned long mask =
@@ -67,6 +56,18 @@
     or is_complex(v);  // these are also unique images
 }
 
+bool has_double_image(DescValue v)
+{
+  static unsigned long mask =
+      1ul << one_real_pair_fixed         | 1ul << one_imaginary_pair_fixed
+    | 1ul << two_real_double_double      | 1ul << two_imaginary_double_double
+    | 1ul << two_imaginary_single_double_fixed
+    | 1ul << two_real_single_double_fixed;
+
+  return (1ul << v & mask) != 0; // whether |v| is one of the above
+}
+
+
 bool is_like_nonparity(DescValue v)
 {
   static unsigned long mask =
@@ -101,20 +102,6 @@
     | 1ul << two_imaginary_double_double  | 1ul << two_real_single_single;
 
   return (1ul << v & mask) != 0; // whether |v| is one of the above
-}
-
-bool has_quadruple(DescValue v)
-{
-  static const unsigned long mask =
-      1ul << two_imaginary_single_double_fixed
-    | 1ul << two_real_single_double_fixed;
-
-  return (1ul << v & mask) != 0; // whether |v| is one of the above
-}
-
-bool is_proper_ascent(DescValue v)
-{
-  return not(is_descent(v) or is_like_nonparity(v));
 }
 
 bool has_defect(DescValue v)
@@ -125,6 +112,20 @@
     | 1ul << three_imaginary_semi | 1ul << three_semi_real;
 
   return (1ul << v & mask) != 0; // whether |v| is one of the above
+}
+
+bool has_quadruple(DescValue v)
+{
+  static const unsigned long mask =
+    1ul << two_imaginary_single_double_fixed
+  | 1ul << two_real_single_double_fixed;
+
+  return (1ul << v & mask) != 0; // whether |v| is one of the above
+}
+
+bool is_proper_ascent(DescValue v)
+{
+  return not(is_descent(v) or is_like_nonparity(v));
 }
 
 unsigned int generator_length(DescValue v)
@@ -232,11 +233,6 @@
 {
   x = element(x); y=element(y);
   assert (x!=UndefBlock and y!=UndefBlock);
-<<<<<<< HEAD
-  BlockEltPair p= x<y ? std::make_pair(x,y) : std::make_pair(y,x);
-  std::pair<std::set<BlockEltPair>::iterator,bool>
-    inserted = flipped_edges.insert(p);
-=======
   bool found=false, bit;
   for (weyl::Generator kappa=0; kappa<rank(); ++kappa)
     for (unsigned i=0; i<2; ++i) // try up to 2 links for |x|
@@ -255,7 +251,6 @@
   assert(found);
   return bit;
 }
->>>>>>> b1ccd570
 
 // compute |bgv-(bgv+t_bits)*(1+theta)/2 == (bgv-t_bits-(bgv+t_bits)*theta)/2|
 Coweight ell (const KGB& kgb, KGBElt x)
@@ -424,6 +419,7 @@
       }
 
 }
+
 
 // this implements (comparison using) the formula from Proposition 16 in
 // "Parameters for twisted repressentations" (with $\delta-1 = -(1-\delta)$
@@ -1663,7 +1659,7 @@
   }
 
   complete_construction(fixed_points);
-}
+} // |ext_block::ext_block|
 
 ext_block::ext_block // for an external twist
   (const InnerClass& G,
@@ -1703,7 +1699,7 @@
   }
 
   complete_construction(fixed_points);
-}
+} // |ext_block::ext_block|
 
 void ext_block::complete_construction(const BitMap& fixed_points)
 {
@@ -1787,12 +1783,7 @@
 	dest.second = child_nr[second];
     }
   } // |for(n)|
-<<<<<<< HEAD
-
-  patch_signs();
-} // |extended_block::extended_block|
-=======
-} // |ext_block::ext_block|
+} // |ext_block::complete_construction|
 
 BlockElt ext_block::cross(weyl::Generator s, BlockElt n) const
 {
@@ -1831,7 +1822,6 @@
   case two_imaginary_single_single:
   case two_real_single_single:
     return data[s][n].links.second;
-
   }
   assert(false); return UndefBlock; // keep compiler happy
 } // |ext_block::cross|
@@ -2000,114 +1990,6 @@
   } // |for(n)|
   return true; // report sucess if we get here
 } // |check|
->>>>>>> b1ccd570
-
-void extended_block::patch_signs()
-{
-  for (weyl::Generator s=0; s<rank(); ++s)
-    if (orbit(s).length()==2)
-    {
-      weyl::Generator adj_gen=rank();
-      for (RankFlags::iterator it=folded.star(s).begin(); it(); ++it)
-	if (orbit(*it).length()==1)
-	{ adj_gen=*it; break; }
-      if (adj_gen==rank())
-	continue; // only consider length 2 generators a length 1 neighbour
-
-      std::vector<BlockEltPair> i12s, r21s;
-      for (BlockElt n=0,m; n<size(); ++n)
-	if (descent_type(s,n)==two_imaginary_single_double and
- 	    inverse_Cayleys(s,m=Cayleys(s,n).first).first==n)
-	{
-	  r21s.push_back(Cayleys(s,n));
-	  i12s.push_back(inverse_Cayleys(s,m));
-	}
-
-      BitMap todo_lo12(i12s.size()), todo_hi21(i12s.size());
-      for (unsigned i=0; i<i12s.size(); ++i)
-      {
-	BlockElt n=i12s[i].first;
-	DescValue t1 = descent_type(adj_gen,n),
-	  t2=descent_type(adj_gen,i12s[i].second);
-	if (t1==one_imaginary_single or t2==one_imaginary_single)
-	{
-	  if (t1==one_imaginary_single)
-	    assert (t2==one_imaginary_compact);
-	  else
-	    todo_lo12.insert(i);
-	}
-
-	n=r21s[i].first; // now do the same for the 2r21 twins
-	t1 = descent_type(adj_gen,n), t2 = descent_type(adj_gen,r21s[i].second);
-	if (t1==one_real_single or t2==one_real_single)
-	{
-	  if (t1==one_real_single)
-	    assert (t2==one_real_nonparity);
-	  else
-	    todo_hi21.insert(i);
-	}
-      } // |for(i)|
-
-      BitMap flipped_2Ci(size());
-      for (BitMap::iterator it=todo_lo12.begin(); it(); ++it)
-      {
-	BlockElt n=r21s[*it].second; // high end of -1 link in 2i12/2r21 quad
-	if (descent_type(adj_gen,n)!=one_complex_ascent)
-	  continue;
-	BlockElt m = cross(adj_gen,n);
-	if (descent_type(s,m)!=two_semi_imaginary)
-	  continue;
-	flipped_2Ci.insert(m);
-	bool flipped = toggle_edge(z(m),z(Cayley(s,m)),false);
-	assert(flipped); ndebug_use(flipped);
-      }
-
-      for (BitMap::iterator it=todo_hi21.begin(); it(); ++it)
-      {
-	BlockElt n=i12s[*it].second; // low end of -1 link in 2i12/2r21 quad
-	if (descent_type(adj_gen,n)!=one_complex_descent)
-	  continue;
-	BlockElt m = cross(adj_gen,n);
-	if (descent_type(s,m)!=two_semi_real)
-	  continue;
-	flipped_2Ci.insert(inverse_Cayley(s,m));
-	bool flipped = toggle_edge(z(m),z(inverse_Cayley(s,m)),false);
-	assert(flipped); ndebug_use(flipped);
-      }
-
-      // now check which flipped edges need propagation
-      weyl::Generator prev=s;
-      while (not flipped_2Ci.empty())
-      {
-	RankFlags star=folded.star(adj_gen);
-	star.reset(prev);
-	if (star.none())
-	{
-	  flipped_2Ci.reset();
-	  break; // if no more neighbour of |t|, we are done with |s|
-	}
-	assert(star.count()==1); // in parent diagram |t| is at most degree 3
-	prev = adj_gen;
-	adj_gen = star.firstBit();
-	assert(orbit(adj_gen).length()==1);
-
-	BitMap new_flips(size());
-	for (BitMap::iterator it=flipped_2Ci.begin(); it(); ++it)
-	{
-	  BlockEltList l; l.reserve(2);
-	  add_neighbours(l,adj_gen,*it);
-	  for (unsigned int i=0; i<l.size(); ++i)
-	    if (flipped_edges.count(std::make_pair(l[i],Cayley(s,l[i])))==0)
-	    {
-	      toggle_edge(z(l[i]),z(Cayley(s,l[i])),false);
-	      new_flips.insert(l[i]);
-	    }
-	} // |for(it)|
-	flipped_2Ci = new_flips;
-      } // |while (not flipped_2Ci.empty())|
-
-    } // |for(s)|
-} // |extended_block::patch_signs|
 
 // coefficient of neighbour |sx| for $s$ in action $(T_s+1)*a_x$
 Pol ext_block::T_coef(weyl::Generator s, BlockElt sx, BlockElt x) const
