--- conflicted
+++ resolved
@@ -38,19 +38,11 @@
 
 KLSupport::KLSupport(const Block_base& b)
   : d_block(b)
-<<<<<<< HEAD
-  , d_lengthLess()
-  , d_descent(size())
-  , d_goodAscent(size())
-  , d_downset(rank())
-  , d_primset(rank())
-  , d_prim_index(1ul << rank()) // $2^r$ empty slots, with $r$ (semisimple) rank
-=======
   , info()
   , length_stop()
   , d_downset(rank(),BitMap(b.size())) // bitmaps are filled below
   , d_primset(d_downset) // start with a copy; bitmaps filled below too
->>>>>>> 7f1d9153
+  , d_prim_index(1ul << rank()) // $2^r$ empty slots, with $r$ (semisimple) rank
 {
 /*
   Make |length_stop| into a vector of size |max(lengths(d_block))+2| such that
