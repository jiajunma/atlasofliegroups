--- conflicted
+++ resolved
@@ -11,13 +11,6 @@
 #define SL_LIST_FWD_H
 
 #include <memory> // for |std::allocator|
-<<<<<<< HEAD
-
-// include to access the adapter templates, so we can replace default container
-#include <stack>
-#include <queue>
-=======
->>>>>>> d0273ca2
 
 namespace atlas {
 
@@ -39,22 +32,11 @@
 template<typename T,typename Alloc = std::allocator<T> >
   class mirrored_sl_list; // trivial adapter, to allow use with |std::stack|
 
-<<<<<<< HEAD
-template<typename T,
-	 typename Container = mirrored_simple_list<T,std::allocator<T> > >
-struct stack;
-
-template<typename T, typename Container = sl_list<T,std::allocator<T> > >
-struct queue;
-
-} // |namespace cantainers|
-=======
 template<typename T,typename Alloc = std::allocator<T> > class stack;
 
 template<typename T,typename Alloc = std::allocator<T> > class queue;
 
 } // |namespace containers|
->>>>>>> d0273ca2
 
 } // |namespace atlas|
 
