--- conflicted
+++ resolved
@@ -4657,15 +4657,6 @@
 @)
   if (l==expression_base::no_value)
     return;
-<<<<<<< HEAD
-  repr::SR_poly accumulator(rc.repr_less()); // prepare for handling result
-  if (not c.empty())
-  { auto b=c.begin()->first;
-    standardrepk::level h=khc.height(b);
-//    standardrepk::combination result=khc.branch(b,h+h_diff);
-    standardrepk::combination result=khc.branch(b,h_diff);  //compute up to absolute h_diff, not relative h+h_diff
-    for (auto it=result.begin(); it!=result.end(); ++it)
-=======
   standardrepk::combination combo=khc.standardize(sr);
   RatWeight zero_nu(G.rank());
 @/own_virtual_module acc @|
@@ -4674,7 +4665,6 @@
   {
     standardrepk::combination chunk = khc.branch(it->first,bound);
     for (auto jt=chunk.begin(); jt!=chunk.end(); ++jt)
->>>>>>> 755d525c
     {
       StandardRepr sr = rc.sr(khc.rep_no(jt->first),khc,zero_nu);
       acc->val.add_term(sr,Split_integer(it->second*jt->second));
