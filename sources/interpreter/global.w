--- conflicted
+++ resolved
@@ -1041,15 +1041,6 @@
 message afterwards.
 
 @< Global function definitions @>=
-<<<<<<< HEAD
-void global_declare_identifier(Hash_table::id_type id, type_p t)
-{ value undef=NULL;
-  const type_expr& type=*t;
-  global_id_table->add(id,shared_value(undef),copy(type));
-  @< Emit indentation corresponding to the input level to |std::cout| @>
-  std::cout << "Identifier " << main_hash_table->name_of(id)
-            << " : " << type << std::endl;
-=======
 void global_declare_identifier(id_type id, type_p t)
 { type_ptr saf(t); // ensure clean-up
   type_expr& type=*t;
@@ -1058,7 +1049,6 @@
             << "': " << type << std::endl;
   static const shared_value undefined_value; // holds a null pointer
   global_id_table->add(id,undefined_value,std::move(type),false);
->>>>>>> b1ccd570
 }
 
 @ Finally the user may wish to forget the value of an identifier, which the
@@ -1266,13 +1256,8 @@
   int_value(const int_value& v) : val(v.val) @+{}
 };
 @)
-<<<<<<< HEAD
-typedef std::auto_ptr<int_value> int_ptr;
-typedef std::shared_ptr<int_value> shared_int;
-=======
 typedef std::shared_ptr<const int_value> shared_int;
 typedef std::shared_ptr<int_value> own_int;
->>>>>>> b1ccd570
 @)
 struct rat_value : public value_base
 { Rational val;
@@ -1286,13 +1271,8 @@
   rat_value(const rat_value& v) : val(v.val) @+{}
 };
 @)
-<<<<<<< HEAD
-typedef std::auto_ptr<rat_value> rat_ptr;
-typedef std::shared_ptr<rat_value> shared_rat;
-=======
 typedef std::shared_ptr<const rat_value> shared_rat;
 typedef std::shared_ptr<rat_value> own_rat;
->>>>>>> b1ccd570
 
 @ Here are two more; this is quite repetitive.
 
@@ -1312,15 +1292,9 @@
   string_value(const string_value& v) : val(v.val) @+{}
 };
 @)
-<<<<<<< HEAD
-typedef std::auto_ptr<string_value> string_ptr;
-typedef std::shared_ptr<string_value> shared_string;
-@)
-=======
 typedef std::shared_ptr<const string_value> shared_string;
 typedef std::shared_ptr<string_value> own_string;
  @)
->>>>>>> b1ccd570
 
 struct bool_value : public value_base
 { bool val;
@@ -1334,10 +1308,6 @@
   bool_value(const bool_value& v) : val(v.val) @+{}
 };
 @)
-<<<<<<< HEAD
-typedef std::auto_ptr<bool_value> bool_ptr;
-typedef std::shared_ptr<bool_value> shared_bool;
-=======
 typedef std::shared_ptr<const bool_value> shared_bool;
 
 @ Since there are only two possible Boolean values, we can save storage
@@ -1356,7 +1326,6 @@
 following inline function.
 @< Template and inline function definitions @>=
 inline shared_bool whether(bool b)@+{@; return b ? global_true : global_false; }
->>>>>>> b1ccd570
 
 @*1 Primitive types for vectors and matrices.
 %
@@ -1401,13 +1370,8 @@
   vector_value(const vector_value& v) : val(v.val) @+{}
 };
 @)
-<<<<<<< HEAD
-typedef std::auto_ptr<vector_value> vector_ptr;
-typedef std::shared_ptr<vector_value> shared_vector;
-=======
 typedef std::shared_ptr<const vector_value> shared_vector;
 typedef std::shared_ptr<vector_value> own_vector;
->>>>>>> b1ccd570
 
 @ Matrices and rational vectors follow the same pattern, but in this case the
 constructors take a constant reference to a type identical to the one that
@@ -1427,25 +1391,16 @@
   matrix_value(const matrix_value& v) : val(v.val) @+{}
 };
 @)
-<<<<<<< HEAD
-typedef std::auto_ptr<matrix_value> matrix_ptr;
-typedef std::shared_ptr<matrix_value> shared_matrix;
-=======
 typedef std::shared_ptr<const matrix_value> shared_matrix;
 typedef std::shared_ptr<matrix_value> own_matrix;
->>>>>>> b1ccd570
 @)
 struct rational_vector_value : public value_base
 { RatWeight val;
 @)
   explicit rational_vector_value(const RatWeight& v)
-<<<<<<< HEAD
-   : val(v)@+{ val.normalize();}
-=======
    : val(v) {@; val.normalize();}
   explicit rational_vector_value(RatWeight&& v)
    : val(std::move(v)) {@; val.normalize();}
->>>>>>> b1ccd570
   rational_vector_value(const int_Vector& v,int d)
    : val(v,d) @+ {@; val.normalize(); }
   rational_vector_value(int_Vector&& v,int d)
@@ -1461,13 +1416,8 @@
   rational_vector_value(const rational_vector_value& v) : val(v.val) @+{}
 };
 @)
-<<<<<<< HEAD
-typedef std::auto_ptr<rational_vector_value> rational_vector_ptr;
-typedef std::shared_ptr<rational_vector_value> shared_rational_vector;
-=======
 typedef std::shared_ptr<const rational_vector_value> shared_rational_vector;
 typedef std::shared_ptr<rational_vector_value> own_rational_vector;
->>>>>>> b1ccd570
 @)
 
 @ To make a small but visible difference in printing between vectors and lists
@@ -1614,14 +1564,9 @@
 }
 @)
 void intlist_ratvec_convert()
-<<<<<<< HEAD
-{@; shared_row r(get<row_value>());
-  push_value(new rational_vector_value(RatWeight(row_to_weight(*r),1)));
-=======
 {@; shared_row r = get<row_value>();
   push_value(std::make_shared<rational_vector_value>
     (RatWeight(row_to_weight(*r),1)));
->>>>>>> b1ccd570
 }
 
 @ The conversion |veclist_matrix_convert| interprets a list of vectors as the
@@ -1643,22 +1588,6 @@
 
 @< Local function def... @>=
 void veclist_matrix_convert()
-<<<<<<< HEAD
-{ shared_row r(get<row_value>());
-  if (r->val.size()==0)
-    throw std::runtime_error("Cannot convert empty list of vectors to matrix");
-@.Cannot convert empty list of vectors@>
-  size_t n = force<vector_value>(r->val[0].get())->val.size();
-  matrix_ptr m (new matrix_value(int_Matrix(n,r->val.size())));
-  for(size_t j=0; j<r->val.size(); ++j)
-  { int_Vector& col = force<vector_value>(r->val[j].get())->val;
-    if (col.size()!=n)
-      throw std::runtime_error("Vector sizes differ in conversion to matrix");
-@.Vector sizes differ in conversion@>
-    m->val.set_column(j,col);
-  }
-  push_value(m);
-=======
 { shared_row r = get<row_value>();
   if (r->val.size()==0)
     throw runtime_error("Cannot convert empty list of vectors to matrix");
@@ -1673,7 +1602,6 @@
     m->val.set_column(j,col);
   }
   push_value(std::move(m));
->>>>>>> b1ccd570
 }
 
 @ There remains one ``internalising'' conversion function, from row of row of
@@ -1681,22 +1609,6 @@
 
 @< Local function def... @>=
 void intlistlist_matrix_convert()
-<<<<<<< HEAD
-{ shared_row r(get<row_value>());
-  if (r->val.size()==0)
-    throw std::runtime_error("Cannot convert empty list of lists to matrix");
-@.Cannot convert empty list of lists@>
-  size_t n = force<vector_value>(r->val[0].get())->val.size();
-  matrix_ptr m (new matrix_value(int_Matrix(n,r->val.size())));
-  for(size_t j=0; j<r->val.size(); ++j)
-  { int_Vector col = row_to_weight(*force<row_value>(r->val[j].get()));
-    if (col.size()!=n)
-      throw std::runtime_error("List sizes differ in conversion to matrix");
-@.List differ in conversion@>
-    m->val.set_column(j,col);
-  }
-  push_value(m);
-=======
 { shared_row r = get<row_value>();
   if (r->val.size()==0)
     throw runtime_error("Cannot convert empty list of lists to matrix");
@@ -1711,7 +1623,6 @@
     m->val.set_column(j,col);
   }
   push_value(std::move(m));
->>>>>>> b1ccd570
 }
 
 @ There remain the ``externalising'' conversions (towards lists of values) of
@@ -1802,24 +1713,10 @@
   if (type->kind!=function_type)
     throw logic_error
      ("Built-in with non-function type: "+print_name.str());
-<<<<<<< HEAD
-  if (type->func->arg_type==void_type)
-  { shared_value val(new builtin_value(f,print_name.str()));
-    global_id_table->add
-      (main_hash_table->match_literal(name),val,std::move(type));
-  }
-  else
-  { print_name << '@@' << type->func->arg_type;
-    shared_value val(new builtin_value(f,print_name.str()));
-    global_overload_table->add
-      (main_hash_table->match_literal(name),val,std::move(type));
-  }
-=======
   print_name << '@@' << type->func->arg_type;
   auto val = std::make_shared<builtin_value<false> >(f,print_name.str());
   global_overload_table->add
     (main_hash_table->match_literal(name),std::move(val),std::move(*type));
->>>>>>> b1ccd570
 }
 
 @*1 Integer functions.
@@ -2892,11 +2789,7 @@
   shared_rational_vector v0= get<rational_vector_value>();
   check_size(v0->val.size(),v1->val.size());
   if (l!=expression_base::no_value)
-<<<<<<< HEAD
-    push_value(new rational_vector_value(v0->val+v1->val));
-=======
     push_value(std::make_shared<rational_vector_value>(v0->val+v1->val));
->>>>>>> b1ccd570
 }
 void ratvec_minus_wrapper(expression_base::level l)
 { shared_rational_vector v1= get<rational_vector_value>();
@@ -2908,11 +2801,7 @@
 void ratvec_unary_minus_wrapper(expression_base::level l)
 { shared_rational_vector v = get<rational_vector_value>();
   if (l!=expression_base::no_value)
-<<<<<<< HEAD
-    push_value(new rational_vector_value(v0->val-v1->val));
-=======
     push_value(std::make_shared<rational_vector_value>(-v->val));
->>>>>>> b1ccd570
 }
 
 @ Here are multiplication and division of rational vectors by integers, and by
@@ -3096,82 +2985,6 @@
     throw runtime_error(s.str());
   }
   if (l!=expression_base::no_value)
-<<<<<<< HEAD
-    push_value(new vector_value(m->val.right_prod(v->val)));
-}
-
-@ The function |stack_rows_wrapper| interprets a row of vectors as a ragged
-tableau, and returns the result as a matrix. It inherits functionality that
-used to be (in a transposed form) applied when implicitly converting lists of
-vectors into matrices, namely to compute the maximum of the lengths of the
-vectors and zero-extending the other rows to that length. As a consequence
-an empty list of vectors gives a $0\times0$ matrix, something that turned out
-to be usually undesirable for an implicit conversion; however here is seems
-not very problematic.
-
-@< Local function def... @>=
-void stack_rows_wrapper(expression_base::level l)
-{ shared_row r(get<row_value>());
-  size_t n = r->val.size();
-  std::vector<int_Vector*> row(n);
-  size_t width=0; // maximal length of vectors
-  for(size_t i=0; i<n; ++i)
-  { row[i] = & force<vector_value>(r->val[i].get())->val;
-    if (row[i]->size()>width)
-      width=row[i]->size();
-  }
-
-  if (l==expression_base::no_value)
-    return;
-
-  matrix_ptr m (new matrix_value(int_Matrix(n,width,0)));
-  for(size_t i=0; i<n; ++i)
-    for (size_t j=0; j<row[i]->size(); ++j)
-      m->val(i,j)=(*row[i])[j];
-  push_value(m);
-}
-
-@ Here is the preferred way to combine columns to a matrix, explicitly
-providing a desired number of rows.
-
-@< Local function def... @>=
-void combine_columns_wrapper(expression_base::level l)
-{ shared_row r(get<row_value>());
-  int n = get<int_value>()->val;
-  if (n<0)
-    throw std::runtime_error("Negative number "+str(n)+" of rows requested");
-@.Negative number of rows@>
-  matrix_ptr m (new matrix_value(int_Matrix(n,r->val.size())));
-  for(size_t j=0; j<r->val.size(); ++j)
-  { int_Vector& col = force<vector_value>(r->val[j].get())->val;
-    if (col.size()!=size_t(n))
-      throw std::runtime_error("Column "+str(j)+" size "+str(col.size())@|
-          +" does not match specified size "+str(n));
-@.Column size does not match@>
-    m->val.set_column(j,col);
-  }
-  if (l!=expression_base::no_value)
-    push_value(m);
-}
-@)
-void combine_rows_wrapper(expression_base::level l)
-{ shared_row r(get<row_value>());
-  int n = get<int_value>()->val;
-  if (n<0)
-    throw std::runtime_error("Negative number "+str(n)+" of columns requested");
-@.Negative number of columns@>
-  matrix_ptr m (new matrix_value(int_Matrix(r->val.size(),n)));
-  for(size_t i=0; i<r->val.size(); ++i)
-  { int_Vector& row = force<vector_value>(r->val[i].get())->val;
-    if (row.size()!=size_t(n))
-      throw std::runtime_error("Row "+str(i)+" size "+str(row.size())@|
-          +" does not match specified size "+str(n));
-@.Row size does not match@>
-    m->val.set_row(i,row);
-  }
-  if (l!=expression_base::no_value)
-    push_value(m);
-=======
     push_value(std::make_shared<vector_value>(m->val.right_prod(v->val)));
 }
 @)
@@ -3183,7 +2996,6 @@
      + str(v->val.size()) + ":" + str(m->val.numRows()));
   if (l!=expression_base::no_value)
     push_value(std::make_shared<rational_vector_value>(v->val*m->val));
->>>>>>> b1ccd570
 }
 
 
@@ -3307,13 +3119,7 @@
 install_function(mv_prod_wrapper,"*","(mat,vec->vec)");
 install_function(mm_prod_wrapper,"*","(mat,mat->mat)");
 install_function(vm_prod_wrapper,"*","(vec,mat->vec)");
-<<<<<<< HEAD
-install_function(stack_rows_wrapper,"stack_rows","([vec]->mat)");
-install_function(combine_columns_wrapper,"#","(int,[vec]->mat)");
-install_function(combine_rows_wrapper,"^","(int,[vec]->mat)");
-=======
 install_function(rvm_prod_wrapper,"*","(ratvec,mat->ratvec)");
->>>>>>> b1ccd570
 
 @*1 Other wrapper functions for vectors and matrices.
 %
