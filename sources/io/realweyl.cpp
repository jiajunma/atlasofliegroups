--- conflicted
+++ resolved
@@ -32,13 +32,8 @@
 
   // compute real Weyl group at block element given by $(x,y)$
 RealWeyl::RealWeyl(const CartanClass& cc,
-<<<<<<< HEAD
-		   cartanclass::AdjointFiberElt x,
-		   cartanclass::AdjointFiberElt y,
-=======
 		   cartanclass::AdjointFiberElt x, // for real form
 		   cartanclass::AdjointFiberElt y, // for dual real form
->>>>>>> b1ccd570
 		   const RootDatum& rd, const WeylGroup& W)
   :d_group(&W)
 
