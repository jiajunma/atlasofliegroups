/*!
\file
\brief Class definitions and function declarations for the RootDatum class.
*/
/*
  This is rootdata.h

  Copyright (C) 2004,2005 Fokko du Cloux
  Copyright (C) 2006--2010 Marc van Leeuwen
  part of the Atlas of Lie Groups and Representations

  For license information see the LICENSE file
*/

#ifndef ROOTDATA_H  /* guard against multiple inclusions */
#define ROOTDATA_H

#include "../Atlas.h"

#include <algorithm>

#include "arithmetic_fwd.h"
#include "../Atlas.h"
#include "tags.h"

#include "bitset.h" // for ascent and descent sets
#include "matrix.h" // for loads of subobjects
#include "permutations.h" // for storing root permutations

namespace atlas {

/******** type declarations *************************************************/


/******** function declarations *********************************************/

namespace rootdata {

RatWeight rho (const RootDatum& rd);
<<<<<<< HEAD
RatWeight rho (const RootDatum& rd,const RootNbrSet& sub_posroots);
RatCoweight rho_check (const RootDatum& rd);
 RatCoweight rho_check (const RootDatum& rd,const RootNbrSet& sub_posroots);
=======
RatCoweight rho_check (const RootDatum& rd);
>>>>>>> df5c50bf

CoweightInvolution dualBasedInvolution
  (const WeightInvolution&, const RootDatum&);

RootNbrSet makeOrthogonal(const RootNbrSet& o, const RootNbrSet& subsys,
			  const RootSystem& rs);

void toDistinguished(WeightInvolution&, const RootDatum&);

// make |Delta| simple (a twist) by Weyl group action; return Weyl word
// whose left-multiplication transforms returned |Delta| into original one
WeylWord wrt_distinguished(const RootSystem& rs, RootNbrList& Delta);

// force root positive; unlike |rs.rt_abs(alpha)| does not shift positive roots
void make_positive(const RootSystem& rs,RootNbr& alpha);

// conjugate |alpha| to a simple root, returning right-conjugating word applied
// afterwards |alpha| is shifted to become a \emph{simple} root index
WeylWord conjugate_to_simple(const RootSystem& rs,RootNbr& alpha);

// set of positive roots sent to negative by |w| (whose sum is $(1-w^{-1})\rho$)
RootNbrSet pos_to_neg (const RootSystem& rs, const WeylWord& w);

// compute product of reflections in set of orthogonal roots
WeightInvolution refl_prod(const RootNbrSet&, const RootDatum&);

RootDatum integrality_datum(const RootDatum& rd, const RatWeight& gamma);
RationalList integrality_points(const RootDatum& rd, const RatWeight& gamma);
unsigned int integrality_rank(const RootDatum& rd, const RatWeight& gamma);

<<<<<<< HEAD
ext_gens fold_orbits (const RootDatum& rd, const WeightInvolution delta);

=======
>>>>>>> df5c50bf
} // |namespace rootdata|

/******** type definitions **************************************************/

namespace rootdata {


class RootSystem
{
  typedef signed char byte;
  typedef matrix::Vector<byte> Byte_vector;
  struct root_info
  {
    Byte_vector root, dual; // root in root basis, coroot in coroot basis
    RankFlags descents,ascents; // for reflections by simple roots

    root_info(const Byte_vector& v)
    : root(v), dual(), descents(), ascents() {}
  };
  struct root_compare; // auxilary type defined here for access reasons

  size_t rk; // rank of root system

  Byte_vector Cmat; // Cartan matrix in compressed format

  std::vector<root_info> ri; // information about individual positive roots

  int_Vector two_rho_in_simple_roots;

//!\brief Root permutations induced by reflections in all positive roots.
  std::vector<Permutation> root_perm;

  // internal access methods
  byte& Cartan_entry(weyl::Generator i, weyl::Generator j)
    { return Cmat[i*rk+j]; }
  const byte& Cartan_entry(weyl::Generator i, weyl::Generator j) const
    { return Cmat[i*rk+j]; }
  Byte_vector& root(RootNbr i) { return ri[i].root;}
  Byte_vector& coroot(RootNbr i) { return ri[i].dual;}
  const Byte_vector& root(RootNbr i) const { return ri[i].root;}
  const Byte_vector& coroot(RootNbr i) const { return ri[i].dual;}

 public:

// constructors and destructors

  explicit RootSystem(const int_Matrix& Cartan_matrix);

  RootSystem(const RootSystem& rs, tags::DualTag);

// accessors

  size_t rank() const { return rk; } // semisimple rank when part of |RootDatum|
  unsigned long numPosRoots() const { return ri.size(); }
  unsigned long numRoots() const { return 2*numPosRoots(); }

  // Cartan matrix by entry and as a whole
  int cartan(weyl::Generator i, weyl::Generator j) const
  { return Cartan_entry(i,j); };
  int_Matrix cartanMatrix() const;
  LieType Lie_type() const;

  // for subsystem
  int_Matrix cartanMatrix(const RootNbrList& sub) const;
  LieType Lie_type(RootNbrList sub) const;



// root list access

  // express root in simple root basis, or coroot in simple coroot basis
  int_Vector root_expr(RootNbr alpha) const;
  int_Vector coroot_expr(RootNbr alpha) const;

  int level(RootNbr alpha) const; // equals |root(alpha).dot(dual_twoRho())/2|
  int colevel(RootNbr alpha) const; // equals |coroot(alpha).(twoRho())/2|

  // convert sequence of root numbers to expressions in the simple roots
  template <typename I, typename O>
    void toRootBasis(I, I, O) const;
  // convert sequence of root numbers to expressions in subsystem simple roots
  template <typename I, typename O>
    void toRootBasis(I, I, O, const RootNbrList&) const;
  // convert sequence of root numbers to expressions in subsystem simple weights
  template <typename I, typename O>
    void toSimpleWeights(I, I, O, const RootNbrList&) const;

  bool is_simple_root(RootNbr alpha) const
  { return alpha-numPosRoots()<rk; } // this uses that |RootNbr| is unsigned

  bool is_posroot(RootNbr alpha) const
  { return alpha>=numPosRoots(); } // second half

  bool is_negroot(RootNbr alpha) const
  { return alpha<numPosRoots(); } // first half

  RootNbr simpleRootNbr(weyl::Generator i) const
  { assert(i<rk);  return numPosRoots()+i; }

  RootNbr posRootNbr(size_t alpha) const
  { assert(alpha<numPosRoots()); return numPosRoots()+alpha; }

  RootNbr simpleRootIndex(size_t alpha) const
  { assert(is_simple_root(alpha));  return alpha-numPosRoots(); }

  RootNbr posRootIndex(size_t alpha) const
  { assert(is_posroot(alpha)); return alpha-numPosRoots(); }

  RootNbr rootMinus(RootNbr alpha) const // roots are ordered symmetrically
  { return numRoots()-1-alpha; }

  RootNbr rt_abs(RootNbr alpha) const // offset of corresponding positive root
  { return is_posroot(alpha) ? alpha-numPosRoots() : numPosRoots()-1-alpha; }


  RootNbrSet simpleRootSet() const; // NOT for iteration over it; never used
  RootNbrList simpleRootList() const; // NOT for iteration over it
  RootNbrSet posRootSet() const; // NOT for iteration, may serve as mask

// other accessors

  // The next method requires a positive root index |i|. It is however used
  // mostly with simple roots, whence the name. See |root_permutation| below.
  const Permutation& simple_root_permutation(weyl::Generator i) const
  { return root_perm[i]; }

  RankFlags descent_set(RootNbr alpha) const
  {
    RootNbr a = rt_abs(alpha);
    return is_posroot(alpha) ? ri[a].descents : ri[a].ascents;
  }
  RankFlags ascent_set(RootNbr alpha) const
  {
    RootNbr a = rt_abs(alpha);
    return is_posroot(alpha) ? ri[a].ascents : ri[a].descents;
  }

  size_t find_descent(RootNbr alpha) const
  { return descent_set(alpha).firstBit(); }

  bool is_descent(weyl::Generator i, RootNbr alpha) const
  { return root_perm[i][alpha]<alpha; } // easier than using |descent_set|

  bool is_ascent(weyl::Generator i, RootNbr alpha) const
  { return root_perm[i][alpha]>alpha; }

  RootNbr simple_reflected_root(weyl::Generator i,RootNbr r) const
  { return simple_root_permutation(i)[r]; }

  void simple_reflect_root(weyl::Generator i,RootNbr& r) const
  { r=simple_root_permutation(i)[r]; }

  RootNbr permuted_root(const WeylWord& ww, RootNbr r) const
  {
    for (weyl::Generator i=ww.size(); i-->0; )
      simple_reflect_root(ww[i],r);
    return r;
  }

  RootNbr permuted_root(RootNbr r,const WeylWord& ww) const
  {
    for (weyl::Generator i=0; i<ww.size(); ++i)
      simple_reflect_root(ww[i],r);
    return r;
  }

  // for arbitrary roots, reduce root number to positive root offset first
  const Permutation& root_permutation(RootNbr alpha) const
  { return root_perm[rt_abs(alpha)]; }

  bool isOrthogonal(RootNbr alpha, RootNbr beta) const
  { return root_permutation(alpha)[beta]==beta; }

  // pairing between root |alpha| and coroot |beta|
  int bracket(RootNbr alpha, RootNbr beta) const;



  // find (simple preserving) roots permutation induced by diagram automorphism
  Permutation root_permutation(const Permutation& twist) const;

  // extend root datum automorphism given on simple roots to all roots
  Permutation extend_to_roots(const RootNbrList& simple_images) const;


  WeylWord reflectionWord(RootNbr r) const;

  // express sum of roots positive for |Delta| in fundamental weights
  matrix::Vector<int> pos_system_vec(const RootNbrList& Delta) const;

  // find simple basis for subsystem
  RootNbrList simpleBasis(RootNbrSet rs) const; // by value

  bool sumIsRoot(RootNbr alpha, RootNbr beta, RootNbr& gamma) const;
  bool sumIsRoot(RootNbr alpha, RootNbr beta) const
  { RootNbr dummy; return sumIsRoot(alpha,beta,dummy); }

  RootNbrSet long_orthogonalize(const RootNbrSet& rest) const;

  RootNbrList high_roots() const;

// manipulators


}; // |class RootSystem|

/*!
\brief Based root datum for a complex reductive group.

What we call a root datum in this program is what is usually called a based
root datum, in other words a fixed choice of positive roots is always assumed.

The root datum defines the complex reductive group entirely. It consists of a
|RootSystem| that describes the roots and coroots in the lattices they span
themselves, and of additional data that correspond to embeddings of these
lattices into mutually dual free abelian groups (weight and coweight lattices).

The rank |d_rank| is that of the weight and coweight lattices, the root system
itself has rank |semisimpleRank()| which may be smaller. The roots and coroots
are stored in compact form in the |RootSystem|, and again as represented in
the weight and coweight lattices, for efficiency of retrieval under this form.
Also constructed are various useful auxiliary things, like d_twoRho (the sum
of the positive roots).

The code is designed to make it preferable always to refer to a root by its
number (index in the root system), for which we use the type name |RootNbr|.
*/

class RootDatum
: public RootSystem
{

 private:
 /*!
\brief Names describing the  bits of the bitset d_status.

The last enum numFlags is there as a standard programming trick. Its
value - in this case 2 - is one-past-the-last meaningful bit, for
use by accessors.
*/
  enum StatusFlagNames { IsAdjoint, IsSimplyConnected, numFlags };


  typedef BitSet<numFlags> Status;

/*!
\brief  Rank of the root datum.
*/
  size_t d_rank;

  WeightList d_roots; //!< Full list of roots.
  CoweightList d_coroots; //!< Full list of coroots.
  WeightList weight_numer; //!< Fundamental weight numerators.
  CoweightList coweight_numer; //!< Fundamental coweight numerators.
  CoweightList d_radicalBasis; //!< Basis for orthogonal to coroots.
  WeightList d_coradicalBasis; //!< Basis for orthogonal to roots.

/*!
\brief Sum of the positive roots.
*/
  Weight d_2rho;
  Coweight d_dual_2rho;

  int Cartan_denom; //!< Denominator for (co)|weight_numer|

/*!\brief BitSet recording whether the root datum is adjoint/simply connected.

  "Adjoint" here means that the center of the complex group determined by the
  root datum is connected. "Simply connected" means that the derived group of
  that complex group is simply connected. These two properties are exchanged
  by passage to the dual root datum.
*/
  Status d_status;


 public:

// constructors and destructors

 RootDatum()
   : RootSystem(int_Matrix(0,0))
   , d_rank(0)
  {}

  explicit RootDatum(const PreRootDatum&);

  RootDatum(const RootDatum&, tags::DualTag);

  RootDatum(int_Matrix& projector, const RootDatum&, tags::DerivedTag);

  RootDatum(int_Matrix& injector, const RootDatum&, tags::AdjointTag);

  RootDatum sub_datum(const RootNbrList& generators) const; // pseudo-constructor

// accessors

  const RootSystem& root_system() const { return *this; } // base object ref
  size_t rank() const { return d_rank; }
  size_t semisimpleRank() const { return RootSystem::rank(); }

// root list access

  WeightList::const_iterator beginRoot() const
    { return d_roots.begin(); }

  WeightList::const_iterator endRoot() const
    { return d_roots.end(); }

  CoweightList::const_iterator beginCoroot() const
    { return d_coroots.begin(); }

  CoweightList::const_iterator endCoroot() const
    { return d_coroots.end(); }

  CoweightList::const_iterator beginRadical() const
    { return d_radicalBasis.begin(); }

  CoweightList::const_iterator endRadical() const
    { return d_radicalBasis.end(); }

  WeightList::const_iterator beginCoradical() const
    { return d_coradicalBasis.begin(); }

  WeightList::const_iterator endCoradical() const
    { return d_coradicalBasis.end(); }

  // below |WRootIterator| is legacy; it equals |WeightList::const_iterator|
  WRootIterator beginSimpleRoot() const // simple roots start halfway
    { return beginRoot()+numPosRoots(); }

  WRootIterator endSimpleRoot() const // and end after |semisimpleRank()|
    { return beginSimpleRoot()+semisimpleRank(); }

  WRootIterator beginPosRoot() const // positive roots start halfway
    { return  beginSimpleRoot(); }

  WRootIterator endPosRoot() const // an continue to the end
    { return endRoot(); }

  WRootIterator beginSimpleCoroot() const
    { return beginCoroot()+numPosRoots(); }

  WRootIterator endSimpleCoroot() const
    { return beginSimpleCoroot()+semisimpleRank(); }

  WRootIterator beginPosCoroot() const // positive coroots start halfway
    { return  beginSimpleCoroot(); }

  WRootIterator endPosCoroot() const
    { return endCoroot(); }


  bool isRoot(const Weight& v) const // ask this of a weight
    { return permutations::find_index(d_roots,v) != d_roots.size(); }

  bool isSemisimple() const { return d_rank == semisimpleRank(); }

  const Weight& root(RootNbr i) const
    { assert(i<numRoots()); return d_roots[i]; }

  const Weight& simpleRoot(weyl::Generator i) const
    { assert(i<semisimpleRank()); return *(beginSimpleRoot()+i); }

  const Weight& posRoot(size_t i) const
    { assert(i<numPosRoots()); return *(beginPosRoot()+i); }

  RootNbr root_index(const Root& r) const
    { return permutations::find_index(d_roots,r); }


  const Coweight& coroot(RootNbr i) const
    { assert(i<numRoots()); return d_coroots[i]; }

  const Coweight& simpleCoroot(weyl::Generator i) const
    { assert(i<semisimpleRank()); return *(beginSimpleCoroot()+i); }

  const Coweight& posCoroot(size_t i) const
    { assert(i<numPosRoots()); return  *(beginPosCoroot()+i); }

  RootNbr coroot_index(const Root& r) const
    { return permutations::find_index(d_coroots,r); }


  // avoid inlining of the following to not depend on rational vector
  RatWeight fundamental_weight(weyl::Generator i) const;
  RatCoweight fundamental_coweight(weyl::Generator i) const;

// other accessors

/*!
\brief Tells whether the rootdatum is the rootdatum of an adjoint group.

  NOTE: we define a reductive group to be adjoint if its center is
  connected.  An equivalent condition is that the derived group
  of the dual group is simply connected.
*/
  bool isAdjoint() const { return d_status[IsAdjoint]; }

/*!
\brief Tells whether the rootdatum is the rootdatum of a simply connected
  group.

  NOTE: this is the dual condition to being adjoint: it means
  that the derived group is simply connected.  An equivalent condition
  is that the center of the dual group is connected.
*/
  bool isSimplyConnected() const { return d_status[IsSimplyConnected]; }


  const Weight& twoRho() const { return d_2rho; }
  const Coweight& dual_twoRho() const { return d_dual_2rho; }


  int scalarProduct(const Weight& v, RootNbr j) const
    { return v.dot(coroot(j)); }

  using RootSystem::isOrthogonal; // for the case of two RootNbr values
  bool isOrthogonal(const Weight& v, RootNbr j) const
    { return v.dot(coroot(j))==0; }

  int cartan(weyl::Generator i, weyl::Generator j) const
    { return simpleRoot(i).dot(simpleCoroot(j)); }

  // Apply reflection about root |alpha| to a weight |lambda|.
  template<typename C>
    void reflect(RootNbr alpha,matrix::Vector<C>& lambda) const
    { lambda.subtract(root(alpha).begin(),coroot(alpha).dot(lambda)); }
  //  Apply reflection about coroot |alpha| to a coweight |co_lambda|
  template<typename C>
    void coreflect(matrix::Vector<C>& co_lambda, RootNbr alpha) const
    { co_lambda.subtract(coroot(alpha).begin(),root(alpha).dot(co_lambda)); }

  // on matrices we have left and right multiplication by reflection matrices
  void reflect(RootNbr alpha, LatticeMatrix& M) const;
  void reflect(LatticeMatrix& M,RootNbr alpha) const;

  template<typename C>
    matrix::Vector<C>
    reflection(RootNbr alpha,matrix::Vector<C> lambda) const
    { reflect(alpha,lambda); return lambda; }
  template<typename C>
  matrix::Vector<C>
    coreflection(matrix::Vector<C> co_lambda, RootNbr alpha) const
    { coreflect(co_lambda,alpha); return co_lambda; }

  template<typename C>
    void simple_reflect(weyl::Generator i,matrix::Vector<C>& v) const
  { reflect(simpleRootNbr(i),v); }
  template<typename C>
  void simple_coreflect(matrix::Vector<C>& v, weyl::Generator i) const
    { coreflect(v,simpleRootNbr(i)); }

  void simple_reflect(weyl::Generator i, LatticeMatrix& M) const
  { reflect(simpleRootNbr(i),M); }
  void simple_reflect(LatticeMatrix& M,weyl::Generator i) const
  { reflect(M,simpleRootNbr(i)); }


  template<typename C>
    matrix::Vector<C>
    simple_reflection(weyl::Generator i,matrix::Vector<C> lambda) const
    { simple_reflect(i,lambda); return lambda; }
  template<typename C>
    matrix::Vector<C>
    simple_coreflection(matrix::Vector<C> ell, weyl::Generator i) const
    { simple_coreflect(ell,i); return ell; }

  WeylWord to_dominant(Weight lambda) const; // call by value
  void act(const WeylWord& ww,Weight& lambda) const
    {
      for (weyl::Generator i=ww.size(); i-->0; )
	simple_reflect(ww[i],lambda);
    }
  Weight image_by(const WeylWord& ww,Weight lambda) const
    { act(ww,lambda); return lambda; }

  // with inverse we invert operands to remind how letters of |ww| are used
  void act_inverse(Weight& lambda,const WeylWord& ww) const
    {
      for (weyl::Generator i=0; i<ww.size(); ++i)
	simple_reflect(ww[i],lambda);
    }

  Weight image_by_inverse(Weight lambda,const WeylWord& ww) const
    { act_inverse(lambda,ww); return lambda; }

#if 0
  void dual_act_inverse(const WeylWord& ww,Coweight& ell) const
    {
      for (weyl::Generator i=ww.size(); i-->0; )
	simple_coreflect(ell,ww[i]);
    }
  Weight dual_image_by_inverse(const WeylWord& ww,Weight lambda) const
    { dual_act_inverse(ww,lambda); return lambda; }
#endif

  // here the word |ww| is travered as in |act_inverse|, but coreflection used
  void dual_act(Coweight& ell,const WeylWord& ww) const
    {
      for (weyl::Generator i=0; i<ww.size(); ++i)
	simple_coreflect(ell,ww[i]);
    }
  Weight dual_image_by(Coweight ell,const WeylWord& ww) const
    { dual_act(ell,ww); return ell; }

  // here any matrix permuting the roots is allowed, e.g., root_reflection(r)
  Permutation rootPermutation(const WeightInvolution& q) const;

  WeightInvolution root_reflection(RootNbr r) const;
  WeightInvolution simple_reflection(weyl::Generator i) const
    { return root_reflection(simpleRootNbr(i)); }

  WeightInvolution matrix(const WeylWord& ww) const;

  WeylWord reflectionWord(RootNbr r) const;

  // express root in basis of simple roots
  int_Vector inSimpleRoots(RootNbr alpha) const { return root_expr(alpha); }
  // express coroot in basis of simple coroots
  int_Vector inSimpleCoroots(RootNbr alpha) const { return coroot_expr(alpha); }

  Weight twoRho(const RootNbrList&) const; // sum of the \emph{positive} members
  Weight twoRho(RootNbrSet) const; // by value; sum of the positive members
  Coweight dual_twoRho(const RootNbrList&) const;
  Coweight dual_twoRho(RootNbrSet) const; // by value


  WeylWord word_of_inverse_matrix(const WeightInvolution&)
    const;

// manipulators

  void swap(RootDatum&);

// private methods used during construction
 private:

  void fillStatus();


}; // |class RootDatum|


} // |namespace rootdata|

} // |namespace atlas|

#endif<|MERGE_RESOLUTION|>--- conflicted
+++ resolved
@@ -37,13 +37,9 @@
 namespace rootdata {
 
 RatWeight rho (const RootDatum& rd);
-<<<<<<< HEAD
 RatWeight rho (const RootDatum& rd,const RootNbrSet& sub_posroots);
 RatCoweight rho_check (const RootDatum& rd);
- RatCoweight rho_check (const RootDatum& rd,const RootNbrSet& sub_posroots);
-=======
-RatCoweight rho_check (const RootDatum& rd);
->>>>>>> df5c50bf
+RatCoweight rho_check (const RootDatum& rd,const RootNbrSet& sub_posroots);
 
 CoweightInvolution dualBasedInvolution
   (const WeightInvolution&, const RootDatum&);
@@ -74,11 +70,8 @@
 RationalList integrality_points(const RootDatum& rd, const RatWeight& gamma);
 unsigned int integrality_rank(const RootDatum& rd, const RatWeight& gamma);
 
-<<<<<<< HEAD
 ext_gens fold_orbits (const RootDatum& rd, const WeightInvolution delta);
 
-=======
->>>>>>> df5c50bf
 } // |namespace rootdata|
 
 /******** type definitions **************************************************/
