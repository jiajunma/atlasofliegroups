--- conflicted
+++ resolved
@@ -184,16 +184,6 @@
 {      ()=prints("acc defined", "  sc=", sc, " p=", p, " type=", type) then}
       at_nu0=ExtParamPol: sc*change_nu(p,0,type) in
 {     let ()=prints("at_nu0 (A):", at_nu0) in}
-<<<<<<< HEAD
-      for factor in reducibility_points(p) ~do
-	let (pf,flipped)=
-          if is_fixed(delta,p) then scale_extended(p,delta,factor) else (p*factor,false) fi { next deformation }
-	then def=deform(pf,delta,type) in
-        if flipped then prints("flipped p=", p); def := s*def fi { flip signatures in this rare case } 
-{      ; prints("adding deformation term: p=", pf, new_line,"adding:", def)}
-      ; acc+:=def od;
-      for (k,q,type) in %acc do at_nu0+:=full_def(sc*k,q,type) od
-=======
       for factor in reducibility_points(p)
       ~do
         let (pf,flipped) = { next deformation }
@@ -210,7 +200,6 @@
       ; acc+:=def
       od
     ; for (k,q,type) in %acc do at_nu0+:=full_def(sc*k,q,type) od
->>>>>>> 2833df75
     ; {prints("at_nu0 is now: ");display(at_nu0);} at_nu0
     end
    else
@@ -218,16 +207,6 @@
     begin
       assert(is_standard(p),"non standard parameter encountered in deformation");
       let acc=empty, at_nu0=ExtParamPol: sc*change_nu(p,0,type) in
-<<<<<<< HEAD
-      for factor in reducibility_points(p) ~do
-	let (pf,flipped)=
-          if is_fixed(delta,p) then scale_extended(p,delta,factor) else (p*factor,false) fi { next deformation }
-	then def=deform(p*factor,delta,type) in
-        if flipped then prints("flipped p=",p);def := s*def fi { flip signatures in this rare case }
-{      ; prints("adding deformation term: p=", pf, new_line,"adding:", def)}
-      ; acc+:=def od;
-      for (k,q,type_q) in %acc do {prints("full_def:",q);}at_nu0+:=full_def(sc*k,q,type_q) od;at_nu0
-=======
       for factor in reducibility_points(p)
       ~do
         let (pf,flipped) =  { next deformation }
@@ -247,7 +226,6 @@
       do { prints("full_def:",q); }at_nu0+:=full_def(sc*k,q,type_q)
       od
     ; at_nu0
->>>>>>> 2833df75
     end
   fi  (Split:1,p,type_p)
 
