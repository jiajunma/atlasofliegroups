--- conflicted
+++ resolved
@@ -36,7 +36,7 @@
      for si@i in surv do let lsi=len(si) in for sj@j in surv do
        let sum=poly_0 in
        for Pkj@k in inter_mat[j] do sum:=flex_add(sum,contrib[i,k]*Pkj) od
-     ; sum{ * minus_1^(len(sj)-lsi)}
+     ; sum * minus_1^(len(sj)-lsi)
      od od
   , get_index (int z) = int: binary_search_first((int i):surv[i]>=z,0,n_surv)
   in ( for i in surv do B[i] od { condensed block }
@@ -84,95 +84,6 @@
 set KL_Q_polynomials ([Param] B_fixed, mat delta) = [[poly]]:
   upper_unitriangular_inverse (KL_P_signed_polynomials_1(B_fixed,delta))
 
-<<<<<<< HEAD
-set deform_deprecated (Param p, mat delta) = ParamPol:
-( assert(is_fixed(delta,p),"parameter is not delta-fixed");
-  let (B_f,index) = fixed_block(delta,p) { hopefully the same block as KL_P }
-  , l_index=length(p) { use built-in function |length| for Param |p| }
-  then P_signed_polys=KL_P_signed_polynomials_1(B_f,delta)
-  then Q_polys=upper_unitriangular_inverse(P_signed_polys)
-  in
-  if ed_verbose then prints("index=",index) fi;
-  let outer_sum = null_module(real_form(p))
-  + for p_i@i in B_f[:index] { traverse |B_f| up to the index of |p| }
-    do
-      if ed_verbose then prints("outer loop i=",i) fi;
-      let l_i=length(p_i), P_signed_i=P_signed_polys[i]
-      , onr=(-1)^rat_as_int((orientation_nr(p)-orientation_nr(p_i))/2)
-      , inner_sum=0 in
-      if ed_verbose then prints("onr=", onr)  fi;
-      for p_j@j_minus_i in B_f[i:index]
-      do
-        let j=j_minus_i+i, l_j=length(p_j) in
-        if ed_verbose
-        then prints("  inner loop j=",j)
-        ;    prints("  length_diff:", l_index-l_j)
-        fi;
-        if is_odd(l_index-l_j)
-        then
-          let P_ij= poly: P_signed_i[j]
-          , Q_jindex= poly: Q_polys[j][index]
-	  then term= eval(P_ij,-1) * eval(Q_jindex,-1)
-          in
-          if ed_verbose then prints("   inner term: ", term) fi
-	; inner_sum+:=term
-        ; if ed_verbose then prints(" inner_sum is now:", inner_sum) fi
-        fi
-      od
-    ; let contrib = (Split,Param):
-        (onr*inner_sum {coefficient}, B_f[i] {monomial})
-      in
-      if ed_verbose
-      then prints("onr=",onr,new_line
-		 ,"inner_sum=",inner_sum,new_line
-		 ,"contribution with i=", i, ":", contrib)
-      fi
-    ; contrib
-    od
-    in (1-s)*outer_sum
-)
-
-set rec_def (Param p,mat delta) = (Param,ParamPol):
-  if ed_verbose2 then prints("rec_def with:", p) fi;
-  if is_zero(p) or not is_final(p) or not is_fixed(delta,p)
-  then error("improper parameter")
-  fi;
-  let !empty=null_module(real_form(p))
-  then rec_fun recd (Split coef,Param p) = (Param,ParamPol):
-     { |coef| to be multiplied to deformation terms }
-    begin
-    if ed_verbose2 then prints("recd with:", p) fi;
-    if has_nu0(p) then (p,empty) { but deformed |p| has |coef| implicitly }
-    elif not is_standard(p) then prints(p,%p); error("halt")
-    else
-      let (x,lambda,gamma)=%p, rp=reducibility_points(p)
-      then inx=#rp, at_nu0=empty, acc=empty
-      in
-      while inx>0
-      do
-        let p_def=param(x,lambda,gamma*rp[inx-:=1]) in
-{	let ()=prints("working on p_def",p_def) in}
-        let def=deform_deprecated(p_def,delta) in
-	if ed_verbose2
-        then prints("adding deformation term: p=", p_def, new_line
-	           , "adding:", def)
-	fi;
-	acc+:=def
-      od
-    ; for k@q in acc
-      do
-        let c=coef*k then (q0,nu0_terms) = recd(c,q)
-	in at_nu0 +:= nu0_terms+(c,q0)
-      od
-    ; { return deformed p and accumulated deformation terms }
-      (param(x,lambda,null_wt(#gamma)), at_nu0)
-    fi
-    end
-  in recd(1,p)
-
-{ alternative, use the new built-in |extended_KL_block| }
-=======
->>>>>>> 47a5da1a
 set deformation_terms (Param p, mat delta) = ParamPol:
   assert(is_fixed(delta,p),"parameter is not delta-fixed");
   let (B,P_mat,length) = extended_KL_block(p,delta) then nB=#B in
