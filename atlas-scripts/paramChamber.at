--- conflicted
+++ resolved
@@ -1,8 +1,5 @@
-<<<<<<< HEAD
-=======
 <basic.at
 <torus.at
->>>>>>> 4983640f
 <tabulate.at
 <deform_plus.at
 
