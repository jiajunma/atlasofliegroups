--- conflicted
+++ resolved
@@ -67,7 +67,6 @@
 set print_composition_series(Param p) = void:
   print_formatted(composition_series(p))
 
-<<<<<<< HEAD
 set print_with_length (ParamPol P) = void:
   for c@p in P do prints(c.split_factor_format, "*"  , p, " ", p.length) od
 
@@ -89,10 +88,7 @@
       od
    od ; prints("result:"); print_with_length(result); result
 
-{ something simpler and faster }
-=======
-{ trace progress while computing |composition_series| }
->>>>>>> 72df6e0f
+{ simpler and faster: trace progress while computing |composition_series| }
 set composition_series_trace (ParamPol P) = ParamPol:
   null_module(P)+
   while !=P { non null module }
