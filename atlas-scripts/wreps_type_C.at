--- conflicted
+++ resolved
@@ -310,13 +310,4 @@
 for cell in cells do print_wrep_cpt(B,cell) od
 
 set print_wreps(Block B,[[int]] cells)=void:
-<<<<<<< HEAD
-for i:#cells do  prints("Cell ",i);print_wrep(B,cells[i]);prints() od
-
-
-
-
-
-=======
-for i:#cells do  prints("Cell ",i);print_wrep(B,cells[i]);prints() od
->>>>>>> 7b8e5eab
+for i:#cells do  prints("Cell ",i);print_wrep(B,cells[i]);prints() od