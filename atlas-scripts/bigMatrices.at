<extended_misc.at { for twist@(mat,Param) }
<polynomial.at { for type poly }
<dual.at { for KL_P_polynomials@[Param] }
<ext_deform.at { for KL_P_polynomials@([Param],mat) }

set find_strong ([Param] P,Param p)=int:  first(#P,(int i)bool:real_form(P[i])=real_form(p) and P[i]=p)

set done=[Param]:[]
set pointers=[int]:[]
set P_matrices=[poly_mat]:[]
set Q_matrices=[poly_mat]:[]

set fixed_subset([Param] B,mat delta)=[Param]:let rv=[Param]:[] in
for p in B do if is_fixed(delta,p) then rv#:=p fi od;rv

set indices_subset ([Param] subset,  [Param] whole) = [int]:
{requires ordering of both sets  let i=0, n=#whole in
  for p in subset do while i<n and whole[i]!=p do i+:=1 od; i od}
for p in subset do find(whole,p) od

{extract one index from each delta-orbit}
set delta_orbit_reps([Param] B,mat delta)=[int]:
let rv=[int]:[]  in
for p@i in B do
 let q=twist(delta,p) in
  if p=q then rv#:=i else
   let j=find(B,q)  in
{    assert(j!=-1, "Block not fixed by delta");}
    if j=-1 then rv#:=i
    elif i<j then rv#:=i fi fi od;rv

{complete_indices(B,delta)=[(0,1),(0,-1),...,(k,0),...]
 B[i] delta-fixed contributes (i,1),(i,-1)
 each non-fixed pair (i,j_ contributes (i,0))
}
set complete_indices([Param] B,mat delta)=[(int,int)]:
let delta_orbit_reps=delta_orbit_reps(B,delta) then
rv=[] in
for i in delta_orbit_reps do let p=B[i] in if is_fixed(delta,p) then rv#:=(i,1);rv#:=(i,-1) else
   rv#:=(i,0) fi od;rv

{need to finalize extended_block(p,delta)
only need the result and index into block_of(p)
also, return right away if empty to avoid "delta not distinguished" bug
last argument: indices in block_of(p) of fixed entries}
set my_extended_block(Param p,mat delta)=([Param],[int]):
let B=block_of(p) then
B_delta=fixed_subset(B,delta) in
if #B_delta=0 then ([],[]) else let
{rv=finalize(B_delta) in (rv, indices_subset(rv,B_delta)) fi}
rv=finalize(B_delta) in (rv, indices_subset(rv,B)) fi

{B=[p_0,...,p_n] array of parameters
 B^delta=[p_{i_0},...,p_{i_m}]  delta-fixed parameters
 I=[0,1,...,n], I^delta=[i_0,...,i_m] indices of delta-fixed parameters
 f:I^delta->I: B[f[i]]=B^delta[i]
 g:I -> I^delta\cup -1: B^delta[g[i]]=B[i] if i\in I^delta, or -1 otherwise
example:
 B=[p_0,...,p_5]
 suppose delta interchanges p_3<->p_4, fixes the rest
 B_delta=[p_0,p_1,p_2,p_5]
 I=[0,1,2,3,4,5]
 I^delta=[0,1,2,5]
 f=[0,1,2,5]         B[f[3]]=B^delta[3]=p_5
 g=[0,1,2,-1,-1,3]   B^delta[g[5]=B[3]=p_5
 complete_indices=[(0,1),(0,-1),(2,1),(2,-1),(3,1),(3,-1),(4,0),(5,1),(5,-1)]
 delta_action=[0,1,2,4,3,5]  so delta_action[i]=j means delta:B[i]=B[j]
 value: [I^delta,g,complete_indices,delta-action]
tabulate_indices (B,delta)  (this is GL(3,C))
Value: ([0,1,2,5],[0,1,2,-1,-1,3],[(0,1),(0,-1),(1,1),(1,-1),(2,1),(2,-1),(3,0),(5,1),(5,-1)],[0,1,2,4,3,5])
}
set tabulate_indices([Param] B,mat delta)=([int],[int],[(int,int)], [int]):
let B_delta=fixed_subset(B,delta) in
if #B_delta=0 then ([],[],[],[]) else let
I_delta=indices_subset(B_delta,B) then
g=for i:#B do find(I_delta,i) od then
complete=complete_indices(B,delta) then
delta_action=for p in B do find(B,twist(delta,p)) od  in
(I_delta,g,complete,delta_action) fi

set one=vec:[1]

set poly_add(poly f,poly g)=flex_add(f,g)
set poly_sub(poly f,poly g)=flex_sub(f,g)

{
set big_KL_P_polynomials([Param] B,mat delta)=[[vec]]:
let (I_delta,g,complete_indices,delta_action)=tabulate_indices(B,delta) then
B_delta=for i in I_delta do B[i] od then
P=KL_P_polynomials(B) then
P_delta=KL_P_polynomials(B_delta,delta) in
let ()=prints("P_delta=",P_delta) in
if #P_delta=0 then prints("Note: block not delta-fixed");KL_P_polynomials(B) {block is not fixed by delta} else let
n=#complete_indices then
rv=zero_poly_matrix(n) in
for a:n do
   let (i,epsilon_i)=complete_indices[a] in
 for b:n-a from a do
   let (j,epsilon_j)=complete_indices[b] in
{    let ()=prints("a=",a," b=",b," i=",i," e_i=",epsilon_i," j=",j," e_j=",epsilon_j)  in }
    if a=b then  rv:=update_matrix_entry(rv,a,b,one) {diagonal entries} else
    if (epsilon_i*epsilon_j=1) {both entries plus or both minus: P+P^delta} then
     let x=g[i] then
         y=g[j] in
{	 let ()=prints("P[i][j]=", P[i][j], " x=", x, " y=", y, " , Pdelta[x][y]=", P_delta[x][y]) in}
         rv:=update_matrix_entry(rv,a,b,divide_by(2,poly_add(P[i][j],P_delta[x][y])))
    elif (epsilon_i*epsilon_j=-1) then {(+,-) or (-,+): P-P^delta}
     let x=g[i] then
         y=g[j] in
         rv:=update_matrix_entry(rv,a,b,divide_by(2,poly_sub(P[i][j],P_delta[x][y])))
    elif abs(epsilon_i)=1 and epsilon_j=0 {(\pm,ind): P} then
      rv:=update_matrix_entry(rv,a,b,P[i][j])
    elif epsilon_i=0 and abs(epsilon_j)=1  {(ind,\pm): P} then
      rv:=update_matrix_entry(rv,a,b,P[i][j])
    elif epsilon_i=0 and epsilon_j=0 then {(ind,ind): P(gamma,mu)+P(gamma,mu^delta)}
      rv:=update_matrix_entry(rv,a,b,poly_add(P[i][j],P[i][delta_action[j]]))
    fi fi od od ;rv fi
}

set big_KL_P_polynomials([Param] B,mat delta)=[[vec]]:
let (I_delta,g,complete_indices,delta_action)=tabulate_indices(B,delta) then
B_delta=for i in I_delta do B[i] od then
P=KL_P_polynomials(B) then
P_delta=KL_P_polynomials(B_delta,delta) in
if #P_delta=0 then prints("Note: block not delta-fixed");KL_P_polynomials(B) {block is not fixed by delta} else let
n=#complete_indices then
rv=zero_poly_matrix(n) in
for a:n do
   let (i,epsilon_i)=complete_indices[a] in
 for b:n-a from a do
   let (j,epsilon_j)=complete_indices[b] in
{    let ()=prints("a=",a," b=",b," i=",i," e_i=",epsilon_i," j=",j," e_j=",epsilon_j)  in }
    if a=b then  rv:=update_matrix_entry(rv,a,b,one) {diagonal entries} else
    if (epsilon_i*epsilon_j=1) {both entries plus or both minus: P+P^delta} then
     let x=g[i] then
         y=g[j] in
{	 let ()=prints("P[i][j]=", P[i][j], " x=", x, " y=", y, " , Pdelta[x][y]=", P_delta[x][y]) in}
         rv:=update_matrix_entry(rv,a,b,divide_by(2,poly_add(P[i][j],P_delta[x][y])))
    elif (epsilon_i*epsilon_j=-1) then {(+,-) or (-,+): P-P^delta}
     let x=g[i] then
         y=g[j] in
         rv:=update_matrix_entry(rv,a,b,divide_by(2,poly_sub(P[i][j],P_delta[x][y])))
    elif abs(epsilon_i)=1 and epsilon_j=0 {(\pm,ind): P} then
      rv:=update_matrix_entry(rv,a,b,P[i][j])
    elif epsilon_i=0 and abs(epsilon_j)=1  {(ind,\pm): P} then
      rv:=update_matrix_entry(rv,a,b,P[i][j])
    elif epsilon_i=0 and epsilon_j=0 then {(ind,ind): P(gamma,mu)+P(gamma,mu^delta)}
      rv:=update_matrix_entry(rv,a,b,poly_add(P[i][j],P[i][delta_action[j]]))
    fi fi od od ;rv fi

set big_KL_P_polynomials_at_minus_one([Param] B,mat delta)=mat:
let (I_delta,g,complete_indices,delta_action)=tabulate_indices(B,delta) then
B_delta=for i in I_delta do B[i] od then
P=KL_P_polynomials_at_minus_one(B) then
P_delta=KL_P_polynomials_at_minus_one(B_delta,delta) in
if #P_delta=0 then prints("Note: block not delta-fixed");KL_P_polynomials_at_minus_one(B) {block is not fixed by delta} else let
n=#complete_indices then
rv=null(n,n) in
for a:n do
   let (i,epsilon_i)=complete_indices[a] in
 for b:n-a from a do
   let (j,epsilon_j)=complete_indices[b] in
{    let ()=prints("a=",a," b=",b," i=",i," e_i=",epsilon_i," j=",j," e_j=",epsilon_j, " P[i][j]=",P[i][j])  in }
    if a=b then  rv[a,b]:=1 {diagonal entries} else
    if (epsilon_i*epsilon_j=1) {both entries plus or both minus: P+P^delta} then
     let x=g[i] then
         y=g[j] in
{	 let ()=prints("P[i,j]=", P[i,j], " x=", x, " y=", y, " , Pdelta[x,y]=", P_delta[x,y]) in}
	 rv[a,b]:=rat_as_int((P[i,j]+P_delta[x,y])/2)
    elif (epsilon_i*epsilon_j=-1) then {(+,-) or (-,+): P-P^delta}
     let x=g[i] then
         y=g[j] in
{	 let ()=prints(" opps: P[i,j]=", P[i,j], " x=", x, " y=", y, " , Pdelta[x][y]=", P_delta[x][y]) in}
	 rv[a,b]:=rat_as_int((P[i,j]-P_delta[x,y])/2)
    elif abs(epsilon_i)=1 and epsilon_j=0 {(\pm,ind): P} then
      rv[a,b]:=P[i][j]
    elif epsilon_i=0 and abs(epsilon_j)=1  {(ind,\pm): P} then
      rv[a,b]:=P[i][j]
    elif epsilon_i=0 and epsilon_j=0 then {(ind,ind): P(gamma,mu)+P(gamma,mu^delta)}
      rv[a,b]:=P[i][j]+P[i][delta_action[j]]
    fi fi od od ;rv fi

set big_KL_P_signed_polynomials([Param] B,mat delta)=[[vec]]:
let (I_delta,g,complete_indices,delta_action)=tabulate_indices(B,delta) in
if #I_delta=0 then KL_P_signed_polynomials(B) else let
P=big_KL_P_polynomials(B,delta) then
lengths=for i:#g do length(B[i]) od then
n=#complete_indices in
for a:n do for b:n do
let (i,)=complete_indices[a] then
(j,)=complete_indices[b] in
P:=update_matrix_entry(P,a,b,P[a][b]*(-1)^(lengths[i]+lengths[j])) od od;P fi
set big_KL_P_signed_polynomials_at_minus_one([Param] B,mat delta)=mat:eval(big_KL_P_signed_polynomials(B,delta),-1)

set is_non_negative([poly] polynomials)=bool:all(for v in polynomials do is_non_negative(v) od)
set is_non_negative(poly_mat M)=bool:all(for row in M do is_non_negative(row) od)

set big_KL_Q_polynomials([Param] B,mat delta)=[[vec]]:
let ()=prints("computing big_KL_Q polynomials for B, #B=", #B) in
let M=upper_unitriangular_inverse (big_KL_P_signed_polynomials(B,delta)) in
let pass=is_non_negative(M)  in
let ()=if not pass then prints("M=: ",M);assert(pass,"M is not non-negative") fi in M

<<<<<<< HEAD

=======
>>>>>>> 47a5da1a
set calculate_big_P_signed_polynomials([Param] B, mat delta, int index)=
{let ()=prints("#done=",#done) in}
let p=B[index] then
i=find_strong(done,p) in
if i=-1 then
{ let ()=prints("Calculating") in}
 let P=big_KL_P_signed_polynomials(B,delta) in
 set done:=done ##B;
 set P_matrices:=P_matrices#P;
 let n=#P_matrices-1 in
 for i:#B do pointers#:=n od;P
else
{ let ()=prints("Re-using") in}
 let pointer=pointers[i] in (P_matrices[pointer])
fi

set calculate_big_P_signed_polynomials_at_minus_one([Param] B, mat delta, int index)=mat:
eval(calculate_big_P_signed_polynomials(B,delta,index),-1)<|MERGE_RESOLUTION|>--- conflicted
+++ resolved
@@ -201,10 +201,6 @@
 let pass=is_non_negative(M)  in
 let ()=if not pass then prints("M=: ",M);assert(pass,"M is not non-negative") fi in M
 
-<<<<<<< HEAD
-
-=======
->>>>>>> 47a5da1a
 set calculate_big_P_signed_polynomials([Param] B, mat delta, int index)=
 {let ()=prints("#done=",#done) in}
 let p=B[index] then
