--- conflicted
+++ resolved
@@ -140,28 +140,9 @@
   let P=virtual(p) in for s in w do P:=coherent_irr(block,graph,P,s) od; P
 set coherent_irr ([Param] block,WGraph graph,ParamPol P,[int] w) = ParamPol:
   for s in w do P:=coherent_irr(block,graph,P,s) od; P
-<<<<<<< HEAD
-
-set coherent_irr_new (Param p,int s)=ParamPol:coherent_irr(block_of(p),W_graph_of(p),p,s)
-
-set coherent_irr_new (Param p,[int] w) = ParamPol:
-  let P=virtual(p) in for s in w do P:=coherent_irr(block_of(p),W_graph_of(p),P,s) od; P
-
-set coherent_irr_new (ParamPol P,int s) = ParamPol:
-  let p=first_param(P) then
-  block=block_of(p) then
-  graph=W_graph_of(p) then
-  sum=0*P in for coeff@p in P do sum +:= coeff*coherent_irr(block,graph,p,s) od; sum
-
-set coherent_irr_new (ParamPol P,[int] w) = ParamPol:
-  let p=first_param(P) then
-  block=block_of(p) then
-  graph=W_graph_of(p) in
-=======
 set coherent_irr ([Param] block,WGraph graph,Param p,WeylElt w) = ParamPol:
  coherent_irr(block,graph,p,w.word)
 set coherent_irr ([Param] block,WGraph graph,ParamPol P,[int] w) = ParamPol:
->>>>>>> 8f10c975
   for s in w do P:=coherent_irr(block,graph,P,s) od; P
 set coherent_irr ([Param] block,WGraph graph,ParamPol P,WeylElt w) = ParamPol:
   coherent_irr(block,graph,P,w.word)
@@ -173,6 +154,7 @@
 set coherent_irr_new (ParamPol P,[int] w) = ParamPol:coherent_irr(block_of(P.first_param),W_graph_of(P.first_param),P,w)
 set coherent_irr_new (Param p,WeylElt w) = ParamPol:coherent_irr(block_of(p),W_graph_of(p),p,w)
 set coherent_irr_new (ParamPol P,WeylElt w) = ParamPol:coherent_irr(block_of(P.first_param),W_graph_of(P.first_param),P,w)
+
 
 {-----------------------Hecke action-------------------}
 
