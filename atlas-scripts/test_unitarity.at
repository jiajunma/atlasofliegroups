--- conflicted
+++ resolved
@@ -16,46 +16,17 @@
     number of deformations
 }
 
-set uflag(int predicted)=string:if predicted=1 then "unitary" elif predicted=-1 then "non-unitary" else "none" fi
-set uflag(bool flag)=string:if flag then "unitary" else "non-unitary" fi
-set passedflag(int predicted, bool unitary)=string:if (predicted=1 and not unitary) or (predicted=-1 and unitary) then "failed" else "passed" fi
-set passedflag(bool flag)=string:if flag then "passed" else "failed" fi
+set uflag (int predicted) = string:
+  case predicted+1 in { -1 } "non-unitary", { 0 } "none" , { 1 } "unitary" esac
 
-<<<<<<< HEAD
-{test list of parameters for same group for unitarity/non-unitarity
-parameters=[(param p, int predicted)]
-predicted 1/0/-1 -> parameter is predicted to be unitary/no prediction/non-unitary 
-}
-set test([(Param,int)] parameters)=(bool,[(Param,ParamPol,int,bool)]):
-  let rf = let (p,)=parameters[0] in real_form(p)
-  ,passed=true then
-  rv=[] 
-{  then ()=prints("Testing ", #parameters, " parameters for ",rf,new_line,"index, parameter purity  predicted/computed result")}
-  in
-  let ()=
-  for (p,predicted)@i in parameters do
-    if not is_fixed(rf.distinguished_involution,p) then {prints(p, " is not delta-fixed")}() else
-     let hf=hermitian_form_irreducible(p)  then
-     unitary= is_unitary(hf) in
-     let ()=if (predicted=1 and unitary=false) then passed:=false 
-     elif (predicted=-1 and unitary=true) then passed:=false fi in
-     (rv#:=(p,hf,predicted,unitary))  fi 
-  od  in (passed,rv) 
+set uflag (bool flag) = string:
+  if flag then "unitary" else "non-unitary" fi
+set as_predicted (int predicted, bool unitary) = bool:
+  if unitary then predicted>=0 else predicted<=0 fi
+set passedflag(int predicted, bool unitary) = string:
+  if as_predicted(predicted,unitary) then "passed" else "failed" fi
+set passedflag (bool flag) = string: if flag then "passed" else "failed" fi
 
-set print_test([(Param,int)] parameters)=void:let (passed,terms)=test(parameters) in 
-let (p,)=parameters[0] then
-G=real_form(p) then
-() =prints("G=",G,new_line,"Testing ", #parameters, " parameters ",new_line, "index, parameter purity  predicted/computed result") in
-for (p,hf,predicted,unitary)@i in terms do
-prints(i, ": ", p, " ", purity(hf), " ", uflag(predicted), "/", uflag(unitary), " ", passedflag(predicted,unitary)) od;
-prints(passedflag(passed));()
-
-set test([Param] parameters)= test(for p in parameters do (p,1) od)
-set print_test([Param] parameters)= print_test(for p in parameters do (p,1) od)
-set test_one(Param param,int unitary)=test([(param,unitary)])
-set print_test_one(Param param,int unitary)=print_test([(param,unitary)])
-set test_one_unitary(Param param)=test([(param,1)])
-=======
 { test list of parameters for same group for unitarity/non-unitarity
   parameters=[(param p, int predicted)]
   predicted takes values 1,0, or -1 which respecively mean
@@ -106,55 +77,11 @@
   print_test([(param,unitary)])
 set test_one_unitary (Param param) = (bool,[(Param,ParamPol,int,bool)]):
   test([(param,1)])
->>>>>>> ef811a1c
 
 
 { G should be absolutely simple, SL(n,R), Sp(2n,R), S(n,n) or SO(n+1,n) or
   simple complex, see spherical_unipotent_representations in representations.at
 }
-<<<<<<< HEAD
-
-{ prepare parameters from |nu| values only }
-{set spherical_mixed(RealForm G,[(ratvec,bool)] nu_pairs)=  [(Param,bool)]:
-  for (nu,ans) in nu_pairs do (spherical_principal_series(G,nu),ans) od
-}
-
-{ G should be absolutely simple, SL(n,R), Sp(2n,R), S(n,n) or SO(n+1,n)
-  or simple complex, see spherical_unipotent_representations in representations.at}
-set test_spherical_unipotent(RealForm G)=test(spherical_unipotent_representations(G))
-set print_test_spherical_unipotent(RealForm G)=
-if not is_split(G) then prints("Warning: this test is primarily for split groups") fi;
-prints("Testing spherical unipotent representations of ",G);
-print_test(spherical_unipotent_representations(G)) 
-
-set test_Aq([Param] B)=(bool,[(Param,ParamPol,int,bool)]):test(for p in B do
-    let G=real_form(p) in
-    if is_regular(G,infinitesimal_character(p)) then  {should be regular integral?}
-     if is_good_Aq(p) then (p,1) else (p,-1) fi  
-    else 
-     if is_weakly_fair_Aq(p) then (p,1) else (p,0) fi
-    fi od)
-
-set print_test_Aq([Param] B)=void:print_test(for p in B do
-    let G=real_form(p) in
-    if is_regular(G,infinitesimal_character(p)) then  {should be regular integral?}
-     if is_good_Aq(p) then (p,1) else (p,-1) fi  
-    else 
-     if is_weakly_fair_Aq(p) then (p,1) else (p,0) fi
-    fi od)
-
-set test_Aq(RealForm G)=
-let B=block_of(trivial(G)) in
-test(for p in B do if is_good_Aq(p) then (p,1) else (p,-1) fi od)
-
-set print_test_Aq(RealForm G)=void:
-prints("testing Aq(lambda) representations of ", G);
-let B=block_of(trivial(G)) in
-print_test(for p in B do if is_good_Aq(p) then (p,1) else (p,-1) fi od)
-
-set test_all_real_induced_one_dimensional(RealForm G)=test(all_real_induced_one_dimensional(G))
-set print_test_all_real_induced_one_dimensional(RealForm G)=print_test(all_real_induced_one_dimensional(G))
-=======
 set test_spherical_unipotent (RealForm G) = (bool,[(Param,ParamPol,int,bool)]):
   test(spherical_unipotent_representations(G))
 set print_test_spherical_unipotent(RealForm G)= void:
@@ -216,13 +143,16 @@
   test(all_real_induced_one_dimensional(G))
 set print_test_all_real_induced_one_dimensional(RealForm G) = void:
   print_test(all_real_induced_one_dimensional(G))
->>>>>>> ef811a1c
 {
 { a series of tests if increasing length }
 { very fast tests }
 set test1()=test(spherical_unipotent_representations(Sp(4,R)))
 set test2()=test(spherical_unipotent_representations(split_form(G2)))
 set test3()=test(spherical_unipotent_representations(Sp(6,R)))
+set test4()=
+  let G2=quasisplit_form(inner_class(adjoint("G2"),"e"))
+  then p=trivial(G2) then (B,t)=block(p)
+  in test (for p@i in B do (p,i<5 or i=t) od)
 
 { slightly longer, up to a few minutes }
 set test5()= test(spherical_unipotent_representations (SO(5,4)))
@@ -232,12 +162,17 @@
 
 { first 49 of 59 spherical unitary parameters for F4 }
 set test7()= bool:
-  test(for i:49 do minimal_spherical_principal_series(split_form(F4),F4_spherical_unitary[i]) od)
+  test(for i:49
+       do minimal_spherical_principal_series
+            (split_form(F4),F4_spherical_unitary[i])
+       od)
 
 { first 100 of spherical unitary for E7
   requires more memory}
 set test8()= bool:
-  test(for i:100 do minimal_spherical_principal_series(split_form(E7),E7_spherical_unitary[i]) od)
+  test(for i:100
+  do minimal_spherical_principal_series(split_form(E7),E7_spherical_unitary[i])
+  od)
 
 { trivial of F4 takes up to two hours }
 set test9()=bool:
