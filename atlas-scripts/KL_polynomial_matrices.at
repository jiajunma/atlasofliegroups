--- conflicted
+++ resolved
@@ -94,11 +94,7 @@
 set KL_block_alt (Param p, mat delta) = { emulate built-in KL_block }
     ([Param],int,mat,[vec],vec,vec,mat):
 {  let (regular_extblock,,,) = extended_block(p,delta) {this sometimes fails, if block has no fixed elements(?), move it later}}
-<<<<<<< HEAD
-  let (KL_mat,polys,stops) = raw_ext_KL(p,delta) in 
-=======
   let (KL_mat,polys,stops) = raw_ext_KL(p,delta) in
->>>>>>> dcff6918
    if #KL_mat=(0,0) then ([],-1,null(0,0),[],[],[],null(0,0)) else
   let (regular_extblock,,,) = extended_block(p,delta)
   , (KL_mat,polys,stops) = raw_ext_KL(p,delta)
