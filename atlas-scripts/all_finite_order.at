--- conflicted
+++ resolved
@@ -193,11 +193,7 @@
 
 {. crude listing. }
 set Kac_classes_given_order_crude(RootDatum rd,int order)=[[int]]:
-<<<<<<< HEAD
-   let labels=labels(rd) then
-=======
-   let labels=get_labels(rd) then
->>>>>>> 8f1d0aa5
+   let labels=labels(rd) then
    limits=for a in labels do if order=a then 2 else ceil(order/a)
                              fi
                           od in
@@ -242,5 +238,4 @@
 set centralizer_of_Kac (RootDatum rd, [int] Kac)=RootDatum:
    let roots=[int]:
    ##for k@i in Kac do if k=0 then [i] else [] fi od in
-   complex_pseudo_Levi(rd,roots)
-   +   complex_pseudo_Levi(rd,roots)