<basic.at

: poly = vec { in this file vectors will represent polynomials }
{ poly: [a_0,...,a_n] represents the polynomial a_0+a_1q+...+a_nq^n }

{ addition of vectors (overrides definition in basic.at) to allow vectors of
  possibly different lengths, implicitly extending on the right by zeros as
  needed. This gives the right thing for coefficient vectors of polynomials.
}

set fix_add = +@(vec,vec)
set fix_sub = -@(vec,vec) { save fixed-length vector addition and subtraction }
set dot_product = *@(vec,vec) { and scalar product }

{ prepare for binding arithmetic on |poly| values differently inside this file }
forget +@(vec,vec)
forget -@(vec,vec)
forget *@(vec,vec)

{ for convenience declare some constants, the ! makes changes to these illegal }
set !poly_0 = poly:[], !poly_1 = poly:[1], !poly_2 = poly: [2]
set !poly_q = poly: [0,1], !poly_q2 = poly: [0,0,1]

set + = flex_add@(poly,poly)
set - = flex_sub@(poly,poly)
set * = convolve@(vec,vec)

set poly_product = *@(poly,poly) { this binding will remain exported }
set poly_plus = +@(poly,poly) { this binding will remain exported }

{ reduce polynomial by dropping trailing zeros; shouldn't really be needed }
set strip (poly v) = poly: v + poly_0 { operator + does actual stripping }

{ evaluate polynomial at integer }
set evaluate_at_1 = sum@poly { from basic.at; often we need this easy case }

set eval (poly v,int k) = int:
  let sum=0 in  for i:#v downto 0 do sum:= v[i] + k*sum od; sum

{ evaluate polynomial at split }
set eval(vec v,Split w)= Split:
  let sum=Split:0 in  for i:#v downto 0 do sum:= v[i] + w*sum od; sum

set at_s(vec v) = Split: eval(v,Split:(0,1))



{			  Polynomial matrices				}

{ polynomial matrices are grouped by row, unlike mat values, which the axis
  language implicitly (for loops, simple indexing) considers as by columns
}
: poly_mat = [[poly]]

set transpose(poly_mat M)=poly_mat: { sublists must be of equal length }
  let n=#M in
  if n=0 then M { not much we can do for an empty list }
  else for j:#M[0] do for i:n do M[i][j] od od
  fi

{ dot product of two vectors of polynomials (the name avoids *@(mat,mat)) }
set dot_product([poly] v,[poly] w) = poly:
  let sum=poly:[] in for p@i in v do sum +:= p*w[i] od; sum

{ multiply two matrices of polynomials; here row-based representation really
  makes a difference. Note that using operator * is unambiguous here
}
set *(poly_mat A,poly_mat B) = poly_mat:
  let n=#A, B_tr=transpose(B) { best to rearrange B once and for all }
  then m=#B_tr { number of rows of B_tr, or columns of B, and of result }
  in for i:n do for j:m do dot_product(A[i],B_tr[j]) od od

{ add lists of polynomials, assumed of same length (name avoids +@(mat,mat)) }
set poly_list_add([poly] v,[poly] w) = [poly]:
( assert(#v=#w,"length mismatch adding lists of polynomials")
; for p@i in v do p+w[i] od
)
set poly_list_sub([poly] v,[poly] w) = [poly]:
( assert(#v=#w,"length mismatch adding lists of polynomials")
; for p@i in v do p-w[i] od
)

set -(poly_mat M) = poly_mat: for row in M do for p in row do -p od od

{ add or subtract matrices of the same size }
set +(poly_mat A,poly_mat B)=poly_mat:
( assert(#A=#B,"number of rows mismatch adding matrices of polynomials")
; for row@i in A do poly_list_add(row,B[i]) od
)
set -(poly_mat A,poly_mat B)=poly_mat:
( assert(#A=#B,"number of rows mismatch adding matrices of polynomials")
; for row@i in A do poly_list_sub(row,B[i]) od
)

set scalar_multiply([poly] v,poly f) = [poly]:
  for p in v do p*f od

{ polynomial scalar times polynomial matrix }
set *(poly f,poly_mat M) = poly_mat:
  for row in M do scalar_multiply(row,f) od
{ integer scalar case can be doen a bit more efficiently }
set *(int c, poly_mat M) = poly_mat:
  for row in M do for p in row do p*c { use the *@(vec,int) built-in } od od

{ update one entry in a list of polynomials, for instance in a row of a matrix }
set update_row([poly] R, int j,poly v) = [poly]: R[j]:=v; R
{ update one row of a matrix (replacing it by a given new row) }
set update_matrix_row(poly_mat M, int i, [poly] row)= poly_mat: M[i]:=row; M
{ update one entry in a matrix }
set update_matrix_entry(poly_mat M, int i, int j, poly v)= poly_mat:
  let row=M[i] in row[j]:=v; M[i]:=row; M



set zero_poly_row(int n) = [poly]: for i:n do poly_0 od
set zero_poly_matrix(int rows, int columns)=
  let !row=zero_poly_row(columns) in for i:rows do row od
set zero_poly_matrix(int n) = poly_mat:zero_poly_matrix(n,n)
set scalar_poly_matrix(int n, int c)= poly_mat:
  let !row=zero_poly_row(n) { model row, almost equal to each wanted row } in
  for i:n do let row_i=row in row_i[i]:=[c]; row_i od
set identity_poly_matrix(int n) = scalar_poly_matrix(n,1)
set mat_as_poly_mat(mat M)=
 let (r,c)=#M then
 rv=zero_poly_matrix(r,c) in
  for i:r do for j:c do rv:=update_matrix_entry(rv,i,j,[M[i,j]]) od od;rv

set +(poly_mat M, poly p) = poly_mat: { add polynomial scalar matrix }
  for row@i in M  do for e@j in row do if i=j then e+p else e fi od od
set -(poly_mat M, poly p) = poly_mat: M+-p

set ^ = (poly,int->poly): { power of a polynomial }
  let one=poly:[1] { use local constant for efficiency } in
  (poly p,int n) poly: { the actual powering function }
    if n=0 then [1]
    else { no point in trying to do this by repeated squaring: is not faster }
      let f=p in while (n-:=1)>0 do f *:= p od; f
    fi

{ equality of polynomial matrices }
set =(poly_mat A,poly_mat B) = bool:
  all(#A, (int i): let r=A[i],s=B[i] in #r=#s and all(#r, (int j): r[j]=s[j] ))

{ polynomial matrix is 0 if all its entries are zero-length polynomials }
set is_zero(poly_mat M)= bool:
  all(#M, (int i): let r=M[i] in all(#r, (int j): =#r[j]) )

set upper_unitriangular_inverse (poly_mat P) = poly_mat:
  let n=#P { number of rows in matrix }, dummy_row=zero_poly_row(0)
  then Q= for :n do dummy_row od { prepare |n| rows, but leave them empty now }
  in { solve equation $P*Q=I$ for $Q$, proceeding from bottom to top }
  for i:n { reverse traversal loop with reverse accumulation -> straight value }
  ~do let Pi=P[i] { we use only this part of P during this iteration } in
    Q[i] := { computed row is stored as |Q[i]|, and contributed to result }
    (zero_poly_row(i) # poly_1) { beginning or row |Q[i]| is somewhat boring }
    ## { concatenate with more interesting newly computed part of |Q[i]| }
      for j: n-i-1 from i+1 { left to right, but computations are independent }
      do let sum=poly_0 in for k: j-i from i+1 do sum -:= Pi[k] * Q[k][j] od
      ; sum    { contribute $Q_{i,j} = - \sum_{k=i+1}^j P_{i,k}Q_{k,j}$ }
      od
  ~od

{ compute PMP^{-1} where P is a permutation of [1,,,n]
  and M is a polynomial matrix
}
set poly_permute_basis(poly P, poly_mat A) = poly_mat: { P is permutation }
  for i:#A do let row=A[P[i]] in for j:#row do row[P[j]] od od

{ some printing functions }

{ make a printable string out of a polynomial and name of indeterminate,
  for use in other print functions }
set stringPoly (poly v, string q)= string:
  if =v then "0"
  else
    let rv="" in
    for c@k in v do
      if c!=0 then
	let coef = if c<0 then "-" else "+" fi +
            if abs(c)=1 and k>0 then "" else int_format(abs(c)) fi
	,   term = if k>1 then q+"^"+int_format(k) elif k=0 then "" else q fi
	in rv ##:= coef+term
      fi
    od
  ; rv
  fi

{ nice printing of a polynomial }
set printPoly (poly v) = void: prints(stringPoly(v,"q"))

{ M=poly_mat is a polynomial matrix; e.g.
  expr> set M= poly_mat: [[ [0,1], [0,0,1]], [[0], [1]]]
  expr> printPolyMatrix (M)
   +q +q^2
   0 +1
}

set printPolyMatrix(poly_mat M,int space_size)= void:
  let space= " "*space_size, wd = max(for v in ##M do #stringPoly(v,"q") od)
  in
    for row in M
    do prints(##for v in row do space+l_adjust(wd,stringPoly(v,"q")) od)
    od

set printPolyMatrix (poly_mat M) = void: printPolyMatrix(M,3)



{ restore normal vector arithmetic }
forget +@(vec,vec)
forget -@(vec,vec)
forget *@(vec,vec)
set + = fix_add@(vec,vec)
set - = fix_sub@(vec,vec)
set * = dot_product@(vec,vec)

set sgn_poly (int k) = poly:
  [if k<0 then -1 elif k>0 then 1 else error("taking sign of 0") fi]

set divide_by(int k,poly v)=poly:ratvec_as_vec(v*(1/k))

{polynomial has only non-negative coefficients}
<<<<<<< HEAD
set is_non_negative(poly v)=bool:all(for a in v do a>=0 od)

set principal_minor(poly_mat M,int size) = poly_mat:
for i: size do for j:size do M[i][j] od od
=======
set is_non_negative(poly v)=bool:all(for a in v do a>=0 od)
>>>>>>> 5424e000
<|MERGE_RESOLUTION|>--- conflicted
+++ resolved
@@ -220,11 +220,7 @@
 set divide_by(int k,poly v)=poly:ratvec_as_vec(v*(1/k))
 
 {polynomial has only non-negative coefficients}
-<<<<<<< HEAD
 set is_non_negative(poly v)=bool:all(for a in v do a>=0 od)
 
 set principal_minor(poly_mat M,int size) = poly_mat:
-for i: size do for j:size do M[i][j] od od
-=======
-set is_non_negative(poly v)=bool:all(for a in v do a>=0 od)
->>>>>>> 5424e000
+for i: size do for j:size do M[i][j] od od