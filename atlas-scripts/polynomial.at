--- conflicted
+++ resolved
@@ -217,8 +217,4 @@
 set sgn_poly (int k) = poly:
   [if k<0 then -1 elif k>0 then 1 else error("taking sign of 0") fi]
 
-<<<<<<< HEAD
-set divide_by(int k,poly v)=poly:ratvec_as_vec(v*(1/k))
-=======
-set divide_by(int k,poly v)=poly:ratvec_as_vec(v*(1/k))
->>>>>>> 66e06dc8
+set divide_by(int k,poly v)=poly:ratvec_as_vec(v*(1/k))