<cells.at
<springer_reductive.at
<K_highest_weights.at
<springer_tables.at
<Vogan-dual.at

<<<<<<< HEAD
{extract just the parameters from [(int,int,Param)] (output of weak_packet(..)}
set parameters([(int,int,Param)] triples)=[Param]:for (,,p) in triples do p od

{extract just the parameters from [[(int,int,Param)]] (output of weak_packets(...)}
set parameters([[(int,int,Param)]] packet)=[Param]:
{##for triple in packet do for (,,p) in triple do p od od}
##for triple in packet do parameters(triple) od

{weak Arthur packets}
=======
{extract just the parameters from [(int,int,Param)]}
set parameters([(int,int,Param)] triples)=[Param]:for (,,p) in triples do p od

{extract just the parameters from output of weak_packet(..)}
set parameters(([([Param],[WCell])],[(int,int,Param)]) (,triples))=
parameters(triples)

{extract just the parameters from output of weak_packets(..)}
set parameters([([([Param],[WCell])],[(int,int,Param)])] data)=
##for pair in data do parameters(pair) od

{extract just the cells (parameter indices) from output of weak_packet(...)}
set cells(([([Param],[WCell])],[(int,int,Param)]) (pairs,))=
##for (,cells) in pairs do for (param_indices,) in cells do param_indices od od
>>>>>>> 581e68a2

{SpringerTable: table of Springer data, see springer_tables.at
 NOTE: this must be the SpringerTable for the integral root system
 ComplexNilpotent: complex orbit for dual group
 [Param]: list of parameters, should be all_parameters_gamma(G,gamma) where
   gamma is regular and differs from gamma_target by X^*
 ratvec gamma_target: target infinitesimal character, probably O.H/2
result: [(int,int,Param)]=[(block number, cell number, parameter)]}

{weak_packet, given Springer table for the integrality datum of O_check.H/2,
 a list of parameters at regular infinitesimal character, and a target infinitesimal character}
<<<<<<< HEAD
set weak_packet(SpringerTable st_int,ComplexNilpotent O_check,[Param] params,ratvec gamma_target)=[(int,int,Param)]:
assert(integrality_datum(O_check.root_datum.dual,O_check.H/2)=st_int.root_datum,
 "root datum mismatch, probably not using the integrality datum for the orbit");
if #params=0 then [] else
=======
set weak_packet(SpringerTable st_int,ComplexNilpotent O_check,[Param] params,ratvec gamma_target)=
([([Param],[WCell])],[(int,int,Param)]):
{returns (blocks_and_cells,[(int,int,Param)])}
assert(integrality_datum(O_check.root_datum.dual,O_check.H/2)=st_int.root_datum,
 "root datum mismatch, probably not using the integrality datum for the orbit");
if #params=0 then ([],[]) else
>>>>>>> 581e68a2
let ()=if cells_verbose then
prints("gamma_target:",gamma_target);
 prints("Computing weak packet for ", params[0].real_form, new_line,
 "given # parameters: ", #params,new_line,
 "dual orbit:",new_line, " dual root datum: ", O_check.root_datum,new_line, " diagram: ", O_check.diagram, new_line,
 " normalized diagram: ", O_check.diagram_normalized, new_line,
 " H: ", O_check.H, new_line,
 " dimension: ", O_check.dim_nilpotent)
fi then
blocks_and_cells=prints("Computing blocks and cells for ",#params, " parameters");blocks_and_cells(params) then
()=if cells_verbose then
prints("computed ", #blocks_and_cells, " blocks, of sizes: ", for (b,) in blocks_and_cells do #b od)
fi  then
{ let  gamma=O_check.H/2 then}
 ()=if cells_verbose then prints("inf. char.=",gamma_target) fi then
 O=st_int.dual_map_i(O_check) then
 ()=if cells_verbose then
  prints("orbit:",new_line, " root datum: ", O.root_datum, new_line, " diagram: ", O.diagram, new_line,
   " normalized diagram: ", O.diagram_normalized, new_line,
   " H: ", O.H, new_line,
   " dimension: ", O.dim_nilpotent)
 fi then
 sigma=st_int.springer(O) then
 ()=if cells_verbose then prints("sigma=", sigma, " of dimension ",st_int.ct.dimension(sigma)) fi then
 parameters=parameters_given_AV_infinitesimal_character(st_int,O,blocks_and_cells,gamma_target) 
{ ()=if cells_verbose then
  prints("found ", #parameters, " parameters") fi}
 in
(blocks_and_cells,parameters)
fi

{same as previous command, with additional permutation:
 for computing dual_map_i and springer(O) we do some case-by-case/table constructions
 the labeling of simple roots in the given root datum, and the case-by-case constructed
 on (using simple_factors) may be different
 permutation is the matrix taking i^th simple root of given root datum to i^th simple root
  of the constructed one
}
<<<<<<< HEAD
set weak_packet(SpringerTable st_int,ComplexNilpotent O_check,[Param] params,ratvec gamma_target,mat permutation)=[(int,int,Param)]:
if #params=0 then [] else
=======
set weak_packet(SpringerTable st_int,ComplexNilpotent O_check,[Param] params,ratvec gamma_target,mat permutation)=
([([Param],[WCell])],[(int,int,Param)]):
{returns (blocks_and_cells,[(int,int,Param)])}
if #params=0 then ([],[]) else
>>>>>>> 581e68a2
let ()=if cells_verbose then
prints("gamma_target:",gamma_target);
 prints("Computing weak packet for ", params[0].real_form, new_line,
 "dual orbit:",new_line, " dual root datum: ", O_check.root_datum,new_line, " diagram: ", O_check.diagram, new_line,
 " normalized diagram: ", O_check.diagram_normalized, new_line,
 " H: ", O_check.H, new_line,
 " dimension: ", O_check.dim_nilpotent)
fi then
blocks_and_cells=blocks_and_cells(params) then
()=if cells_verbose then
 prints("computed ", #blocks_and_cells, " blocks")
fi  then
{ let  gamma=O_check.H/2 then}
 ()=if cells_verbose then prints("inf. char.=",gamma_target) fi then
 O=st_int.dual_map_i(O_check) then
 ()=if cells_verbose then
  prints("orbit:",new_line, " root datum: ", O.root_datum, new_line, " diagram: ", O.diagram, new_line,
   " normalized diagram: ", O.diagram_normalized, new_line,
   " H: ", O.H, new_line,
   " dimension: ", O.dim_nilpotent)
 fi then
 ()=prints("computing springer map of", O.diagram) then
 sigma=st_int.springer(O) then
 ()=if cells_verbose then prints("sigma=", sigma, " of dimension ",st_int.ct.dimension(sigma)) fi then
 parameters=parameters_given_AV_infinitesimal_character(st_int,O,blocks_and_cells,gamma_target,permutation) 
{ ()=if cells_verbose then
  prints("found ", #parameters, " parameters") fi}
 in
(blocks_and_cells,parameters)
fi

{call weak_packet(st_int,O_check,G,params,gamma_target):
 set params=all_paramaeters_gamma(G,O_check.H/2+2*rho(G)) and gamma_target=O.H/2
}
<<<<<<< HEAD
set weak_packet(SpringerTable st_int,ComplexNilpotent O_check,RealForm G)=[(int,int,Param)]:
=======
set weak_packet(SpringerTable st_int,ComplexNilpotent O_check,RealForm G)=
([([Param],[WCell])],[(int,int,Param)]):
{returns (blocks_and_cells,[(int,int,Param)])}
>>>>>>> 581e68a2
if cells_verbose then
 prints("weak_packets(st_int,O_check,G):", new_line,"O_check: ", O_check.diagram ,new_line, "G: ", G) fi;
let rd=st_int.root_datum then
gamma_target=O_check.H/2 then
gamma_reg=gamma_target+2*rho(rd) then
all=all_parameters_gamma(G,gamma_reg) in
weak_packet(st_int,O_check,all,gamma_target)

{given an orbit O_check on the dual side
 gamma=O_check.H/2
 rd=integrality_datum(rd,gamma)
 return all orbits for rd_dual whose G^vee-saturation is the original
 orbit
this is entirely on the dual side
the first version gives the correct orbit for
integrality_datum(G,O.H/2).dual
}
<<<<<<< HEAD
{this function is probably NOT the right thing to do,
 see integral_descent() below, left this here temporarily 
 for testing purposes}
set integral_descents(ComplexNilpotent O_check)=[ComplexNilpotent]:
let rd=O_check.root_datum.dual then
rdint=integrality_datum(rd,O_check.H/2) then
integral_orbits=rdint.dual.orbits then
H=O_check.H in
##for O_int_check in integral_orbits do
{H is in X_*(dual group), so
is_conjugate(H,O_int_check.H,rd.dual) is the right conjugacy test}
if is_conjugate(H,O_int_check.H,rd.dual) then [O_int_check] else [] fi od

{compute integral_descents(O_check) (on the dual side)
 rd_int=integrality datum, rd_int_check=dual side (subgroup)
 integral_descents(O_check) is a set of orbits for rd_int_check
 return their duals, which are special orbits for rd_int}
 {this function should not be used, here only for testing}
set integral_descents(SpringerTable st_int,ComplexNilpotent O_check)=
let descents=integral_descents(O_check) in
for O_check_int in descents do
dual_orbit_by_diagram(st_int,O_check_int.diagram_normalized) od

{this is the correct function to use: it returns a single 
ComplexNilpotent for the rd_int.dual
}
set integral_descent(ComplexNilpotent O_check)=ComplexNilpotent:
let rd=O_check.root_datum.dual then
rd_int=integrality_datum(rd,O_check.H/2) in
(rd_int.dual,(),O_check.H)

{this version returns the correct orbit for the given rd_int.dual}
set integral_descent(SpringerTable st_int,ComplexNilpotent O_check)=ComplexNilpotent:
let O_check_int=O_check.integral_descent in
dual_orbit_by_diagram(st_int,O_check_int.diagram_normalized)
=======
set integral_descent(ComplexNilpotent O_check)=ComplexNilpotent:
let rd=O_check.root_datum.dual {the original root datum on the group side} then
rd_int=integrality_datum(rd,O_check.H/2)  {on the group side} then
rd_int_dual=rd_int.dual  {on the dual side} in
(rd_int_dual,(),O_check.H)


{we need to move this to st_int.root_datum.dual
this uses a permutation}
set integral_descent(SpringerTable st_int,ComplexNilpotent O_check)=ComplexNilpotent:
let rd=O_check.root_datum.dual {the original root datum on the group side} then
O_check_rd_int=O_check.integral_descent {orbit for rd_int_dual} then
rd_int=integrality_datum(rd,O_check.H/2) {integrality datum on group side} then
(valid,permutation)=isomorphism_permutation(rd_int.derived,st_int.root_datum) in
{Note: st_int.root_datum.dual is *adjoint*, so
O_check_rd_int.diagram = O_check_rd_int.H}
(st_int.root_datum.dual,(),O_check_rd_int.diagram*permutation)
>>>>>>> 581e68a2

{This is the primary weak_packet function}
{given complex orbit on dual side, and real form, compute weak Arthur packet}
{NOTE: the appropriate SpringerTable is for the integral root system}
<<<<<<< HEAD
{returns: ([Param],[(int,int,Param)],[]) for backwards compatibility}
set weak_packet(ComplexNilpotent O_check,RealForm G)=([Param],[(int,int,Param)],[SpringerTable]):
=======
set weak_packet(ComplexNilpotent O_check,RealForm G)=
([([Param],[WCell])],[(int,int,Param)]):
>>>>>>> 581e68a2
let gamma_final=O_check.H/2 then
gamma=gamma_final+2*rho(G) then  {this is the target infinitesimal character, need to pass it}
all=all_parameters_gamma(G,gamma) then
rd=O_check.root_datum.dual then
()=prints("gamma:",gamma) then
()=prints("gamma_final:",gamma_final) then
rd_int=integrality_datum(rd,gamma) then
st_int=springer_table(rd_int) then
()=prints("integral data: st_int") then
(valid,permutation)=isomorphism_permutation(st_int.root_datum,rd_int.derived) then
()=prints("rd_int:",rd_int, new_line, "st_int.rd: ", st_int.root_datum) then
()=assert(valid,"can't find isomorphism of rd_int and st_int.root_datum") then
{dual_integral_orbits=integral_descents(st_int,O_check) in}
O_check_int=integral_descent(st_int,O_check) then
<<<<<<< HEAD
()=prints("computing packet for:", O_check_int) then
wp=weak_packet(st_int,O_check_int,all,gamma_final,permutation) in
(parameters(wp),wp,[SpringerTable]:[])

{run over a set of dual orbits}
set weak_packets([ComplexNilpotent] dual_orbits,RealForm G)=([Param],[[(int,int,Param)]],[SpringerTable]):
let weak_packets=[[(int,int,Param)]]:[] in
if cells_verbose then prints("weak_packets(G) with dual orbits and G=",G) fi;
for O in dual_orbits do
 prints(new_line,"Computing weak packet for orbit: ", O.root_datum, " ", O.H, " dim=", O.dim_nilpotent);
 let (,wp,)=weak_packet(O,G) in
 weak_packets#:=wp
od;
(parameters(weak_packets),weak_packets,[SpringerTable]:[])

{given just a RealForm G, compute the dual orbits then compute
all weak packets as you run over these dual orbits}
set weak_packets(RealForm G)=([Param],[[(int,int,Param)]],[SpringerTable]):
weak_packets(G.dual_orbits,G)

{----precomputed cell trace version ----}

=======
()=prints("O_check_int:", O_check_int) then
()=prints("permutation: ", permutation) then
()=prints("computing packet for:", O_check_int) then
(bc,wp)=weak_packet(st_int,O_check_int,all,gamma_final,permutation) in
(bc,wp)

{run over a set of dual orbits}
set weak_packets([ComplexNilpotent] dual_orbits,RealForm G)=
[([([Param],[WCell])],[(int,int,Param)])]:
for O in dual_orbits do
 prints(new_line,"Computing weak packet for orbit: ", O.root_datum, " ", O.H, " dim=", O.dim_nilpotent);
 weak_packet(O,G)
od

{given just a RealForm G, compute the dual orbits then compute
all weak packets as you run over these dual orbits}
set weak_packets(RealForm G)=
[([([Param],[WCell])],[(int,int,Param)])]:
weak_packets(G.dual_orbits,G)

{given just a RealForm G, compute the dual orbits then compute
all weak packets as you run over these dual orbits}
set weak_packets_even(RealForm G)=
[([([Param],[WCell])],[(int,int,Param)])]:
weak_packets(G.even_dual_orbits,G)

{----precomputed cell trace version ----}

>>>>>>> 581e68a2
{weak_packet:
 given: a RootDatum rd and an even orbit O_check for the dual,
 a SpringerTable for rd,
 "cell_data": precomputed cell characters
 compute weak packet using the precomputed cell traces
} 
set weak_packets(
SpringerTable st,
ComplexNilpotent O_check,
[([Param],[([int],[int])])]  cell_data
{[Param]: list of parameters in block
 [([int] indices of parameters in cell,[int] character of cell)]
 }
<<<<<<< HEAD
)=([Param],[(int,int,Param)],[SpringerTable]):
=======
)=([Param],[(int,int,Param)]):
>>>>>>> 581e68a2
assert(is_locally_isomorphic(integrality_datum(O_check.root_datum.dual,O_check.H/2),st.root_datum),
 "root datum mismatch, probably not using the integrality datum for the orbit");
let gamma_target=O_check.H/2 then
()=if cells_verbose then
 prints("gamma_target:",gamma_target);
 prints("Computing weak packet for ", #cell_data, " blocks ",
 "dual orbit:",new_line, " dual root datum: ", O_check.root_datum,new_line, " diagram: ", O_check.diagram, new_line,
 " normalized diagram: ", O_check.diagram_normalized, new_line,
 " H: ", O_check.H, new_line,
 " dimension: ", O_check.dim_nilpotent)
fi then
()=prints("using precomputed parameters and cells ") then
()=if cells_verbose then prints("inf. char.=",gamma_target) fi then
 O=st.dual_map_i(O_check) then
 ()=if cells_verbose then
  prints("orbit:",new_line, " root datum: ", O.root_datum, new_line, " diagram: ", O.diagram, new_line,
   " normalized diagram: ", O.diagram_normalized, new_line,
   " H: ", O.H, new_line,
   " dimension: ", O.dim_nilpotent)
fi then
sigma=st.springer(O) then
()=if cells_verbose then prints("sigma=", sigma, " of dimension ",st.ct.dimension(sigma)) fi then
wp=parameters_given_AV_infinitesimal_character(st,O,gamma_target,cell_data)
<<<<<<< HEAD
in (parameters(wp),wp,[SpringerTable]:[])

{same as previous, running over a set of (even) orbits}
set weak_packets(
SpringerTable st,[ComplexNilpotent] dual_orbits,[([Param],[([int],[int])])]  cell_data)=
let wp=for O in dual_orbits do let (,weak_packet,)= weak_packets(st,O,cell_data) in weak_packet od
in (parameters(wp),wp,[SpringerTable]:[])

{compute SpringerTable also}
set weak_packets(
RealForm G,
[ComplexNilpotent] dual_orbits,
[([Param],[([int],[int])])]  cell_data)=
weak_packets(springer_table(G),dual_orbits,cell_data)

{compute G.even_dual_orbits also}
set weak_packets(
RealForm G,
[([Param],[([int],[int])])]  cell_data)=
weak_packets(springer_table(G),G.even_dual_orbits,cell_data)

=======
in (parameters(wp),wp)

{same as previous, running over a set of (even) orbits}
set weak_packets(SpringerTable st,[ComplexNilpotent] dual_orbits,[([Param],[([int],[int])])]  cell_data)=
[([Param],[(int,int,Param)])]:
for O in dual_orbits do weak_packets(st,O,cell_data) od

{compute SpringerTable also}
set weak_packets(RealForm G,[ComplexNilpotent] dual_orbits,[([Param],[([int],[int])])]  cell_data)=
[([Param],[(int,int,Param)])]:weak_packets(springer_table(G),dual_orbits,cell_data)

{compute G.even_dual_orbits also}
set weak_packets(
RealForm G,[([Param],[([int],[int])])]  cell_data)=
[([Param],[(int,int,Param)])]:weak_packets(springer_table(G),G.even_dual_orbits,cell_data)
>>>>>>> 581e68a2

{prepare cell_data for input to weak_packets(st,O,cell_data)}
set cell_data(CharacterTable ct,[Param] parameters)=
[([Param],[([int],[int])])]:
let bc=blocks_and_cells(parameters) then
cells=[[int]]:[],
characters=[[int]]:[] in
for i:#bc do
   let (parameters,cells)=bc[i] in
   (parameters,for cell in cells do
    let (params,)=cell in 
    (params,ct.cell_character(cell))
   od)
od

set cell_data(CharacterTable ct,RealForm G)=
cell_data(ct,all_parameters_gamma(G,rho(G)))

set weak_packets_pre(RealForm G)=
<<<<<<< HEAD
=======
[([Param],[(int,int,Param)])]:
>>>>>>> 581e68a2
weak_packets(G,cell_data(character_table(G),G))

{------/precomputed cell trace version ----}

{run over a set of dual orbits}
<<<<<<< HEAD
set weak_packets([ComplexNilpotent] dual_orbits,RealForm G)=([Param],[[(int,int,Param)]],[SpringerTable]):
let weak_packets=[[(int,int,Param)]]:[] in
if cells_verbose then prints("weak_packets(G) with dual orbits and G=",G) fi;
for O in dual_orbits do
 prints(new_line,"Computing weak packet for orbit: ", O.root_datum, " ", O.H, " dim=", O.dim_nilpotent);
 let (,wp,)=weak_packet(O,G) in
 weak_packets#:=wp
od;
(parameters(weak_packets),weak_packets,[SpringerTable]:[])




=======
set weak_packets([ComplexNilpotent] dual_orbits,RealForm G)=
[([([Param],[WCell])],[(int,int,Param)])]:
for O in dual_orbits do weak_packet(O,G) od
>>>>>>> 581e68a2

{reporting functions}

set mult([[(int,int,Param)]] packet)=((int,int,int)->int):(int orbit,int block,int cell):
let rv=0 in
for (b,c,p) in packet[orbit] do
 if b=block and c=cell then rv+:=1 fi
od;rv

set mult([(int,int,Param)] packet)=((int,int)->int):(int block,int cell):
let rv=0 in
for (b,c,p) in packet do
 if b=block and c=cell then rv+:=1 fi
od;rv

set parameters_map([[(int,int,Param)]] packet)=((int,int,int)->[Param]):(int orbit,int block,int cell):
let rv=[Param]:[] in
for (b,c,p) in packet[orbit] do
 if b=block and c=cell then rv#:=p fi
od;rv

set parameters_map([(int,int,Param)] packet)=((int,int)->[Param]):(int block,int cell):
let rv=[Param]:[] in
for (b,c,p) in packet do
 if b=block and c=cell then rv#:=p fi
od;rv

{number of time given block appears, i.e. number of parameters in this block}
set mult_block([(int,int,Param)] packet)=(int->int):(int block):
let rv=0 in
for (b,c,p) in packet do
 if b=block  then rv+:=1 fi
od;rv

{number of times the (orbit,block) pairs appears, in other words number of parameters
in given pair}
set mult_orbit_block([[(int,int,Param)]] packet)=((int,int)->int):(int orbit,int block):
let rv=0 in
for (b,c,p) in packet[orbit] do
 if b=block  then rv+:=1 fi
od;rv

set blocks([(int,int,Param)] packet)=sort_u(for (b,,) in packet do b od )
set cells([(int,int,Param)] packet)=sort_u(for (,c,) in packet do c od )
set cells([[(int,int,Param)]] packets) =sort_u(##for i:#packets do for (,c,) in packets[i] do c od od)
set blocks([[(int,int,Param)]] packets) =sort_u(##for i:#packets do for (b,,) in packets[i] do b od od)


set show_short([([([Param],[WCell])],[(int,int,Param)])] blocks_and_cells_and_packets)=void:
let packets=for (,packet) in blocks_and_cells_and_packets do packet od then
grand_total=0 then
blocks=blocks(packets) then
cells=cells(packets) then
m=mult(packets) in
tabulate(
 ["orbit","|packet|"]#
 ##for i:#packets do
  let total=sum(for b in blocks do sum(for c in cells do m(i,b,c) od) od)
 in if total!=0 then grand_total+:=total;[[i.to_string,total.to_string]] else [] fi
od
#["Total",grand_total.to_string]
)

set show_short(([([Param],[WCell])],[(int,int,Param)]) blocks_and_cells_and_packet)=void:
show_short([blocks_and_cells_and_packet])

set show( ([([Param],[WCell])],[(int,int,Param)]) blocks_and_cells_and_packet)=
let (bc,packet)=blocks_and_cells_and_packet then
blocks=blocks(packet) then
cells=cells(packet) then
m=mult(packet) in
prints("*: dual(cell) contains an Aq(lambda)");
tabulate(
 ["block#","cell#","|packet|"]#
{ ##for i:#packets do}
  ##for b in blocks do
   ##for c in cells do
    if m(b,c)!=0 then
     let (params,cells)=bc[b] then
     p=params[0] then
     cell=cells[c] then
     cell_flag={if not is_integral(p.root_datum,p.infinitesimal_character) then false.star else} is_dual_Aq(params,cell).star {fi} then
     flag=is_dual_Aq(params,cell).star in
[[b.to_string,c.to_string + cell_flag,m(b,c).to_string]] else [] fi 
   od
  od
<<<<<<< HEAD
 od
      #["Total","","",(#parameters(packets)).to_string]
=======
      #["Total","",(#parameters(packet)).to_string]
>>>>>>> 581e68a2
  )

set show( [([([Param],[WCell])],[(int,int,Param)])] blocks_and_cells_and_packets)=
prints("*: dual(cell) contains an Aq(lambda)");
tabulate(
 ["orbit#","block#","cell#","parameters"]#
 ##for i:#blocks_and_cells_and_packets do 
 let (bc,packet)=blocks_and_cells_and_packets[i] then
 blocks=blocks(packet) then
 cells=cells(packet) then
 m=mult(packet) in
  ##for b in blocks do 
   ##for c in cells do
    if m(b,c)!=0 then
     let (params,cells)=bc[b] then
     p=params[0] then
     cell=cells[c] then
     cell_flag={if not is_integral(p.root_datum,p.infinitesimal_character) then false.star else} is_dual_Aq(params,cell).star {fi} in
[[i.to_string,b.to_string,c.to_string + cell_flag,m(b,c).to_string]] else [] fi 
   od
  od
 od
<<<<<<< HEAD
od
     #["Total","","",(#parameters(packets)).to_string,""]

  )

set show([[(int,int,Param)]] packets)=void:
let blocks=blocks(packets) then
cells=cells(packets) then
m=mult_block(packets) in
tabulate(
 ["orbit","block#","#packet"]#
 ##for i:#packets do
  ##for b in blocks do
    if m(i,b)!=0 then [[i.to_string,b.to_string,m(i,b).to_string]] else [] fi 
   od
  od
       #["Total","",(#parameters(packets)).to_string]

=======

     #["Total","",(#parameters(##for (,b) in blocks_and_cells_and_packets do b od)).to_string,""]
>>>>>>> 581e68a2
  )

set mult([[(int,int,Param)]] packet)=((int,int,int)->int):(int orbit,int block,int cell):
let rv=0 in
for (b,c,p) in packet[orbit] do
 if b=block and c=cell then rv+:=1 fi
od;rv

set show_long(([([Param],[WCell])],[(int,int,Param)]) blocks_and_cells_and_packet)=void:
let (bc,packet)=blocks_and_cells_and_packet then
blocks=blocks(packet) then
cells=cells(packet) then
m=mult_block(packet) in
prints("*: dual(cell) contains an Aq(lambda)");
prints("*: dual(p) is an Aq(lambda)");
tabulate(
 ["block#","cell#","parameters", "inf. char."]#
  ##for b in blocks do 
   ##for c in cells do
    for p in packet.parameters_map(b,c) do
     let (params,cells)=bc[b] then
     cell=cells[c] then
     cell_flag={if not is_integral(p.root_datum,p.infinitesimal_character) then false.star else} is_dual_Aq(params,cell).star {fi} then
     param_flag=if not is_integral(p.root_datum,p.infinitesimal_character) then false.star else is_dual_Aq(make_regular_irr(p)).star fi in
    [b.to_string,c.to_string+cell_flag,p.to_string+ param_flag, p.infinitesimal_character.to_string] 
   od
  od
<<<<<<< HEAD
 #["Total","","","",(#parameters(packets)).to_string]

  )
  
set show_one_block([[(int,int,Param)]] packets, int block_number)=void:
let blocks=blocks(packets) then
cells=cells(packets) then
total=0 then
m=mult_block(packets) in
tabulate(
 ["orbit","#packet"]#
 ##for i:#packets do
  ##for b@j in blocks do
    if j=block_number and m(i,b)!=0 then total+:=m(i,b); [[i.to_string,m(i,b).to_string]] else [] fi 
   od
  od
 #["Total",total.to_string]
  )

set show_short([[(int,int,Param)]] packets)=void:
let blocks=blocks(packets) then
cells=cells(packets) then
m=mult(packets) in
tabulate(
 ["orbit","#packet"]#
 ##for i:#packets do
  let total=sum(for b in blocks do sum(for c in cells do m(i,b,c) od) od)
 in if total!=0 then [[i.to_string,total.to_string]] else [] fi
od
   #["Total",(#parameters(packets)).to_string]
)


set export([Param] parameters)=void:
prints("set parameters=[");
for p@i in parameters do
 let comma=if i<#parameters-1 then "," else "" fi then
 (,n)=%p.x, lambda=p.lambda, nu=p.nu in
 prints("parameter(G,",n,",",lambda,",",nu,")",comma) od;
prints("]")


set export_parameters([[(int,int,Param)]] packets)=void:
export(parameters(packets))

{----------------more output routines---------------------------------}

set weak_packets([RealForm] list)=
##for G in list do 
 for H in real_forms(G) do weak_packets(H)
od
od

set weak_packets_all_forms(RealForm G)=weak_packets([G])

set weak_packets_all_forms_long(RealForm G)=
let rf=real_forms(G) then
m=weak_packets_all_forms(G) in
for (a,b,)@i in m do prints(rf[i]); show_short(b)
od

set weak_packets_all_forms_long([RealForm] groups)=void:
let rf=[RealForm]:[] then
()= for G in groups do rf##:=real_forms(G) od then
m=weak_packets(groups) in
prints(new_line,"Summary of weak packets:");for (a,b,)@i in m do
prints("------------------------------------------",new_line,rf[i]); show_short(b) od
=======
 od
     #["Total","",(#parameters(packet)).to_string,""]
  )

set show_long([([([Param],[WCell])],[(int,int,Param)])] blocks_and_cells_and_packets)=void:
prints("*: dual(cell) contains an Aq(lambda)");
prints("*: dual(p) is an Aq(lambda)");
tabulate(
 ["orbit#","block#","cell#","parameters", "inf. char."]#
 ##for i:#blocks_and_cells_and_packets do 
 let (bc,packet)=blocks_and_cells_and_packets[i] then
 blocks=blocks(packet) then
 cells=cells(packet) in
{ m=mult_block(packet) in}
  ##for b in blocks do 
   ##for c in cells do
    for p in packet.parameters_map(b,c) do
     let (params,cells)=bc[b] then
     cell=cells[c] then
     cell_flag={if not is_integral(p.root_datum,p.infinitesimal_character) then false.star else} is_dual_Aq(params,cell).star {fi} then
     param_flag=if not is_integral(p.root_datum,p.infinitesimal_character) then false.star else is_dual_Aq(make_regular_irr(p)).star fi in
    [i.to_string,b.to_string,c.to_string+cell_flag,p.to_string+ param_flag, p.infinitesimal_character.to_string]



   od
  od
 od
od
     #["Total","","",(#parameters(##for (,b) in blocks_and_cells_and_packets do b od)).to_string,""]
  )

set export([Param] parameters)=void:
prints("set parameters=[");
for p@i in parameters do
 let comma=if i<#parameters-1 then "," else "" fi then
 (,n)=%p.x, lambda=p.lambda, nu=p.nu in
 prints("parameter(G,",n,",",lambda,",",nu,")",comma) od;
prints("]")

{----------------more output routines---------------------------------}

set weak_packets([RealForm] list)=
##for G in list do 
 ##for H in real_forms(G) do weak_packets(H)
od
od

set weak_packets_all_forms(RealForm G)=weak_packets([G])

set show_weak_packets_all_forms(RealForm G)=
let rf=real_forms(G) then
m=weak_packets_all_forms(G) in
for wp@i in m do prints(rf[i]); show(wp)
od

set show_weak_packets_all_forms_long([RealForm] groups)=void:
let rf=[RealForm]:[] then
()= for G in groups do rf##:=real_forms(G) od then
m=weak_packets(groups) in
prints(new_line,"Summary of weak packets:");for wp@i in m do
prints("------------------------------------------",new_line,rf[i]); show(wp) od

{------------include information about dual_Aq cells  ------}

{bc=blocks_and_cells([Param])}
{bc=[([Param],[WCell])]}

{return list of results: each is_dual_Aq([Param],cell)}
set is_dual_Aq([([Param],[WCell])] data)=
for (params,cells) in data do
 for (cell,) in cells do
  let cell_params=for j in cell do params[j] od in
  is_dual_Aq(cell_params)
 od
od
set is_Aq([Param] params)=bool:any(for p in params do is_Aq(p) od)

set is_Aq([Param] params,WCell cell)=
let (param_numbers,)=cell in
is_Aq(for i in param_numbers do params[i] od)

{this applies to output of weak_packet(...) or each entry
of output of weak_packets(...)
returns true if each cell which occurs satisfies is_dual_Aq(cell)} 
set packets_disjoint( ([([Param],[WCell])],[(int,int,Param)]) blocks_and_cells_and_packet)=
let (bc,packet)=blocks_and_cells_and_packet then
blocks=blocks(packet) then
cells=cells(packet) then
m=mult(packet) in
all(##for b in blocks do
 ##for c in cells do
  let (params,cells)=bc[b] in
  if m(b,c)!=0 then [is_dual_Aq(params,cells[c])] else [] fi
 od
od
)
>>>>>>> 581e68a2
<|MERGE_RESOLUTION|>--- conflicted
+++ resolved
@@ -4,17 +4,6 @@
 <springer_tables.at
 <Vogan-dual.at
 
-<<<<<<< HEAD
-{extract just the parameters from [(int,int,Param)] (output of weak_packet(..)}
-set parameters([(int,int,Param)] triples)=[Param]:for (,,p) in triples do p od
-
-{extract just the parameters from [[(int,int,Param)]] (output of weak_packets(...)}
-set parameters([[(int,int,Param)]] packet)=[Param]:
-{##for triple in packet do for (,,p) in triple do p od od}
-##for triple in packet do parameters(triple) od
-
-{weak Arthur packets}
-=======
 {extract just the parameters from [(int,int,Param)]}
 set parameters([(int,int,Param)] triples)=[Param]:for (,,p) in triples do p od
 
@@ -29,7 +18,6 @@
 {extract just the cells (parameter indices) from output of weak_packet(...)}
 set cells(([([Param],[WCell])],[(int,int,Param)]) (pairs,))=
 ##for (,cells) in pairs do for (param_indices,) in cells do param_indices od od
->>>>>>> 581e68a2
 
 {SpringerTable: table of Springer data, see springer_tables.at
  NOTE: this must be the SpringerTable for the integral root system
@@ -41,19 +29,12 @@
 
 {weak_packet, given Springer table for the integrality datum of O_check.H/2,
  a list of parameters at regular infinitesimal character, and a target infinitesimal character}
-<<<<<<< HEAD
-set weak_packet(SpringerTable st_int,ComplexNilpotent O_check,[Param] params,ratvec gamma_target)=[(int,int,Param)]:
-assert(integrality_datum(O_check.root_datum.dual,O_check.H/2)=st_int.root_datum,
- "root datum mismatch, probably not using the integrality datum for the orbit");
-if #params=0 then [] else
-=======
 set weak_packet(SpringerTable st_int,ComplexNilpotent O_check,[Param] params,ratvec gamma_target)=
 ([([Param],[WCell])],[(int,int,Param)]):
 {returns (blocks_and_cells,[(int,int,Param)])}
 assert(integrality_datum(O_check.root_datum.dual,O_check.H/2)=st_int.root_datum,
  "root datum mismatch, probably not using the integrality datum for the orbit");
 if #params=0 then ([],[]) else
->>>>>>> 581e68a2
 let ()=if cells_verbose then
 prints("gamma_target:",gamma_target);
  prints("Computing weak packet for ", params[0].real_form, new_line,
@@ -92,15 +73,10 @@
  permutation is the matrix taking i^th simple root of given root datum to i^th simple root
   of the constructed one
 }
-<<<<<<< HEAD
-set weak_packet(SpringerTable st_int,ComplexNilpotent O_check,[Param] params,ratvec gamma_target,mat permutation)=[(int,int,Param)]:
-if #params=0 then [] else
-=======
 set weak_packet(SpringerTable st_int,ComplexNilpotent O_check,[Param] params,ratvec gamma_target,mat permutation)=
 ([([Param],[WCell])],[(int,int,Param)]):
 {returns (blocks_and_cells,[(int,int,Param)])}
 if #params=0 then ([],[]) else
->>>>>>> 581e68a2
 let ()=if cells_verbose then
 prints("gamma_target:",gamma_target);
  prints("Computing weak packet for ", params[0].real_form, new_line,
@@ -135,13 +111,9 @@
 {call weak_packet(st_int,O_check,G,params,gamma_target):
  set params=all_paramaeters_gamma(G,O_check.H/2+2*rho(G)) and gamma_target=O.H/2
 }
-<<<<<<< HEAD
-set weak_packet(SpringerTable st_int,ComplexNilpotent O_check,RealForm G)=[(int,int,Param)]:
-=======
 set weak_packet(SpringerTable st_int,ComplexNilpotent O_check,RealForm G)=
 ([([Param],[WCell])],[(int,int,Param)]):
 {returns (blocks_and_cells,[(int,int,Param)])}
->>>>>>> 581e68a2
 if cells_verbose then
  prints("weak_packets(st_int,O_check,G):", new_line,"O_check: ", O_check.diagram ,new_line, "G: ", G) fi;
 let rd=st_int.root_datum then
@@ -159,43 +131,6 @@
 the first version gives the correct orbit for
 integrality_datum(G,O.H/2).dual
 }
-<<<<<<< HEAD
-{this function is probably NOT the right thing to do,
- see integral_descent() below, left this here temporarily 
- for testing purposes}
-set integral_descents(ComplexNilpotent O_check)=[ComplexNilpotent]:
-let rd=O_check.root_datum.dual then
-rdint=integrality_datum(rd,O_check.H/2) then
-integral_orbits=rdint.dual.orbits then
-H=O_check.H in
-##for O_int_check in integral_orbits do
-{H is in X_*(dual group), so
-is_conjugate(H,O_int_check.H,rd.dual) is the right conjugacy test}
-if is_conjugate(H,O_int_check.H,rd.dual) then [O_int_check] else [] fi od
-
-{compute integral_descents(O_check) (on the dual side)
- rd_int=integrality datum, rd_int_check=dual side (subgroup)
- integral_descents(O_check) is a set of orbits for rd_int_check
- return their duals, which are special orbits for rd_int}
- {this function should not be used, here only for testing}
-set integral_descents(SpringerTable st_int,ComplexNilpotent O_check)=
-let descents=integral_descents(O_check) in
-for O_check_int in descents do
-dual_orbit_by_diagram(st_int,O_check_int.diagram_normalized) od
-
-{this is the correct function to use: it returns a single 
-ComplexNilpotent for the rd_int.dual
-}
-set integral_descent(ComplexNilpotent O_check)=ComplexNilpotent:
-let rd=O_check.root_datum.dual then
-rd_int=integrality_datum(rd,O_check.H/2) in
-(rd_int.dual,(),O_check.H)
-
-{this version returns the correct orbit for the given rd_int.dual}
-set integral_descent(SpringerTable st_int,ComplexNilpotent O_check)=ComplexNilpotent:
-let O_check_int=O_check.integral_descent in
-dual_orbit_by_diagram(st_int,O_check_int.diagram_normalized)
-=======
 set integral_descent(ComplexNilpotent O_check)=ComplexNilpotent:
 let rd=O_check.root_datum.dual {the original root datum on the group side} then
 rd_int=integrality_datum(rd,O_check.H/2)  {on the group side} then
@@ -213,18 +148,12 @@
 {Note: st_int.root_datum.dual is *adjoint*, so
 O_check_rd_int.diagram = O_check_rd_int.H}
 (st_int.root_datum.dual,(),O_check_rd_int.diagram*permutation)
->>>>>>> 581e68a2
 
 {This is the primary weak_packet function}
 {given complex orbit on dual side, and real form, compute weak Arthur packet}
 {NOTE: the appropriate SpringerTable is for the integral root system}
-<<<<<<< HEAD
-{returns: ([Param],[(int,int,Param)],[]) for backwards compatibility}
-set weak_packet(ComplexNilpotent O_check,RealForm G)=([Param],[(int,int,Param)],[SpringerTable]):
-=======
 set weak_packet(ComplexNilpotent O_check,RealForm G)=
 ([([Param],[WCell])],[(int,int,Param)]):
->>>>>>> 581e68a2
 let gamma_final=O_check.H/2 then
 gamma=gamma_final+2*rho(G) then  {this is the target infinitesimal character, need to pass it}
 all=all_parameters_gamma(G,gamma) then
@@ -239,30 +168,6 @@
 ()=assert(valid,"can't find isomorphism of rd_int and st_int.root_datum") then
 {dual_integral_orbits=integral_descents(st_int,O_check) in}
 O_check_int=integral_descent(st_int,O_check) then
-<<<<<<< HEAD
-()=prints("computing packet for:", O_check_int) then
-wp=weak_packet(st_int,O_check_int,all,gamma_final,permutation) in
-(parameters(wp),wp,[SpringerTable]:[])
-
-{run over a set of dual orbits}
-set weak_packets([ComplexNilpotent] dual_orbits,RealForm G)=([Param],[[(int,int,Param)]],[SpringerTable]):
-let weak_packets=[[(int,int,Param)]]:[] in
-if cells_verbose then prints("weak_packets(G) with dual orbits and G=",G) fi;
-for O in dual_orbits do
- prints(new_line,"Computing weak packet for orbit: ", O.root_datum, " ", O.H, " dim=", O.dim_nilpotent);
- let (,wp,)=weak_packet(O,G) in
- weak_packets#:=wp
-od;
-(parameters(weak_packets),weak_packets,[SpringerTable]:[])
-
-{given just a RealForm G, compute the dual orbits then compute
-all weak packets as you run over these dual orbits}
-set weak_packets(RealForm G)=([Param],[[(int,int,Param)]],[SpringerTable]):
-weak_packets(G.dual_orbits,G)
-
-{----precomputed cell trace version ----}
-
-=======
 ()=prints("O_check_int:", O_check_int) then
 ()=prints("permutation: ", permutation) then
 ()=prints("computing packet for:", O_check_int) then
@@ -291,7 +196,6 @@
 
 {----precomputed cell trace version ----}
 
->>>>>>> 581e68a2
 {weak_packet:
  given: a RootDatum rd and an even orbit O_check for the dual,
  a SpringerTable for rd,
@@ -305,11 +209,7 @@
 {[Param]: list of parameters in block
  [([int] indices of parameters in cell,[int] character of cell)]
  }
-<<<<<<< HEAD
-)=([Param],[(int,int,Param)],[SpringerTable]):
-=======
 )=([Param],[(int,int,Param)]):
->>>>>>> 581e68a2
 assert(is_locally_isomorphic(integrality_datum(O_check.root_datum.dual,O_check.H/2),st.root_datum),
  "root datum mismatch, probably not using the integrality datum for the orbit");
 let gamma_target=O_check.H/2 then
@@ -333,29 +233,6 @@
 sigma=st.springer(O) then
 ()=if cells_verbose then prints("sigma=", sigma, " of dimension ",st.ct.dimension(sigma)) fi then
 wp=parameters_given_AV_infinitesimal_character(st,O,gamma_target,cell_data)
-<<<<<<< HEAD
-in (parameters(wp),wp,[SpringerTable]:[])
-
-{same as previous, running over a set of (even) orbits}
-set weak_packets(
-SpringerTable st,[ComplexNilpotent] dual_orbits,[([Param],[([int],[int])])]  cell_data)=
-let wp=for O in dual_orbits do let (,weak_packet,)= weak_packets(st,O,cell_data) in weak_packet od
-in (parameters(wp),wp,[SpringerTable]:[])
-
-{compute SpringerTable also}
-set weak_packets(
-RealForm G,
-[ComplexNilpotent] dual_orbits,
-[([Param],[([int],[int])])]  cell_data)=
-weak_packets(springer_table(G),dual_orbits,cell_data)
-
-{compute G.even_dual_orbits also}
-set weak_packets(
-RealForm G,
-[([Param],[([int],[int])])]  cell_data)=
-weak_packets(springer_table(G),G.even_dual_orbits,cell_data)
-
-=======
 in (parameters(wp),wp)
 
 {same as previous, running over a set of (even) orbits}
@@ -371,7 +248,6 @@
 set weak_packets(
 RealForm G,[([Param],[([int],[int])])]  cell_data)=
 [([Param],[(int,int,Param)])]:weak_packets(springer_table(G),G.even_dual_orbits,cell_data)
->>>>>>> 581e68a2
 
 {prepare cell_data for input to weak_packets(st,O,cell_data)}
 set cell_data(CharacterTable ct,[Param] parameters)=
@@ -391,34 +267,15 @@
 cell_data(ct,all_parameters_gamma(G,rho(G)))
 
 set weak_packets_pre(RealForm G)=
-<<<<<<< HEAD
-=======
 [([Param],[(int,int,Param)])]:
->>>>>>> 581e68a2
 weak_packets(G,cell_data(character_table(G),G))
 
 {------/precomputed cell trace version ----}
 
 {run over a set of dual orbits}
-<<<<<<< HEAD
-set weak_packets([ComplexNilpotent] dual_orbits,RealForm G)=([Param],[[(int,int,Param)]],[SpringerTable]):
-let weak_packets=[[(int,int,Param)]]:[] in
-if cells_verbose then prints("weak_packets(G) with dual orbits and G=",G) fi;
-for O in dual_orbits do
- prints(new_line,"Computing weak packet for orbit: ", O.root_datum, " ", O.H, " dim=", O.dim_nilpotent);
- let (,wp,)=weak_packet(O,G) in
- weak_packets#:=wp
-od;
-(parameters(weak_packets),weak_packets,[SpringerTable]:[])
-
-
-
-
-=======
 set weak_packets([ComplexNilpotent] dual_orbits,RealForm G)=
 [([([Param],[WCell])],[(int,int,Param)])]:
 for O in dual_orbits do weak_packet(O,G) od
->>>>>>> 581e68a2
 
 {reporting functions}
 
@@ -505,12 +362,7 @@
 [[b.to_string,c.to_string + cell_flag,m(b,c).to_string]] else [] fi 
    od
   od
-<<<<<<< HEAD
- od
-      #["Total","","",(#parameters(packets)).to_string]
-=======
       #["Total","",(#parameters(packet)).to_string]
->>>>>>> 581e68a2
   )
 
 set show( [([([Param],[WCell])],[(int,int,Param)])] blocks_and_cells_and_packets)=
@@ -533,29 +385,8 @@
    od
   od
  od
-<<<<<<< HEAD
-od
-     #["Total","","",(#parameters(packets)).to_string,""]
-
-  )
-
-set show([[(int,int,Param)]] packets)=void:
-let blocks=blocks(packets) then
-cells=cells(packets) then
-m=mult_block(packets) in
-tabulate(
- ["orbit","block#","#packet"]#
- ##for i:#packets do
-  ##for b in blocks do
-    if m(i,b)!=0 then [[i.to_string,b.to_string,m(i,b).to_string]] else [] fi 
-   od
-  od
-       #["Total","",(#parameters(packets)).to_string]
-
-=======
 
      #["Total","",(#parameters(##for (,b) in blocks_and_cells_and_packets do b od)).to_string,""]
->>>>>>> 581e68a2
   )
 
 set mult([[(int,int,Param)]] packet)=((int,int,int)->int):(int orbit,int block,int cell):
@@ -583,75 +414,6 @@
     [b.to_string,c.to_string+cell_flag,p.to_string+ param_flag, p.infinitesimal_character.to_string] 
    od
   od
-<<<<<<< HEAD
- #["Total","","","",(#parameters(packets)).to_string]
-
-  )
-  
-set show_one_block([[(int,int,Param)]] packets, int block_number)=void:
-let blocks=blocks(packets) then
-cells=cells(packets) then
-total=0 then
-m=mult_block(packets) in
-tabulate(
- ["orbit","#packet"]#
- ##for i:#packets do
-  ##for b@j in blocks do
-    if j=block_number and m(i,b)!=0 then total+:=m(i,b); [[i.to_string,m(i,b).to_string]] else [] fi 
-   od
-  od
- #["Total",total.to_string]
-  )
-
-set show_short([[(int,int,Param)]] packets)=void:
-let blocks=blocks(packets) then
-cells=cells(packets) then
-m=mult(packets) in
-tabulate(
- ["orbit","#packet"]#
- ##for i:#packets do
-  let total=sum(for b in blocks do sum(for c in cells do m(i,b,c) od) od)
- in if total!=0 then [[i.to_string,total.to_string]] else [] fi
-od
-   #["Total",(#parameters(packets)).to_string]
-)
-
-
-set export([Param] parameters)=void:
-prints("set parameters=[");
-for p@i in parameters do
- let comma=if i<#parameters-1 then "," else "" fi then
- (,n)=%p.x, lambda=p.lambda, nu=p.nu in
- prints("parameter(G,",n,",",lambda,",",nu,")",comma) od;
-prints("]")
-
-
-set export_parameters([[(int,int,Param)]] packets)=void:
-export(parameters(packets))
-
-{----------------more output routines---------------------------------}
-
-set weak_packets([RealForm] list)=
-##for G in list do 
- for H in real_forms(G) do weak_packets(H)
-od
-od
-
-set weak_packets_all_forms(RealForm G)=weak_packets([G])
-
-set weak_packets_all_forms_long(RealForm G)=
-let rf=real_forms(G) then
-m=weak_packets_all_forms(G) in
-for (a,b,)@i in m do prints(rf[i]); show_short(b)
-od
-
-set weak_packets_all_forms_long([RealForm] groups)=void:
-let rf=[RealForm]:[] then
-()= for G in groups do rf##:=real_forms(G) od then
-m=weak_packets(groups) in
-prints(new_line,"Summary of weak packets:");for (a,b,)@i in m do
-prints("------------------------------------------",new_line,rf[i]); show_short(b) od
-=======
  od
      #["Total","",(#parameters(packet)).to_string,""]
   )
@@ -748,5 +510,4 @@
   if m(b,c)!=0 then [is_dual_Aq(params,cells[c])] else [] fi
  od
 od
-)
->>>>>>> 581e68a2
+)