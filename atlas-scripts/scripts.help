Script name		dependencies { brief description of purpose }
       			(ordering always places dependencies before dependents)
-------------------------------------------------------------------------------
<<<<<<< HEAD
basic.rx		{ standard prelude of general utility functions }
lietypes.rx		{ allow omitting quotes in "D4" and friends }
unitary.rx		{ tables: lists of unitary facets for F4, D4, E7 }
new_blocks.rx		{ substitute "block" versions using new technology }
sp4.rx			{ some functions facilitating experiments with sp4 }
sort.rx			basic { merge sort integers, sort by statistic }
matrix.rx		basic { get blocks from matrix, partial inverses }
polynomial.rx		basic { polynomials and matrices with poly entries }
Weylgroup.rx		basic { W_word, W action; making (integr.) dominant }
groups.rx		basic { function for constructing groups by name }
generate_groups.rx	basic { list real forms by isogeny and rank }
nilpotent.rx		basic { list complex nilp. orbits; tables for G2-E8 }
parameters.rx		basic { attributes of and functions for Param values }
iterate_deform.rx	basic { legacy implementation of deformation algorithm }
torus.rx		basic { construct torus by compact/complex/split ranks }
galois.rx		basic, groups, generate_groups
			{ count conn. components, real forms in square class }
lattice.rx		basic, matrix { sublattice embeddings and quotients }
twist.rx		basic, lattice { twist by a distinguished involution }
group_operations.rx	basic, torus, lattice { torus, product, radical etc. }
Vogan-dual.rx		basic, parameters { compute y of Param, and full dual }
K.rx			basic, matrix { embedding of compact root system }
W_orbit.rx		basic, Weylgroup { W orbit on vectors, list all W }
cross_W_orbit.rx	basic, Weylgroup { W orbit on KGB and action rep.ives }
tits.rx			basic, Weylgroup { directly compute in full Tits group }
Wdelta.rx		basic, Weylgroup, K { inner class with another invol. }
kl.rx			basic, polynomial { character/composition formulas }
synthetic.rx		basic, Weylgroup, parameters, lattice
=======
basic.at		{ standard prelude of general utility functions }
lietypes.at		{ allow omitting quotes in "D4" and friends }
unitary.at		{ tables: lists of unitary facets for F4, D4, E7 }
new_blocks.at		{ substitute "block" versions using new technology }
sp4.at			{ some functions facilitating experiments with sp4 }
misc.at			basic { general utility functions }
sort.at			basic { merge sort integers, sort by statistic }
matrix.at		basic { get blocks from matrix, partial inverses }
polynomial.at		basic { polynomials and matrices with poly entries }
Weylgroup.at		basic { W_word, W action; making (integr.) dominant }
groups.at		basic { function for constructing groups by name }
generate_groups.at	basic { list real forms by isogeny and rank }
nilpotent.at		basic { list complex nilp. orbits; tables for G2-E8 }
parameters.at		basic { attributes of and functions for Param values }
iterate_deform.at	basic { legacy implementation of deformation algorithm }
torus.at		basic { construct torus by compact/complex/split ranks }
galois.at		basic, groups, generate_groups
			{ count conn. components, real forms in square class }
lattice.at		basic, matrix { sublattice embeddings and quotients }
twist.at		basic, lattice { twist by a distinguished involution }
group_operations.at	basic, torus, lattice { torus, product, radical etc. }
center.at		group_operations, lattice { center of G(C), G(R) }
Vogan-dual.at		basic, parameters { compute y of Param, and full dual }
K.at			basic, matrix { embedding of compact root system }
W_orbit.at		basic, Weylgroup { W orbit on vectors, list all W }
cross_W_orbit.at	basic, Weylgroup { W orbit on KGB and action rep.ives }
tits.at			basic, Weylgroup { directly compute in full Tits group }
Wdelta.at		basic, Weylgroup, K { inner class with another invol. }
kl.at			basic, polynomial { character/composition formulas }
synthetic.at		basic, Weylgroup, parameters, lattice
>>>>>>> 3f1cfccd
			       { do KGB and Param computations from scratch }
representations.rx	basic, misc, group_operations { various "series" }
hermitian.rx		basic, representations, kl { unitarity test }
test_unitarity.rx       groups, hermitian, unitary, nilpotent, lietypes
			{ define a suite of tests for the deformation code }
translate.rx		basic, hermitian { translation functors, to walls }
finite_dimensional.rx	basic, Weylgroup, hermitian { highest wts, dim, ... }
LKT.rx			basic, cross_W_orbit, finite_diml, K { lowest K types }
extended_misc.rx	basic, lattice, parameters, Weylgroup
			{ foundation for extended_param operations }
extended_types.rx	basic, extended_misc { classify extended parameters }
extended_cross.rx       basic, extended_misc/types { cross action ext. param. }
extended_cayley.rx      basic, extended_misc/types { Cayley trf. ext. param. }
extended.rx		basic, lattice, rep'ns, synth, param's, ext_misc/types
			{ construction functions for extended_param, signs }
nonintegral.rx		Wdelta, synthetic, extended* { cross/Cayley; extended }
synthetic_aux.rx	synthetic, Weyl, Weylgroup, translate
			{ auxiliary file use to help correcting synthetic.rx }
hecke.rx		basic, sort, polynomial, extended*, nonintegral
			{ cross actions and Cayleys for extended params; tests }


<<<<<<< HEAD
---------------------------------------------------------------------------
			unsorted stuff (not intended for general use)

dual.rx			extended, polynomial, parameters, Vogan-dual
complex.rx		LKT { some things specific for complex groups }
ext_signs.rx
induction.rx
induction_sp4.rx
misc.rx
my.rx			lietpyes, groups { some convenience functions }
old_hermitian.rx	representations, old_kl
old_kl.rx		basic, polynomial
test3.rx
=======
modules.at		basic, misc, kl { ParamPol values tagged }
coherent.at		basic, translate, W_orbit { coherent continuations }
all_Kparameters.at      kgp, K_norm, thetastable


---------------------------------------------------------------------------
2i12.at
K_norm.at
K_parameters.at
K_types.at
LKT_aux.at
W_K.at
Weylgroup_aux.at
ap.at
blocku.at
canonical_x_K.at	Weylgroup_aux
complex_nilpotent_orbits.at
conjugacy_classes.at
elliptic_elements.at
kgp.at
knilpotent.at
knilpotent2.at
knilpotent3.at
orbits.at
parabolics.at
partitions.at
real_nilpotent_orbits.at
thetastable.at		induction, finite_dimensional, canonical_x_K
wreps_type_C.at

---------------------------------------------------------------------------
			unsorted stuff (not intended for general use)

dual.at			extended, polynomial, parameters, Vogan-dual
complex.at		LKT { some things specific for complex groups }
ext_signs.at
induction.at
induction_sp4.at
my.at			lietpyes, groups { some convenience functions }
old_hermitian.at	representations, old_kl
old_kl.at		basic, polynomial
test3.at
>>>>>>> 3f1cfccd
<|MERGE_RESOLUTION|>--- conflicted
+++ resolved
@@ -1,36 +1,6 @@
 Script name		dependencies { brief description of purpose }
        			(ordering always places dependencies before dependents)
 -------------------------------------------------------------------------------
-<<<<<<< HEAD
-basic.rx		{ standard prelude of general utility functions }
-lietypes.rx		{ allow omitting quotes in "D4" and friends }
-unitary.rx		{ tables: lists of unitary facets for F4, D4, E7 }
-new_blocks.rx		{ substitute "block" versions using new technology }
-sp4.rx			{ some functions facilitating experiments with sp4 }
-sort.rx			basic { merge sort integers, sort by statistic }
-matrix.rx		basic { get blocks from matrix, partial inverses }
-polynomial.rx		basic { polynomials and matrices with poly entries }
-Weylgroup.rx		basic { W_word, W action; making (integr.) dominant }
-groups.rx		basic { function for constructing groups by name }
-generate_groups.rx	basic { list real forms by isogeny and rank }
-nilpotent.rx		basic { list complex nilp. orbits; tables for G2-E8 }
-parameters.rx		basic { attributes of and functions for Param values }
-iterate_deform.rx	basic { legacy implementation of deformation algorithm }
-torus.rx		basic { construct torus by compact/complex/split ranks }
-galois.rx		basic, groups, generate_groups
-			{ count conn. components, real forms in square class }
-lattice.rx		basic, matrix { sublattice embeddings and quotients }
-twist.rx		basic, lattice { twist by a distinguished involution }
-group_operations.rx	basic, torus, lattice { torus, product, radical etc. }
-Vogan-dual.rx		basic, parameters { compute y of Param, and full dual }
-K.rx			basic, matrix { embedding of compact root system }
-W_orbit.rx		basic, Weylgroup { W orbit on vectors, list all W }
-cross_W_orbit.rx	basic, Weylgroup { W orbit on KGB and action rep.ives }
-tits.rx			basic, Weylgroup { directly compute in full Tits group }
-Wdelta.rx		basic, Weylgroup, K { inner class with another invol. }
-kl.rx			basic, polynomial { character/composition formulas }
-synthetic.rx		basic, Weylgroup, parameters, lattice
-=======
 basic.at		{ standard prelude of general utility functions }
 lietypes.at		{ allow omitting quotes in "D4" and friends }
 unitary.at		{ tables: lists of unitary facets for F4, D4, E7 }
@@ -61,44 +31,28 @@
 Wdelta.at		basic, Weylgroup, K { inner class with another invol. }
 kl.at			basic, polynomial { character/composition formulas }
 synthetic.at		basic, Weylgroup, parameters, lattice
->>>>>>> 3f1cfccd
 			       { do KGB and Param computations from scratch }
-representations.rx	basic, misc, group_operations { various "series" }
-hermitian.rx		basic, representations, kl { unitarity test }
-test_unitarity.rx       groups, hermitian, unitary, nilpotent, lietypes
+representations.at	basic, misc, group_operations { various "series" }
+hermitian.at		basic, representations, kl { unitarity test }
+test_unitarity.at       groups, hermitian, unitary, nilpotent, lietypes
 			{ define a suite of tests for the deformation code }
-translate.rx		basic, hermitian { translation functors, to walls }
-finite_dimensional.rx	basic, Weylgroup, hermitian { highest wts, dim, ... }
-LKT.rx			basic, cross_W_orbit, finite_diml, K { lowest K types }
-extended_misc.rx	basic, lattice, parameters, Weylgroup
+translate.at		basic, hermitian { translation functors, to walls }
+finite_dimensional.at	basic, Weylgroup, hermitian { highest wts, dim, ... }
+LKT.at			basic, cross_W_orbit, finite_diml, K { lowest K types }
+extended_misc.at	basic, lattice, parameters, Weylgroup
 			{ foundation for extended_param operations }
-extended_types.rx	basic, extended_misc { classify extended parameters }
-extended_cross.rx       basic, extended_misc/types { cross action ext. param. }
-extended_cayley.rx      basic, extended_misc/types { Cayley trf. ext. param. }
-extended.rx		basic, lattice, rep'ns, synth, param's, ext_misc/types
+extended_types.at	basic, extended_misc { classify extended parameters }
+extended_cross.at       basic, extended_misc/types { cross action ext. param. }
+extended_cayley.at      basic, extended_misc/types { Cayley trf. ext. param. }
+extended.at		basic, lattice, rep'ns, synth, param's, ext_misc/types
 			{ construction functions for extended_param, signs }
-nonintegral.rx		Wdelta, synthetic, extended* { cross/Cayley; extended }
-synthetic_aux.rx	synthetic, Weyl, Weylgroup, translate
-			{ auxiliary file use to help correcting synthetic.rx }
-hecke.rx		basic, sort, polynomial, extended*, nonintegral
+nonintegral.at		Wdelta, synthetic, extended* { cross/Cayley; extended }
+synthetic_aux.at	synthetic, Weyl, Weylgroup, translate
+			{ auxiliary file used to help correcting synthetic.at }
+hecke.at		basic, sort, polynomial, extended*, nonintegral
 			{ cross actions and Cayleys for extended params; tests }
 
 
-<<<<<<< HEAD
----------------------------------------------------------------------------
-			unsorted stuff (not intended for general use)
-
-dual.rx			extended, polynomial, parameters, Vogan-dual
-complex.rx		LKT { some things specific for complex groups }
-ext_signs.rx
-induction.rx
-induction_sp4.rx
-misc.rx
-my.rx			lietpyes, groups { some convenience functions }
-old_hermitian.rx	representations, old_kl
-old_kl.rx		basic, polynomial
-test3.rx
-=======
 modules.at		basic, misc, kl { ParamPol values tagged }
 coherent.at		basic, translate, W_orbit { coherent continuations }
 all_Kparameters.at      kgp, K_norm, thetastable
@@ -140,5 +94,4 @@
 my.at			lietpyes, groups { some convenience functions }
 old_hermitian.at	representations, old_kl
 old_kl.at		basic, polynomial
-test3.at
->>>>>>> 3f1cfccd
+test3.at