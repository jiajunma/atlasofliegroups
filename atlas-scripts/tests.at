--- conflicted
+++ resolved
@@ -19,16 +19,6 @@
 end
 
 set test_other ([RealForm] groups) = void:
-<<<<<<< HEAD
-  for G in groups do
-  let delta=G.distinguished_involution in
-  prints("Testing block of trivial representation of ", G)
-  ; for p in fixed(delta,block_of(trivial(G)))
-    do prints(p); print_hermitian_form_irreducible(p) od
-  ; prints("Testing block of spherical representation at rho/2 of ", G)
-  ; for p in  fixed(delta,block_of(trivial(G)*/2))
-    do prints(p);print_hermitian_form_irreducible(p) od
-=======
   for G in groups
   do prints("Testing block of trivial representation of ", G)
   ; for p in block_of(trivial(G))
@@ -40,7 +30,6 @@
     do
       if p.is_hermitian then prints(p); print_hermitian_form_irreducible(p) fi
     od
->>>>>>> ac90b444
   od
 
 set test_other(RealForm G)=void:test_other([G])