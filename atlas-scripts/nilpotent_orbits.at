<center.at { for |lie_compact_radical)@InnerClass| }
<induction.at { for |embed_KGB@(KGBElt,RealForm)| }
<all_finite_order.at
<subgroups.at
{<weyl_character_formula.at {for centralizer@(RootDatum,ratvec)}}
<twisted_conjugacy.at

set nilpotent_verbose=false

{ ComplexNilpotent: (RootDatum rd,vec H)
  where [H,X,Y] is a Lie triple, H\in X_*, and orbit=G.X
  H must satisfy <alpha,H>=0,1,2 for all simple roots,
  in particular is_dominant(H,rd) should hold
}
set_type
[ ComplexNilpotent = (RootDatum root_datum, void ., vec H{_of_triple})
, RealNilpotent    = (vec H, KGBElt x, void .)
]

set complex_nilpotent (RootDatum rd, vec H) = ComplexNilpotent: (rd,(),H)
{"complex" isn't necessary}
set nilpotent (RootDatum rd, vec H) = complex_nilpotent(rd,H)

{complex orbit; list of orders of conjugacy classes;
for each conjugacy class a list of pairs (L,[ratvec])
L is a pseudo-Levi, and each ratvec is a semisimple element,
each pair (L,ratvec) gives one conjugacy class in A(O)
}
set_type ComplexNilpotentComponentDatum=
             (ComplexNilpotent orbit,[int] orders,[(RootDatum,[ratvec])] pairs)

{. Two complex nilpotent orbits are equal if the root data are, and
   the H's are conjugate by the Weyl group. .}
set = (ComplexNilpotent O1,ComplexNilpotent O2) = bool:
   let rd=O1.root_datum in rd=O2.root_datum and
<<<<<<< HEAD
   dominant(O1.H{_of_triple},rd)=dominant(O2.H{_of_triple},rd)
=======
   dominant(O1.H,rd)=dominant(O2.H,rd)
>>>>>>> 94cc0a96

{ dimension of the orbit of nilpotents described by a |ComplexNilpotent| }
set dim_nilpotent (ComplexNilpotent(rd,,H)) = int:
  sum(for alpha in posroots(rd) do case alpha*H in 0, 1 else 2 esac od)

{synonym}
set dim (ComplexNilpotent O) = int:dim_nilpotent(O)

{saturate an orbit from an equal rank subgroup to G}
set saturate(ComplexNilpotent O,RootDatum rd)=ComplexNilpotent:(rd,(),O.H)

{saturate an orbit from a subgroup H, with matrix giving X_*(T_H) -> X_*(T)}
set saturate(ComplexNilpotent O,RootDatum rd,mat inc)=ComplexNilpotent:(rd,(),inc*O.H)

set diagram (ComplexNilpotent(rd,,H)) = [int]:
   dominant(H,rd){action on coweight} * simple_roots(rd)

{for a simple root system, put the diagram in standard Bourbaki
 order. For a non-simple system, put in standard Bourbaki
 order on each simple factor. Probably the order of the factors
 doesn't change but this isn't guaranteed.
} 
set diagram_normalized_simple(ComplexNilpotent O)=[int]:
let (,perm)=Cartan_matrix_type(O.root_datum) then
P=permutation_matrix(perm) in
P*diagram(O)

{diagram_normalized is [[int]] to allow for multiple simple factors}
set diagram_normalized(ComplexNilpotent O)=[[int]]:
let H=dominant(O.H,O.root_datum) then 
factors=simple_factors(O.root_datum) in
for f in factors do
 let diagram=H*f.simple_roots then
 (,perm)=Cartan_matrix_type(f) then
 P=permutation_matrix(perm) in
 inverse(P)*diagram
od

{construct complex orbit (rd,(),H) from (rd,Dynkin diagram)}
set complex_nilpotent_from_diagram(RootDatum rd,[int] diagram)=ComplexNilpotent:
(rd,()
,ratvec_as_vec
 (sum(rd.rank,for a@i in diagram do a*rd.fundamental_coweights[i] od))
)

set sort_by((ComplexNilpotent->int) f) =
   ([ComplexNilpotent] v) [ComplexNilpotent]:
      for index in inv_standardisation(for x in v do f(x) od) do v[index] od

set sort_by_dimension = ([ComplexNilpotent]->[ComplexNilpotent]):
   sort_by(dim_nilpotent@ComplexNilpotent)

set find ([ComplexNilpotent] list,ComplexNilpotent O) = int:
   first(#list,(int i)bool:list[i].root_datum=O.root_datum and
<<<<<<< HEAD
                           list[i].H{_of_triple}=O.H{_of_triple})

set find ([RealNilpotent] list,RealNilpotent O) = int:
   first(#list,(int i)bool:list[i].x=O.x and
                           list[i].H=O.H)

set remove_duplicates([ComplexNilpotent] orbits)=[ComplexNilpotent]:
let rv=[ComplexNilpotent]:[] in
for orbit in orbits do
 if find(rv,orbit)=-1 then rv#:=orbit fi
od;rv
=======
                           list[i].H=O.H)
>>>>>>> 94cc0a96

set dim_eigenspace (RootDatum rd, ratvec H, int k) = int:
   if =k { level 0 is special: include torus and negative roots at this level }
   then rank(rd) + 2*count(for alpha in posroots(rd) do =alpha*H od)
   else count(for alpha in posroots(rd) do alpha*H=k od)
   fi

set max_eigenvalue (RootDatum rd, vec H) = int:
   max(for alpha in posroots(rd) do H*alpha od)

set eigenspace_dimensions (RootDatum rd, vec H) = [int]:
   assert(is_dominant(dual(rd),H),"H is not dominant");
   for k:max_eigenvalue(rd,H)+1 do dim_eigenspace(rd,H,k) od

set even_eigenspaces (RootDatum rd, vec H) = [int]:
   even_places(eigenspace_dimensions(rd,H))
set odd_eigenspaces(RootDatum rd, vec H)=[int]:
   odd_places(eigenspace_dimensions(rd,H))

set support (Param p) = [int]:
   support(x(p)) { using |support@KGBElt| from parabolics.at }

set blocku(RealForm G) = [Param]:
 ##for p in block_of(trivial(G))
   do if for k in support(x(p)) do is_descent(k,p) od.all then [p] else [] fi
   od

set sort_by_length = ([vec,rat]->[vec,rat]): sort_by((vec v,rat c)rat: c)

{. Auxiliary function: For a list of integers giving simple roots, compute
  twice the sum of the corresponding fundamental coweights. .}
set S_weight ([int] S, RootDatum rd) = ratvec:
   sum(rd.rank, for k in S do 2*fundamental_coweight(rd,k) od)

{. These are candidates H for the semisimple element of an SL(2) triple;
   not necessarily a vec, for example in SL(3). .}
set H_candidates (RootDatum rd) = [ratvec]:
   for S in power_set(#rd.semisimple_rank) do S_weight (S,rd) od

{. Choose the H among the candidates which correspond to distinguished
   nilpotent orbits. .}
set distinguished_H (RootDatum rd_L) = [vec]:
<<<<<<< HEAD
 ##for H in H_candidates(rd_L)
   do if dim_eigenspace(rd_L,H,2) =
         dim_eigenspace(rd_L,H,0)+semisimple_rank(rd_L)-rank(rd_L)
      then [ratvec_as_vec(H)]
      else []
      fi
   od

set distinguished_H_diagrams (RootDatum rd, RootDatum rd_L) = [vec]:
 ##for H in H_candidates(rd_L)
   do if dim_eigenspace(rd_L,H,2) =
         dim_eigenspace(rd_L,H,0)+semisimple_rank(rd_L)-rank(rd_L)
      then [diagram(rd,(),ratvec_as_vec(H))]
=======
 ##for H in H_candidates(rd_L)
   do if dim_eigenspace(rd_L,H,2) =
         dim_eigenspace(rd_L,H,0)+semisimple_rank(rd_L)-rank(rd_L)
      then [ratvec_as_vec(H)]
>>>>>>> 94cc0a96
      else []
      fi
   od


{. As previous function, with H dominant. .}
set distinguished_H_dom (RootDatum rd, RootDatum rd_L) = [vec]:
 ##for H in H_candidates(rd_L)
   do if dim_eigenspace(rd_L,H,2) =
         dim_eigenspace(rd_L,H,0)+semisimple_rank(rd_L)-rank(rd_L)
      then [ratvec_as_vec(dominant(H,rd))]
      else []
      fi
   od


{. Given a Root Datum rd for a complex group G, list the neutral elements
   (dominant for G) corresponding to the complex nilpotent orbits. .}
set all_H (RootDatum rd) = [vec]:
 ##for S in standard_Levi_conjugacy_representatives(rd)
   do for H in distinguished_H(Levi_datum(rd,S)) do dominant(H,rd) od
   od

{. As previous function, except the coweights H are given as sums of fundamental
   weights for the standard (Bala-Carter) Levi M in which the orbit is
   distinguished. This is the conjugate of H used for further calculation. .}
set all_H_nd (RootDatum rd) = [vec]:
 ##for S in standard_Levi_conjugacy_representatives(rd)
   do distinguished_H(Levi_datum(rd,S))
   od

{. List all (complex) nilpotent orbits (with H dominant) for a complex group. .}
<<<<<<< HEAD
set nilpotent_orbits (RootDatum rd) = [ComplexNilpotent]:
   for H in all_H(rd) do nilpotent(rd,H) od.sort_by_dimension

{tired of typing so many characters}
set orbits = (RootDatum->[ComplexNilpotent]): nilpotent_orbits@RootDatum

set distinguished_nilpotent_orbits(RootDatum rd)=[ComplexNilpotent]:
for H in rd.distinguished_H do (rd,(),H) od

set distinguished_orbits(RootDatum rd)=[ComplexNilpotent]:
rd.distinguished_nilpotent_orbits
=======
set complex_nilpotent_orbits (RootDatum rd) = [ComplexNilpotent]:
   for H in all_H(rd) do complex_nilpotent(rd,H) od.sort_by_dimension

{tired of typing so many characters}
set orbits = (RootDatum->[ComplexNilpotent]): complex_nilpotent_orbits@RootDatum

set distinguished_nilpotent_orbits(RootDatum rd) = [ComplexNilpotent]:
   for H in rd.distinguished_H do complex_nilpotent(rd,H) od

{. (one) complex nilpotent orbit of minimal dimension>0 .}
set minimal_nilpotent_orbit (RootDatum rd) = ComplexNilpotent:
   let orbits=complex_nilpotent_orbits(rd) in
   assert(#orbits>=2,"No minimal orbit present"); orbits[1]
>>>>>>> 94cc0a96

{. For a complex group, for each standard Levi M given by a list of simple
   roots, list the corresponding neutral elements H (dominant for M, not G)
   giving the complex nilpotent orbits distinguished in M. .}
set all_H_with_L (RootDatum rd) = [[int],[vec]]:
   for S in standard_Levi_conjugacy_representatives(rd)
   do (S,distinguished_H(Levi_datum(rd,S)))
   od

set find_conjugate_coweight (RootDatum rd,[vec] m, vec H) = int:
   first(#m, (int i)bool: dominant(m[i],rd)=dominant(H,rd))

{. Given a coweight H corresponding to a complex nilpotent orbit, find the
   Levi M in which the orbit is distinguished. The output is the pair consisting
   of the simple roots for M, and the conjugate of H corresponding to the
   standard Levi M (not dominant for G). The input H need not be dominant. .}
set Levi_of_H (vec H,RootDatum rd)=([int],vec):
   for (M,Hs) in all_H_with_L(rd)
   do let i=find_conjugate_coweight(rd,Hs,H) in
      if i.>= then return(M,Hs[i]) fi
   od; error("No Levi found")

set sort_by_dimension_of_2_eigenspace  = ([ratvec,[vec]]->[ratvec,[vec]]):
   sort_by((ratvec .,[vec] v) int:#v)

{ find H which work for given q=q(x,H)=(L,u) }
set find_H (Parabolic P) = [vec,mat]:
begin
   let x=maximal(P)
   then u_p=columns_with(is_noncompact(x),nilrad_roots(P))
   , rho_L = rho(P.Levi)
   , theta_1 = involution(x)-1
   in { prints("u_p:", u_p); }
 ##for H in all_H(P.real_form)
   do { prints("H=", H, ", ", rho_L, ", ", H*rho_L); }
      if =H*theta_1 and =H*rho_L and >H*u_p { all its entries >0 }
      else []
      then let level_two_roots = columns_with((vec alpha): H*alpha=2, u_p ) in
           [ (H,level_two_roots) ]
      fi
   od
end

set max_only ([vec,mat] arg) = [vec,mat]:
   if >#arg else [(null(0),null(0,0))] { one cannot pick a bald chicken }
   then
      let (H_last,vectors_last)=arg[#arg-1] then max=#vectors_last in
    ##for (H,vectors) in arg do if #vectors=max then [(H,vectors)] else [] fi od
   fi


{ containment order }
set <= ([int] a,[int] b) = bool: all(#a,(int i)bool: find(b,a[i]).>=)
set <  ([int] a,[int] b) = bool: sort(a) != sort(b) and a<=b

set  principal_block (RealForm G) = Block: block(G,dual_quasisplit_form(G))

{ convert Block to [param] }
set convert (Block B,ratvec gamma) = [Param]:
   for i:#B do let (x,y)=element(B,i) in parameter(x,y,gamma) od

{ just subset of block }
set convert (Block B, [int] S,ratvec gamma) = [Param]:
   for i in S do  let (x,y)=element(B,i) in parameter(x,y,gamma) od

set real_form (Block B) = RealForm: let (G,)=%B in G
set rho (Block B) = ratvec: rho(real_form(B))

{ choose appropriate infinitesimal character for (x,y) }
set choose_gamma (KGBElt x,KGBElt y) = ratvec: choose_g(y,x)

{ choose appropriate infinitesimal character for B }
set choose_gamma (Block B) = ratvec: choose_gamma(element(B,0))

set convert (Block B) =         [Param]: convert(B,choose_gamma(B))
set convert (Block B,[int] S) = [Param]: convert(B,S,choose_gamma(B))

{ convert list of wcells [[int]] to [[Param]] }
set convert_list_W_cells (Block B,ratvec gamma,[[int]] Wcells) = [[Param]]:
    let converted_block=convert(B,gamma) in
    for cell in Wcells do for k in cell do converted_block[cell[k]] od od

{ return list of tau-invariants for B
  tau_invariants(B)[i]=tau-invariant of block element i
}
set tau_invariants (Block B) = [[int]]:
   let gamma=choose_gamma(B) in
   for i:#B do let (x,y)=element(B,i) in tau(parameter(x,y,gamma)) od

set tau_invariants_of_cell (Block B, [int] cell) = [int,[int]]:
   let gamma=choose_gamma(B) in
   for i in cell do let (x,y)=element(B,i) in (i,tau(parameter(x,y,gamma))) od

set tau_invariants_of_cell_raw (Block B, [int] cell) = [[int]]:
   let gamma=choose_gamma(B) in
   for i in cell do let (x,y)=element(B,i) in tau(parameter(x,y,gamma)) od

set tau_containing (Block B,[int] P) = [int]:
   let t=tau_invariants(B) in
 ##for ti@i in t do if P<=ti then [i] else [] fi od

{ test if (x,y) -> Aq parameter }
{ the first version isn't necessary, just use the second }
{ because element(B,i) returns (x,y), so this makes is_Aq(element(B,i)) work: }
{ set is_Aq(KGBElt x,KGBElt y) = is_Aq(parameter(x,y,choose_gamma(x,y))) }
set is_Aq ((KGBElt x,KGBElt y)) = bool:
   is_coh_ind_from_finite_dimensional(parameter(x,y,choose_gamma(x,y)))

set is_Aq_cell (Block B,[int] C) = bool:
   any(#C,(int i)bool: is_Aq(element(B,C[i])))

set is_Aq (Block B,int i) = bool: is_Aq(element(B,i))

set Aq_cells (Block B,[[int]] cells) = [[int]]:
 ##for C in cells do if is_Aq_cell(B,C) then [C] else [] fi od

set Aq_reps (Block B,[int] cell) = [int]:
 ##for i in cell do if is_Aq(B,i) then [i] else [] fi od

set Aq_cells (RealForm G,[[int]] cells) = [[int]]:
   Aq_cells(principal_block(G),cells)


{ |set_type RealNilpotent = (vec H, KGBElt x, void .)| defined above

  A real nilpotent orbit is determined by a coweight H and a KGBElt x
  where x should be in the distinguished fiber, and H\in X_* is the semisimple
v  element of a Lie triple.
  It is required that \theta_x(H)=H
  set q=parabolic_by_cwt(x,H), then
  orbit=induced from trivial orbit of Levi factor, equivalently
       =associated variety of A_q(lambda)

  If H is dominant it must satisfy: <\alpha,H>\in {0,1,2} for all simple alpha
  not all such H are allowed
  (H,x) is equivalent to (H*inverse(w), cross(w,x))
  in particular if H is not dominant it can be replaced by
  an equivalent one with H dominant
}



set real_nilpotent (vec H,KGBElt x) = RealNilpotent:(H,x,())

set printable_real_nilpotent (RealNilpotent (H,x,)) = (vec,KGBElt): (H,x)

set parabolic_of_orbit (RealNilpotent (H,x,)) = Parabolic: parabolic_by_cwt(H,x)

set =(RealNilpotent (H,x,):O1, RealNilpotent (K,y,):O2) = bool:
   real_form(x)=real_form(y) and
   dominant(H,x.root_datum)=dominant(K,y.root_datum) and
   parabolic_of_orbit(O1)=parabolic_of_orbit(O2)

set sort_by ((RealNilpotent->int) f) =
   ([RealNilpotent] v) [RealNilpotent]:
      for index in inv_standardisation(for x in v do f(x) od) do v[index] od

set root_datum (RealNilpotent O) = RootDatum: O.x.root_datum
set real_form (RealNilpotent O) = RealForm: O.x.real_form
set Levi_of_orbit (RealNilpotent O) = RealForm: Levi(parabolic_of_orbit(O))
set complex_orbit (RealNilpotent O) = ComplexNilpotent:
   let rd=O.x.root_datum in complex_nilpotent(rd,dominant(O.H,rd))
set dimension (RealNilpotent O) = int: dim_nilpotent(O.complex_orbit)

set sort_by_dimension = ([RealNilpotent]->[RealNilpotent]):
   sort_by(dimension@RealNilpotent)

set simple_roots_from_coweight (RootDatum rd, ratvec v) = [int]:
 ##for alpha@i in simple_roots(rd) do if =alpha*v then [i] else [] fi od

set simple_roots_from_coweights (RootDatum rd,[ratvec] list) = [[int]]:
   for v in list do simple_roots_from_coweight(rd,v) od

set find_cayley (KGBElt x) = int:
   first(#simple_roots(x.root_datum), (int i)bool: status(i,x)=2 {real root})

set choose_Cayley (int i,KGBElt x) = KGBElt:
   let y=Cayley(i,x) in
   if torus_bits(y)=torus_bits(x) then y
   else let z=cross(i,y) in
      assert(torus_bits(z)=torus_bits(x),"failure in choose_cayley")
   ;  z
   fi

set move_to_distinguished_fiber (KGBElt x) = (KGBElt,WeylElt):
   (x,id_W(x.root_datum)). { apply following recursive function }
   (rec_fun f(KGBElt x,WeylElt w) (KGBElt,WeylElt):
      if in_distinguished_fiber(x) then (x,w)
      else let (w1,y)=from_no_Cminus(x) then j=find_cayley(y) in
         if j.< then f(y,inverse(w1)*w)
         else f(choose_Cayley(j,y),inverse(w1)*w)
         fi
      fi
   )

set move_to_distinguished_fiber (([int] H,KGBElt x)) = (vec,KGBElt):
   let (y,w)=move_to_distinguished_fiber(x) in (H*inverse(w),y)

set move_to_distinguished_fiber (RealNilpotent O) = RealNilpotent:
   let (H,x,)=O in real_nilpotent(move_to_distinguished_fiber((H,x)))

set stabilizer_of_x (KGBElt x) = [WeylElt]:
   let G=real_form(x) in
 ##for w in W(G) do if cross(w,x)=x then [w] else [] fi od

{. Given a real group G and a list of simple roots determining a standard
   complex Levi MC, make a list of real forms of MC in G. .}
set viable_Levis (RealForm G,[int] S) = [RealForm]:
   for P in parabolics_with_theta_stable_Levi(G,S) do Levi(P) od

{. Given a real form G, a coweight H which determines a complex nilpotent
   orbit OC, distinguished in the Levi MC, find all KGB elements x so that
   (H,x,) is a real form of OC. M is a real form of MC in G, and MC is
   determined by the simple roots S. H must be the conjugate determined
   by MC. .}
set test_real_orbit (RealForm G,[int] H, RealForm M, [int] S) = [KGBElt]:
 ##for x_M in KGB(M)
   do let P_L=Parabolic:(simple_roots_from_coweight(root_datum(M),H),x_M)
   in if is_parabolic_theta_stable(P_L) and x_M=x_min(P_L) else []
      then
         let MC=complex_Levi(G,S), theta=involution(x_M)
         then dim_center=rank(lie_compact_radical(inner_class(MC,theta)))
         , number_roots =
            for alpha in posroots(M)
            do if is_noncompact_imaginary(alpha,x_M) and H*alpha=2 then 1
               elif is_complex(alpha,x_M) and H*alpha=2 then /2 { with 2/2=1 }
               else 0
               fi
            od.sum
      in if dimension(K_0(Levi_of_orbit(real_nilpotent(H,x_M))))
           =dim_center+number_roots
         then [embed_KGB(x_M,G)]
         else []
         fi
      fi
    od

{. Given G and a coweight H, find all x so that (H_nd,x,) is a real
   nilpotent orbit. Here H_nd is the conjugate of H corresponding to
   the associated Bala-Carter Levi M. There may be duplications of
   orbits. .}
set all_real_nilpotent_orbit_KGBs (RealForm G,[int] H) = [KGBElt]:
   let (S,K)=Levi_of_H(H,G) then Levis=viable_Levis(G,S) in
 ##for M in Levis do test_real_orbit(G,K,M,S) od

set is_conjugate_orbit (RealNilpotent O,RealNilpotent P) = bool:
   let (H,x,)=move_to_distinguished_fiber(O)
   ,   (K,y,)=move_to_distinguished_fiber(P)
   then (,L)=move_coweight((y,K),x)
   in any(for w in stabilizer_of_x(x) do L*w=H od)

{. Replace (H,x) with equivalent (H',x') with H' dominant. .}
set dominant (RealNilpotent(H,x,):O) = RealNilpotent:
   let (H_dom,w)=from_dominant(H,O.real_form)
   then O_dom=real_nilpotent(H_dom,cross(w,x))
in {=(H*inverse(w), cross(w,x))}
   assert(is_conjugate_orbit(O_dom,O),"dominant(orbit) failed");
   O_dom

set find_conjugate ([RealNilpotent] list,RealNilpotent O) = int:
   first(#list,(int i)bool: list[i].root_datum=O.root_datum and
                            is_conjugate_orbit(list[i],O))

{. Remove duplications (conjugates) from the list of
   all_real_nilpotent_orbit_KGBs. .}
set real_nilpotent_orbit_KGBs (RealForm G,vec H) = [KGBElt]:
   let result=[KGBElt]:[] { need access to result to eliminate conjugates }
in for x in all_real_nilpotent_orbit_KGBs(G,H)
   do if for y in result
         do is_conjugate_orbit(real_nilpotent(H,x),real_nilpotent(H,y))
         od.none
      then result#:=x fi
   od; result

{. Auxiliary function. .}
set real_nilpotent_orbit_KGPs (RealForm G,vec H) = [KGPElt]:
   if =H then [parabolic_by_cwt(H,KGB(G,0))]
   else let result=[KGPElt]:[] { need access to eliminate repetition } in
      for x in all_real_nilpotent_orbit_KGBs(G,H)
      do let P=parabolic_of_orbit(real_nilpotent(H,x)) in
         if for Q in result do P=Q od.none then result#:=P fi
      od
   ;  result
   fi

{. Make a list of all real nilpotent orbits (H,x,) of G with
   H dominant and x in the distinguished fiber. .}
set real_nilpotent_orbits (RealForm G) = [RealNilpotent]:
   for H in all_H_nd(G)
<<<<<<< HEAD
   do {prints(H)
   ; } let K=dominant(H,root_datum(G))
=======
   do let K=dominant(H,root_datum(G))
>>>>>>> 94cc0a96
      then kgps=real_nilpotent_orbit_KGPs(G,H)
   in for P in kgps do real_nilpotent(K,x_min(P)) od
   od.##.sort_by_dimension

set number_real_nilpotent_orbits (RealForm G) = int:#G.real_nilpotent_orbits
set number_real_nilpotent_orbits ([RealForm] groups) = [int]:for G in groups do G.number_real_nilpotent_orbits od
set number_real_nilpotent_orbits (InnerClass ic) = [int]:number_real_nilpotent_orbits(ic.real_forms)
{set number_real_nilpotent_orbits_e (InnerClass ic) = [int]:number_real_nilpotent_orbits(ic.strong_real_forms_e)}

{. Make a list of the real forms of a given complex nilpotent orbit. .}
set real_nilpotent_orbits (ComplexNilpotent (rd,,H):OC,RealForm G) =
      [RealNilpotent]:
   let (,K)=Levi_of_H(H,rd) in
   for P in real_nilpotent_orbit_KGPs(G,K)
   do real_nilpotent(dominant(K,rd),x_min(P))
   od

set number_real_nilpotent_orbits (ComplexNilpotent O,RealForm G) = int:#real_nilpotent_orbits(O,G)
set number_real_nilpotent_orbits (ComplexNilpotent O,[RealForm] groups) = [int]:for G in groups do number_real_nilpotent_orbits(O,G) od
set number_real_nilpotent_orbits (ComplexNilpotent O,InnerClass ic) = [int]:number_real_nilpotent_orbits(O,ic.real_forms)
{set number_real_nilpotent_orbits_e (ComplexNilpotent O,InnerClass ic) = [int]:number_real_nilpotent_orbits(O,ic.strong_real_forms_e)}

{assuming real nilpotents have been computed, just keep the real forms of given OC}
set real_nilpotent_orbits([RealNilpotent] real_nilpotents, ComplexNilpotent OC)=[RealNilpotent]:
   ##for O in real_nilpotents do if complex_orbit(O)=OC then [O] else [] fi od

set make_dominant_H (RealNilpotent (H,x,):O) = RealNilpotent:
   real_nilpotent(dominant(H,root_datum(x)),x_min(parabolic_of_orbit(O)))

{. Given a real nilpotent orbit, find all real Levi subgroups M so
   that the orbit has an element that is distinguished in M. There
   may be duplications. .}
set Levis_with_distinguished_orbit (RealNilpotent (H,x,):O) =
       [(vec,KGBElt),RealForm]:
   let G=x.real_form then (S,K)=Levi_of_H(H,G.root_datum) in
 ##for (M,xes) in for M in viable_Levis(G,S) do (M,test_real_orbit(G,K,M,S)) od
   do
    ##for y in xes
      do if is_conjugate_orbit(O,real_nilpotent(K,y)) then [((K,y),M)]
         else []
         fi
      od
   od

set find_vec (vec H, [vec] m) = int:
   first(#m, (int i)bool: m[i]=H)

set is_w_conjugate ([vec] r1, [vec] r2, WeylElt w)=bool:
   #r1=#r2 and all(for H in r1 do find_vec(w*H,r2)>=0 od)

set is_W_conjugate ([vec] r1, [vec] r2, RootDatum rd)=bool:
   any (for w in W(rd) do is_w_conjugate (r1,r2,w) od)

set is_W_conjugate_by_w ([vec] r1, [vec] r2, RootDatum rd)=(bool,WeylElt):
   let W=W(rd) then b=false, n=0, m=#W, w=W[0] in
   while b=false and n<m do
   if is_w_conjugate (r1,r2,W[n]) then b:=true;w:=W[n] else
   n+:=1  fi od; (b,w)

set is_W_conjugate_by_w ([vec] r1, [vec] r2, [WeylElt] W)=(bool,WeylElt):
   let b=false, n=0, m=#W, w=W[0] in
   while b=false and n<m do
   if is_w_conjugate (r1,r2,W[n]) then b:=true;w:=W[n] else
   n+:=1  fi od; (b,w)

set is_conjugate ([vec] r1, [vec] r2, [WeylElt] W)=bool:
   any (for w in W do is_w_conjugate (r1,r2,w) od )

set pseudo_roots ([int] S, RootDatum rd)=[vec]:
   for i in S do if i<ss_rank(rd) then simple_roots(rd)[i]
   else -highest_root(rd) fi od

set roots ([int] S, RootDatum rd) = [vec]: for i in S
   do simple_roots(rd)[i] od

set two_rho_of_pseudo_Levi (RootDatum rd,[int] list)=vec:
   dominant(rd,ratvec_as_vec(2*rho(complex_pseudo_Levi(rd,list))))

{use is_conjugate to test conjugacy}
{this only works if rd(.derived?) is simple}
{alternative: pseudo_Levi_subgroups defined in subgroups.at}
set pseudo_Levis (RootDatum rd)=[[int]]:
let
   r=semisimple_rank(rd) then
   levis=standard_Levi_conjugacy_representatives(rd) then
   triples=[([int],vec,[vec])]:
   for L in levis
   do (L,two_rho_of_pseudo_Levi(rd,L),pseudo_roots(L,rd)) od
   in for S in power_set(#r)
     do let T=r#S in
        if #S<r then let rhoT=two_rho_of_pseudo_Levi(rd,T) then
                pr=pseudo_roots(T,rd) then
                temp=[([int],vec,[vec])]:
                ##for (a,v,c) in triples
                    do if v=rhoT then [(a,v,c)] else []
                       fi
                    od in
                      if none(for (,,m) in temp do is_conjugate(rd,pr,m) od)
                         then triples#:=(T,rhoT,pr)
                      fi
         fi
     od;
     for (T,,) in triples do T od

{use is_conjugate to test conjugacy}
{slightly different version from jda
 delete this once we're sure we have the right version
set pseudo_Levis (RootDatum rd)=[[int]]: let W=W(rd) then
   r=semisimple_rank(rd) then
   levis=standard_Levi_conjugacy_representatives(rd) then
   triples=[([int],vec,[vec])]:
   for L in levis
   do (L,two_rho_of_pseudo_Levi(rd,L),pseudo_roots(L,rd)) od
   in for S in power_set(#r)
     do let T=add_element(S,r) in
        if #S<r then let rhoT=two_rho_of_pseudo_Levi(rd,T) then
                pr=pseudo_roots(T,rd) then
                temp=[([int],vec,[vec])]:
                ##for (a,v,c) in triples
                    do if v=rhoT then [(a,v,c)] else []
                       fi
                    od in
                      if none(for (,,m) in temp do is_conjugate(pr,m,W) od)
                         then triples#:=(T,rhoT,pr)
                      fi
         fi
     od;
     for (T,,) in triples do T od
}

{don't need d_L}
set d_L (RootDatum rd,[int] L)=int: let r=semisimple_rank(rd)
   in if #L=0 then 0 else
   if max(L)<r then 1 else
    let list= for i in complement(r+1,sort(L)) do labels(rd)[i] od
    in gcd(list) fi fi

set d_L(RootDatum rd,RootDatum rd_L)=order_center(rd_L.mod_central_torus)

{don't use this, use is_conjugate(rd,L,M) from conjugate.at instead}
set is_conjugate_pseudo_Levi ([int] L, [int] M, RootDatum rd)=bool:
   let W=W(rd) in if #L!=#M then false
   else let prl=pseudo_roots(L,rd),prm=pseudo_roots(M,rd) in
   is_conjugate(prl,prm,W) fi

{replaces old pseudo_Levis_of_orbit
 also return H_L in L mapping to (conjugacy class of) H in rd
 use H_L to construct the relevant centralizer_rd(H_L)
 for use in generators_of_component_group
}
set pseudo_Levis (ComplexNilpotent O)=
let rd=O.root_datum then
H=dominant(O.H{_of_triple},rd) in
##for L in pseudo_Levi_subgroups(rd) do
 let distinguished_H_L=distinguished_H(L) in
 let j=first(for H_L in distinguished_H_L do dominant(H_L,rd)=H od)
 in if j>=0 then [(L,distinguished_H_L[j])] else [] fi od

{orbits in pseudo Levis which saturate to O}
set saturating_orbits(ComplexNilpotent O)=[ComplexNilpotent]:
for (L,H) in O.pseudo_Levis do (L,(),H) od

{Note: affine root is n+1 not 0}
{this works only if rd.derived is simple}
set pseudo_Levi(RootDatum rd,[int] S)=RootDatum:
if #S=0 then root_datum(null(rank(rd),0),null(rank(rd),0)) else
let simple_roots=for i in S do
 if i<ss_rank(rd) then simple_roots(rd)[i] else -highest_root(rd) fi od
then simple_coroots=for v in simple_roots do coroot(rd,v) od
in root_datum(simple_roots,simple_coroots)  fi

{run over list of pairs [(v,w)], only keep those for which the v's
give distint torus elements
use this to filter result of Kac_diagrams_with_centralizer
previously the filtering was done on the fly which was wasteful
}
set filter(RootDatum rd,[([int],WeylElt)] list)=[([int],WeylElt)]:
let keep=[([int],WeylElt)]:[] in
for (v,w) in list do
 if none(for (u,) in keep do is_conjugate_Kac(v,u,rd) od) then keep#:=(v,w) fi od;
keep

{use maybe_conjugate from conjugate.at to test conjugacy}
{. Given a pseudo-Levi L, find all Kac diagrams of order m and whose
   centralizer is conjugate to L. .}
set Kac_diagrams_with_centralizer (RootDatum rd, RootDatum L,int m)=[([int],WeylElt)]:
   let ()=if nilpotent_verbose then prints("Kac_diagrams_with_centralizer: L=", L,
   " m=", m) fi in
   let diags=Kac_classes_given_order_crude(rd,m) in
   let ()=if nilpotent_verbose then prints("#diagrams: ",#diags) fi in
   let crude=##for d in diags do
     let maybe=maybe_conjugate(rd,pseudo_Levi(rd,zero_roots(rd,d)),L)
   in
      if any(maybe) then [(d,req(maybe))] else [] fi od then
   rv=filter(rd,crude) in
   if nilpotent_verbose then prints("crude answer:", #crude, "  final result:", #rv)
   fi;rv

{order_center is defined in center.at}
{set order_of_center (RootDatum rd)=#Kac_classes_given_order(rd,1)}

set Kac_triples_simple (RootDatum rd,RootDatum L, int c)=[(int,[int],ratvec,WeylElt)]:
   let d=d_L(rd,L) in
     let list=Kac_diagrams_with_centralizer (rd,L,c*d) in
        for (diag,w) in list do (c*d,diag,Kac_x(rd,diag),w) od

set Kac_triples (RootDatum rd, RootDatum L)=[(int,[int],ratvec,WeylElt)]:
   let c=order_center (rd) in
   let ()=if nilpotent_verbose then prints("c=",c, new_line,"2*d*c=", 2*d_L(rd,L)*c)
          fi in
   ##for i:2*d_L(rd,L)*c from 1 do Kac_triples_simple(rd,L,i) od

set in_radical (ratvec v, RootDatum rd) = bool:
   let (,M)=mod_central_torus_info(rd) in is_integer(M*v)


set generators_of_Z_mod_Z_0 (RootDatum rd, RootDatum L) = [ratvec]:
   let result=[ratvec]:[] in
   let KC=Kac_triples (rd,L) in
   for (i,diag,v,w) in KC do let k=v*inverse(w) in
       if none (for u in result do in_radical((k-u),L) od)
        then result#:=v*inverse(w) fi od;
   result

{Need a matrix A lifting an element of T/Z(G)^0 to T,
i.e. satisfying:
Gmod=G/Z^0
A*simple_coroots(Gmod)=simple_coroots(G)
 Gmod is semisimple so simple_coroots(Gmod) is (square and) invertible/Q
 => A=simple_coroots(G)*inverse(simple_coroots(Gmod))
 this is applied to L
}
set lift(RootDatum rd,ratvec v)=ratvec:
 let rd_mod=mod_central_torus(rd) then
 A=simple_coroots(rd)*inverse(mat_as_ratmat(simple_coroots(rd_mod))) in A*v

set generators_of_component_group_old (ComplexNilpotent (rd,(),H))=
for (L,H_L) in pseudo_Levis (rd,(),H) do
 let Lmod=mod_central_torus(L) then
 Z_Lmod=elements_of_center(Lmod) {center of L/Z(L)^0} then
 L_rad=radical_basis(L) {central torus} then
 (,M)=Levi_of_subspace(rd,L_rad) {centralizer of L_rad} then
{ A=simple_coroots(L)*inverse(mat_as_ratmat(simple_coroots(Lmod))) then}
 { Z_Lmod_lifted=for v in ratmat_to_bigmat(A*Z_Lmod) do ratvec:v  od {convert ratmat to
list of ratvecs}  then}
 {cut down Z_Lmod to those elements satisfying Cent_G(tZ(L)^0)=L}
 Z_Lmod_reg=##for v in Z_Lmod do if dimension(centralizer(M,lift(L,v)))=L.dimension then [v]
 else [] fi od then
 {we now have elements [s_1,...,s_n] of L/Z(L)^0
  lift these to [t_1,...,t_n] of G (not unique of course)
  keep one from each conjugacy class, say [t_i_1,...,t_i_r]
  THEN what matters is the corresponding elements [s_i_1,...,s_i_r], specifically their orders
  Guess/Hope: s_iZ(L)^0 is conjugate to s_jZ(L)^0 by cent_G(u) if and only if
  t_i is G-conjugate to t_j. This seems unlikely but looks to be true in examples
 }
 Z_Lmod_reg_lifted=for v in Z_Lmod_reg do lift(L,v) od then
 {need to use the Levi defined by H_L (not H itself) for computing conjugacy}
{ (,Levi_H_L)=Levi_of_coweight(rd,H_L) then}
 (,Levi_H_L_M)=Levi_of_coweight(M,H_L) then
  (,Levi_H_L)=Levi_of_coweight(rd,H_L) then
 {()=prints("Levi_H_L=",Levi_H_L," ", simple_roots(Levi_H_L)) then}
{  ()=prints("Z_Lmod_reg_lifted:", Z_Lmod_reg_lifted) then
  ()=prints("Levi_H_L:",Levi_H_L) then}
{  ()=prints(new_line,"L=",L, new_line, "M=",M) then}
{ (indices,Z_Lmod_reg_lifted_cc)=semisimple_conjugacy_class_reps(Levi_H_L,Z_Lmod_reg_lifted)
 then}
 (indices,Z_Lmod_reg_lifted_cc)=semisimple_conjugacy_class_mod_torus_reps
 (Levi_H_L,Z_Lmod_reg_lifted,L_rad) then
{ ()=prints("indices:", indices) then
 ()=prints("Z+Lmod_reg_lifted_cc: ", Z_Lmod_reg_lifted_cc) then}
 Z_Lmod_reg_cc=for i in indices do Z_Lmod_reg[i] od in
 (L,Z_Lmod,Z_Lmod_reg,Z_Lmod_reg_lifted,Z_Lmod_reg_lifted_cc)
od

{returns array of:
L
H_L
Lmod
Z_Lmod
L_rad
M,
Z_Lmod_reg,
Z_Lmod_reg_lifted)
}
set generators_of_component_group_debug (ComplexNilpotent (rd,(),H))=
for (L,H_L) in pseudo_Levis (rd,(),H) do
 let Lmod=mod_central_torus(L) then
 Z_Lmod=elements_of_center(Lmod) {center of L/Z(L)^0} then
 L_rad=radical_basis(L) {central torus} then
 (,M)=Levi_of_subspace(rd,L_rad) {centralizer of L_rad} then
 Z_Lmod_reg=##for v in Z_Lmod do if dimension(centralizer(M,lift(L,v)))=L.dimension then [v]
 else [] fi od then
 Z_Lmod_reg_lifted=for v in Z_Lmod_reg do lift(L,v) od then
 (,Levi_H_L)=Levi_of_coweight(rd,H_L) in
 (L,H_L,Levi_H_L,Lmod,Z_Lmod,L_rad,M,Z_Lmod_reg,Z_Lmod_reg_lifted)
od

set generators_of_component_group (ComplexNilpotent (rd,(),H))=
[(RootDatum,vec,[ratvec],[ratvec],[ratvec],[ratvec])]:
for (L,H_L) in pseudo_Levis (rd,(),H) do
{let ()=prints("doing H_L:",H_L) in
let ()=prints("L=",L) in}
 let Lmod=mod_central_torus(L) then
 Z_Lmod=elements_of_center(Lmod) {center of L/Z(L)^0} then
 L_rad=radical_basis(L) {central torus} then
 (,M)=Levi_of_subspace(rd,L_rad) {centralizer of L_rad} then
{ A=simple_coroots(L)*inverse(mat_as_ratmat(simple_coroots(Lmod))) then}
 { Z_Lmod_lifted=for v in ratmat_to_bigmat(A*Z_Lmod) do ratvec:v  od {convert ratmat to
list of ratvecs}  then}
 {cut down Z_Lmod to those elements satisfying Cent_G(tZ(L)^0)=L}
 Z_Lmod_reg=##for v in Z_Lmod do if dimension(centralizer(M,lift(L,v)))=L.dimension then [v]
 else [] fi od then
 {we now have elements [s_1,...,s_n] of L/Z(L)^0
  lift these to [t_1,...,t_n] of G (not unique of course)
  keep one from each conjugacy class, say [t_i_1,...,t_i_r]
  THEN what matters is the corresponding elements [s_i_1,...,s_i_r], specifically their orders
  Guess/Hope: s_iZ(L)^0 is conjugate to s_jZ(L)^0 by cent_G(u) if and only if
  t_i is G-conjugate to t_j. This seems unlikely but looks to be true in examples
 }
 Z_Lmod_reg_lifted=for v in Z_Lmod_reg do lift(L,v) od then
 {need to use the Levi defined by H_L (not H itself) for computing conjugacy}
{ (,Levi_H_L)=Levi_of_coweight(rd,H_L) then}
 (,Levi_H_L_M)=Levi_of_coweight(M,H_L) then
  (,Levi_H_L)=Levi_of_coweight(rd,H_L) then
  {()=prints("Levi_H_L=",Levi_H_L," ", simple_roots(Levi_H_L)) then
  ()=prints("Z_Lmod_reg_lifted:", Z_Lmod_reg_lifted) then
  ()=prints("Levi_H_L:",Levi_H_L) then
  ()=prints(new_line,"L=",L, new_line, "M=",M) then
  ()=prints(new_line,"Levi_H_L= ",Levi_H_L,new_line,"Z_Lmod_reg_lifted=",Z_Lmod_reg_lifted) then}
 (indices,Z_Lmod_reg_lifted_cc)=semisimple_conjugacy_class_reps(Levi_H_L,Z_Lmod_reg_lifted)
 then
 (indices,Z_Lmod_reg_lifted_cc)=semisimple_conjugacy_class_mod_torus_reps(Levi_H_L,Z_Lmod_reg_lifted,L_rad) then
{ ()=prints("indices:", indices) then
 ()=prints("Z+Lmod_reg_lifted_cc: ", Z_Lmod_reg_lifted_cc) then}
 Z_Lmod_reg_cc=for i in indices do Z_Lmod_reg[i] od in
 (L,H_L,Z_Lmod,Z_Lmod_reg,Z_Lmod_reg_lifted,Z_Lmod_reg_lifted_cc)
od

{return Bala Carter Levi and distinguished H_L for L conjugate to given H}
set Bala_Carter_Levi_plus (ComplexNilpotent O)=(RootDatum,vec):
let rd=O.root_datum then
H=dominant(O.H,rd) in
for L@k in Levi_subgroups(rd) do
 let distinguished_H_L=distinguished_H(L) in
 let j=first(for H_L in distinguished_H_L do dominant(H_L,rd)=H od)
 in if j>=0 then return(L,distinguished_H_L[j]) fi od;
 (trivial_group,null(0))  {failure, shouldn't happen}

{Bala Carter Levi only}
set Bala_Carter_Levi (ComplexNilpotent O)=RootDatum:let (L,)=O.Bala_Carter_Levi_plus in L

set order_in_A (ratvec v, RootDatum rd, vec H)=int:
   let div=divisors(denom(v)) then
   k=first(
   for i in div do
   let CL=centralizer(rd,i*v) then orb=complex_nilpotent(CL,H) then
   (L,H_new)=Bala_Carter_Levi_plus(orb) in in_radical(i*v,L) od) in div[k]

set component_datum(ComplexNilpotent O)=ComplexNilpotentComponentDatum:
(ComplexNilpotent,[int],[(RootDatum,[ratvec])]):
if O.root_datum.is_abelian then
 let rd=O.root_datum in 
 (O,[1],[(rd,[null(rd.rank)/1])]) else
let g=generators_of_component_group(O)
then orders=## for (a,H,b,c,d,S) in g do for v in S do order_in_A(v,O.root_datum,H) od od in
(O,sort(orders),for (L,H,b,c,d,S) in g do (L,S) od)
fi

set conjugacy_class_orders(ComplexNilpotent O)=O.component_datum.orders
set number_conjugacy_classes_component_group(ComplexNilpotent O)=#O.component_datum.orders
set number_conjugacy_classes_A(ComplexNilpotent O)=#O.component_datum.orders

set show(ComplexNilpotentComponentDatum d)=void:
   let header=["pseudo_Levi","Generators"] in
   let values=
   for (L,S) in d.pairs do
   [L.derived.nice_format,S.to_string] od in
   prints("Component info for orbit:",new_line,"H=", d.orbit.H{_of_triple}, " diagram:",
   d.orbit.diagram, " dim:", d.orbit.dim_nilpotent);
prints("orders of conj. classes:",d.orders);
   tabulate(header#values)

set print_component_info (ComplexNilpotent O)=void:
   let d=component_datum(O) then
   header=["pseudo_Levi","Generators"] then
   values=
   for (L,S) in d.pairs do
   [L.derived.nice_format,S.to_string] od in
   prints("Component info for orbit:",new_line, "H=", O.H{_of_triple}, " diagram:",
   O.diagram, " dim:", O.dim_nilpotent);
   prints("orders:",d.orders);
   tabulate(header#values)


set print_component_info_long (ComplexNilpotent O)=void:
prints("Component info for orbit:",new_line, "H=", O.H{_of_triple}, " diagram:",
O.diagram, " dim:", O.dim_nilpotent);
for (L,H_L,Z_Lmod,Z_Lmod_reg,Z_Lmod_reg_lifted,Z_Lmod_reg_cc) in generators_of_component_group(O) do
prints(new_line,"L:",L.derived,new_line,"Z(L)/Z(L)^0: ",Z_Lmod,new_line,"Z(L)/Z(L)^0-reg: ",
Z_Lmod_reg,new_line,"Z(L)/Z(L)^0-reg-lifted: ",
Z_Lmod_reg_lifted,new_line,"Z(L)/Z(L)^0-cc: ",Z_Lmod_reg_cc) od

set print_component_info (RootDatum rd)=void:
   prints("Component groups of nilpotent orbits",new_line,"G=",rd);
   for orb@i in nilpotent_orbits (rd) do
   prints(new_line,"Orbit #",i);print_component_info (orb) od

set print_component_info_long (RootDatum rd)=void:
   for orb@i in nilpotent_orbits (rd) do prints();
   prints(new_line,"Orbit #",i);print_component_info_long (orb) od

set print_component_info_short (RootDatum rd)=void:
tabulate(["i","H","diag","dim","A(O)"]#
 for orb@i in nilpotent_orbits (rd) do
 let d=component_datum(orb) in
 [i.to_string,orb.H{_of_triple}.to_string,orb.diagram.to_string,orb.dim_nilpotent.to_string,
 d.orders.to_string] od
 )

set print_component_info_alt (RootDatum rd)=void:
tabulate(["i","diag","dim","A(O)"]#
 for orb@i in nilpotent_orbits (rd) do
 let d=component_datum(orb) in
 [i.to_string,orb.diagram.to_string,orb.dim_nilpotent.to_string,
 d.orders.to_string] od
 )

{------ principal, zero, subregular and minimal orbits -----}

set principal_orbit(RootDatum rd)=ComplexNilpotent:(rd,(),ratvec_as_vec(2*rho_check(rd)))
set zero_orbit(RootDatum rd)=ComplexNilpotent:(rd,(),null(rank(rd)))

set subregular_orbit_simple(RootDatum rd)=ComplexNilpotent:
assert(rd.derived_is_simple,"RootDatum is not simple");
if is_abelian(rd) then (rd,(),rd.rank.null) else
let orbits=nilpotent_orbits(rd) then
j=first(for orbit in orbits do orbit.dim_nilpotent=rd.dimension-rd.rank-2 od) in
orbits[j] fi

set minimal_orbit_simple(RootDatum rd)=ComplexNilpotent:
assert(rd.derived_is_simple,"RootDatum is not simple");
{L=SL(2,highest_root)
 2*rho^v(L)=highest_short_root(dual(rd))
}
(rd,(),rd.dual.highest_short_root)

{if rd has n simple factors it has n subregular orbits
each has codimension 2
could find them by dimension, but alternatively
take the product of the principal orbits in all
but 1 factor, and the subregular in that factor
this is what is needed in the minimal case
subregular_orbits(rd)[i] is the subregular orbit
 on factor i, and principal on all other factors
}
set subregular_orbits(RootDatum rd)=
let factors=simple_factors(rd) then
orbits=[ComplexNilpotent]:[] in
for i:#factors do
 let H=null(rd.rank) in
 for j:#factors do
  if i=j then H+:=factors[j].subregular_orbit_simple.H{_of_triple}
   else H+:=ratvec_as_vec(2*factors[j].rho_check)
  fi
 od;
 orbits#:=(rd,(),H)
od;
orbits

{if rd has n simple factors it has n minimal orbits
take the product of the 0 orbit in all
but 1 factor, and the minimal orbit in that factor
minimal_orbits(rd)[i] is the minimal orbit 
 on factor i, and 0 on all other factors
}
set minimal_orbits(RootDatum rd)=
let factors=simple_factors(rd) then
orbits=[ComplexNilpotent]:[] in
for i:#factors do
 let H=null(rd.rank) in
 for j:#factors do
  if i=j then H+:=factors[j].minimal_orbit_simple.H{_of_triple}
  fi
 od;
 orbits#:=(rd,(),H)
od;
orbits


set minimal_real_nilpotent_orbits (RealForm G) = [RealNilpotent]:
##for orbit in minimal_orbits(G.root_datum) do real_nilpotent_orbits(orbit,G) od


set orbit_by_diagram([ComplexNilpotent] orbits, [vec] diagram)=ComplexNilpotent:
let index=first(for i:#orbits do orbits[i].diagram_normalized=diagram od) in
orbits[index]

set orbit_by_diagram(RootDatum rd,[vec] diagram)=ComplexNilpotent:
orbit_by_diagram(rd.orbits,diagram)

{show commands moved to nilpotent_centralizer.at}
{
set show_nilpotent_orbits([ComplexNilpotent] orbits)=void:
tabulate(for orbit in orbits do
[orbit.H{_of_triple}.to_string,orbit.diagram.to_string,orbit.dim_nilpotent.to_string] od)

set show_nilpotent_orbits(RootDatum rd)=void:
show_nilpotent_orbits(nilpotent_orbits(rd))
}

{integrality_datum of an orbit O_check for G_check
 rd=root datum on group side -> integrality_datum(rd,H/2)
 this is the dual of the root datum of a subgroup of G_check
}
set integrality_datum(ComplexNilpotent O_check)=RootDatum:
integrality_datum(O_check.root_datum.dual,O_check.H/2)

{given an orbit O_check on the dual side
 rd_int: integrality datum(O_check)
 rd_int_dual: dual(rd_int), root datum of subgroup on dual side
 return (rd_int_dual,(),O_check.H)
}
set integral_descent(ComplexNilpotent O_check)=ComplexNilpotent:
(integrality_datum(O_check).dual,(),O_check.H)

{see weak_packets.at for integral_descent@(SpringerTable,ComplexNilpotent)}

set is_even(ComplexNilpotent O)=bool:is_integer(O.diagram/2)
set is_non_even(ComplexNilpotent O)=bool:not is_integer(O.diagram/2)

set even_orbits([ComplexNilpotent] orbits)=[ComplexNilpotent]:
##for O in orbits do if is_even(O) then [O] else [] fi od
set even_orbits(RootDatum rd)=even_orbits(rd.orbits)

set non_even_orbits([ComplexNilpotent] orbits)=[ComplexNilpotent]:
##for O in orbits do if is_non_even(O) then [O] else [] fi od
set non_even_orbits(RootDatum rd)=non_even_orbits(rd.orbits)

set dual_orbits (RootDatum rd) = [ComplexNilpotent]: rd.dual.orbits
set even_dual_orbits(RootDatum rd)=even_orbits(rd.dual_orbits)
set non_even_dual_orbits(RootDatum rd)=non_even_orbits(rd.dual_orbits)

set twist(mat delta,ComplexNilpotent O)=ComplexNilpotent:
(O.root_datum,(),O.H*delta)  {O.H\in X_*, delta acts on right}
<|MERGE_RESOLUTION|>--- conflicted
+++ resolved
@@ -33,11 +33,7 @@
    the H's are conjugate by the Weyl group. .}
 set = (ComplexNilpotent O1,ComplexNilpotent O2) = bool:
    let rd=O1.root_datum in rd=O2.root_datum and
-<<<<<<< HEAD
-   dominant(O1.H{_of_triple},rd)=dominant(O2.H{_of_triple},rd)
-=======
    dominant(O1.H,rd)=dominant(O2.H,rd)
->>>>>>> 94cc0a96
 
 { dimension of the orbit of nilpotents described by a |ComplexNilpotent| }
 set dim_nilpotent (ComplexNilpotent(rd,,H)) = int:
@@ -92,8 +88,7 @@
 
 set find ([ComplexNilpotent] list,ComplexNilpotent O) = int:
    first(#list,(int i)bool:list[i].root_datum=O.root_datum and
-<<<<<<< HEAD
-                           list[i].H{_of_triple}=O.H{_of_triple})
+                           list[i].H=O.H)
 
 set find ([RealNilpotent] list,RealNilpotent O) = int:
    first(#list,(int i)bool:list[i].x=O.x and
@@ -104,9 +99,6 @@
 for orbit in orbits do
  if find(rv,orbit)=-1 then rv#:=orbit fi
 od;rv
-=======
-                           list[i].H=O.H)
->>>>>>> 94cc0a96
 
 set dim_eigenspace (RootDatum rd, ratvec H, int k) = int:
    if =k { level 0 is special: include torus and negative roots at this level }
@@ -149,7 +141,6 @@
 {. Choose the H among the candidates which correspond to distinguished
    nilpotent orbits. .}
 set distinguished_H (RootDatum rd_L) = [vec]:
-<<<<<<< HEAD
  ##for H in H_candidates(rd_L)
    do if dim_eigenspace(rd_L,H,2) =
          dim_eigenspace(rd_L,H,0)+semisimple_rank(rd_L)-rank(rd_L)
@@ -163,16 +154,9 @@
    do if dim_eigenspace(rd_L,H,2) =
          dim_eigenspace(rd_L,H,0)+semisimple_rank(rd_L)-rank(rd_L)
       then [diagram(rd,(),ratvec_as_vec(H))]
-=======
- ##for H in H_candidates(rd_L)
-   do if dim_eigenspace(rd_L,H,2) =
-         dim_eigenspace(rd_L,H,0)+semisimple_rank(rd_L)-rank(rd_L)
-      then [ratvec_as_vec(H)]
->>>>>>> 94cc0a96
       else []
       fi
    od
-
 
 {. As previous function, with H dominant. .}
 set distinguished_H_dom (RootDatum rd, RootDatum rd_L) = [vec]:
@@ -201,33 +185,17 @@
    od
 
 {. List all (complex) nilpotent orbits (with H dominant) for a complex group. .}
-<<<<<<< HEAD
 set nilpotent_orbits (RootDatum rd) = [ComplexNilpotent]:
    for H in all_H(rd) do nilpotent(rd,H) od.sort_by_dimension
 
 {tired of typing so many characters}
 set orbits = (RootDatum->[ComplexNilpotent]): nilpotent_orbits@RootDatum
 
-set distinguished_nilpotent_orbits(RootDatum rd)=[ComplexNilpotent]:
-for H in rd.distinguished_H do (rd,(),H) od
-
-set distinguished_orbits(RootDatum rd)=[ComplexNilpotent]:
-rd.distinguished_nilpotent_orbits
-=======
-set complex_nilpotent_orbits (RootDatum rd) = [ComplexNilpotent]:
-   for H in all_H(rd) do complex_nilpotent(rd,H) od.sort_by_dimension
-
-{tired of typing so many characters}
-set orbits = (RootDatum->[ComplexNilpotent]): complex_nilpotent_orbits@RootDatum
-
-set distinguished_nilpotent_orbits(RootDatum rd) = [ComplexNilpotent]:
-   for H in rd.distinguished_H do complex_nilpotent(rd,H) od
-
-{. (one) complex nilpotent orbit of minimal dimension>0 .}
-set minimal_nilpotent_orbit (RootDatum rd) = ComplexNilpotent:
-   let orbits=complex_nilpotent_orbits(rd) in
-   assert(#orbits>=2,"No minimal orbit present"); orbits[1]
->>>>>>> 94cc0a96
+set distinguished_nilpotent_orbits (RootDatum rd) = [ComplexNilpotent]:
+   for H in rd.distinguished_H do nilpotent(rd,H) od
+
+set distinguished_orbits = (RootDatum->[ComplexNilpotent]): { alias }
+   distinguished_nilpotent_orbits@RootDatum
 
 {. For a complex group, for each standard Levi M given by a list of simple
    roots, list the corresponding neutral elements H (dominant for M, not G)
@@ -517,12 +485,7 @@
    H dominant and x in the distinguished fiber. .}
 set real_nilpotent_orbits (RealForm G) = [RealNilpotent]:
    for H in all_H_nd(G)
-<<<<<<< HEAD
-   do {prints(H)
-   ; } let K=dominant(H,root_datum(G))
-=======
    do let K=dominant(H,root_datum(G))
->>>>>>> 94cc0a96
       then kgps=real_nilpotent_orbit_KGPs(G,H)
    in for P in kgps do real_nilpotent(K,x_min(P)) od
    od.##.sort_by_dimension
