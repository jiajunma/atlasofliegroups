--- conflicted
+++ resolved
@@ -2,7 +2,7 @@
 <elliptic_aux.at
 <parabolics.at { for |ComplexLevi| type }
 <Levi_class.at
-<make_levi.at
+{<make_levi.at} Levi_of_w : (WeylElt->*,[int]) { guessing the type here }
 
 set_type ConjugacyClass = (ComplexLevi Levi, WeylElt w)
 {ComplexLevi:(rd,rd_L)
@@ -39,74 +39,30 @@
 ##for L in Levi_classes(rd) do for w in elliptic(L.rd_Levi) do (L,w) od od
 
 
-<<<<<<< HEAD
 set conjugacy_classes (RootDatum rd) = [WeylElt]:
 ##for L in Levi_classes(rd) do for w in elliptic(L.rd_Levi) do W_elt(L,w) od od
 
-{C.Levi: ComplexLevi
- C.Levi.root_datum=C.root_datum: root datum of ambient group G
- C.Levi.complex_Levi: root datum of Levi L
- C.w_Levi: WeylElt for Levi L
- C.W_elt_Levi: WeylElt for G
-}
+set is_elliptic_conjugate (WeylElt x,WeylElt y) = bool:
+  assert(x.root_datum=y.root_datum,"Weyl elements are for different root data");
+  assert(is_elliptic(x) and is_elliptic(y),"Weyl element is not elliptic");
+  char_poly(matrix(x))=char_poly(matrix(y))
 
+set is_conjugate(WeylElt x,WeylElt y) = bool:
+  assert(x.root_datum=y.root_datum,"Weyl elements are for different root data");
+  let ((,L),(,M))=(Levi_of_w(x),Levi_of_w(y)) in
+  is_conjugate(x.root_datum, L,M) and char_poly(matrix(x))=char_poly(matrix(y))
 
-{
- set G=Sp(10,R)
- set rd=root_datum(G)
- set L=complex_Levi(rd,[0,1,2,5])
- set w_L=W_elt(L.rd_Levi,[0,1,2])
- set C=ConjugacyClass:(L,w_L)
-}
+set conjugacy_class (WeylElt x, [ConjugacyClass] classes) = WeylElt:
+  W_elt(classes[first(for C in classes do is_conjugate(x,C.W_elt) od)])
+set conjugacy_class (WeylElt x, [WeylElt] classes) = WeylElt:
+  classes[first(for w in classes do is_conjugate(x,w) od)]
 
-{set W_elt(ConjugacyClass C)=WeylElt:
- id_W(C.Levi.root_datum)##C.w_Levi.word
-}
+set conjugacy_class_by_Levi (WeylElt x, [ConjugacyClass] classes) =
+    ConjugacyClass:
+  classes[first(for C in classes do is_conjugate(x,C.W_elt) od)]
 
-{ comment out remainder of file
+set conjugacy_class (WeylElt w) =
+  conjugacy_class(w,conjugacy_classes(w.root_datum))
 
-{ compute conjugacy class of w, inspired by cross_W_orbit.at
-
-  conjugacy_class_extra returns (words, class), where class is the conjugacy
-  class as list of elements, and for each i one has
-  words[i]*x*words[i]^{-1}=class[i]
-}
-set conjugacy_class_extra (WeylElt x) = ([WeylElt]{transport},[WeylElt]{orbit}):
-  let rd=x.root_datum then gens=rd.W_gens
-  then orbit= [x], ws = [id_W(rd)], done=0
-  then absent (WeylElt w) = bool: none(#orbit,(int i)bool:orbit[i]=w)
-  in
-  while done<#orbit
-  do
-    let w = ws[done], a=orbit[done] in done+:=1
-  ; for s in gens
-    do let b= s*a*s in
-      if absent(b) then ws #:= s*w; orbit #:= b fi
-    od
-  od; (ws,orbit)
-=======
-set is_elliptic_conjugate(WeylElt x,WeylElt y)=bool:
-assert(x.root_datum=y.root_datum,"Weyl elements are for different root data");
-assert(is_elliptic(x) and is_elliptic(y),"Weyl element is not elliptic");
-char_poly(matrix(x))=char_poly(matrix(y))
-
-set is_conjugate(WeylElt x,WeylElt y)=bool:
-assert(x.root_datum=y.root_datum,"Weyl elements are for different root data");
-let ((,L),(,M))=(Levi_of_w(x),Levi_of_w(y)) in 
-if is_conjugate(x.root_datum, L,M) then 
-char_poly(matrix(x))=char_poly(matrix(y)) else false fi
->>>>>>> 466fb32d
-
-set conjugacy_class(WeylElt x, [ConjugacyClass] classes)=WeylElt:W_elt(classes[first(for C in classes do is_conjugate(x,C.W_elt) od)])
-set conjugacy_class(WeylElt x, [WeylElt] classes)=WeylElt:classes[first(for w in classes do is_conjugate(x,w) od)]
-
-set conjugacy_class_by_Levi(WeylElt x, [ConjugacyClass] classes)=classes[first(for C in classes do is_conjugate(x,C.W_elt) od)]
-
-set conjugacy_class(WeylElt w)=conjugacy_class(w,conjugacy_classes(w.root_datum))
-
-<<<<<<< HEAD
-set shortest_length(WeylElt w)=min(for y in conjugacy_class(w) do length(y) od)
-}
-=======
-set conjugacy_class_by_Levi(WeylElt w)=conjugacy_class_by_Levi(w,conjugacy_classes_by_Levi(w.root_datum))
->>>>>>> 466fb32d
+set conjugacy_class_by_Levi (WeylElt w) =
+  conjugacy_class_by_Levi(w,conjugacy_classes_by_Levi(w.root_datum))
