--- conflicted
+++ resolved
@@ -1,4 +1,3 @@
-<<<<<<< HEAD
 <character_table_reps.at
 <springer_tables.at
 <W_reps.at
@@ -28,7 +27,9 @@
   in matrix_of_inner_products(ct,characters)
 
 set cell_representation (CharacterTable ct,WCell cell) = W_rep:
-  (#cell.graph,for i:ct.lie_type.semisimple_rank do unsparse(cell_action(cell,i),#cell.graph) od)
+  (#cell.graph,
+   for i:ct.lie_type.semisimple_rank
+   do unsparse(cell_action(cell,i),#cell.graph) od)
 
 { list of representations defined by an array of cells }
 set cell_representations(CharacterTable ct,[WCell] cells)=[W_rep]:
@@ -36,17 +37,21 @@
 
 {smallest_degree_summands is in character_tables.at}
 
-set special_character(CharacterTable ct,WCell cell)=int:
-let summands=smallest_degree_summands(ct,ct.decompose(ct.cell_character(cell))) in
-if #summands>1 then error("not unique special representation") elif
-#summands=0 then error("no special summands?") else summands[0] fi
-set special_character(CharacterTable ct)=(WCell->int):(WCell cell):special_character(ct,cell)
-
-set special_character(CharacterTable ct,[int] cell_character)=int:
+set special_character(CharacterTable ct,WCell cell)=
+let summands=smallest_degree_summands(ct,ct.decompose(ct.cell_character(cell)))
+in if #summands>1 then error("not unique special representation")
+   elif #summands=0 then error("no special summands?")
+   else summands[0]
+   fi
+set special_character(CharacterTable ct)=(WCell->int):(WCell cell):
+  special_character(ct,cell)
+
+set special_character(CharacterTable ct,[int] cell_character)=
 let summands=smallest_degree_summands(ct,ct.decompose(cell_character)) in
 if #summands>1 then error("not unique special representation") elif
 #summands=0 then error("no special summands?") else summands[0] fi
-{set special_character(CharacterTable ct)=([int]->int):([int] cell_character):special_character(ct,cell_character)}
+{set special_character(CharacterTable ct)=([int]->int):
+ ([int] cell_character):special_character(ct,cell_character)}
 
 set cells_verbose=false
 
@@ -77,8 +82,8 @@
 in W_cells(p) refers to
 }
 set blocks_and_cells([Param] params)=[([Param],[WCell])]:
-for b in blocks(params) do
-let p=b[0] in (block_of(p),W_cells(p)) od
+  for b in blocks(params)
+  do let (,cell)=W_cells(b[0]) in (b,cell) od
 
 set blocks_and_cells(Param p)=blocks_and_cells(block_of(p))
 
@@ -233,246 +238,4 @@
   else []
   fi
  od
-=======
-<character_table_reps.at
-<springer_tables.at
-<W_reps.at
-<lietypes.at
-<conjugate.at
-<conjugate.at
-<sparse.at
-
-{ ----------- cell representations --------------}
-{{moved from character_table_reps.at}}
-
-{. character of representation of W on cell .}
-set cell_character (CharacterTable ct,WCell cell) = [int]:
-  for w in ct.class_reps do trace(cell_action(cell,w)) od
-
-set cell_character(CharacterTable ct)=(WCell -> [int]):
-(WCell cell):cell_character(ct,cell)
-set cell_characters (CharacterTable ct,[WCell] cells) = [[int]]:
-  for cell in cells do cell_character(ct, cell) od
-
-set cells_table (CharacterTable ct,[WCell] cells) = mat:
-  matrix_of_inner_products(ct,cell_characters(ct,cells))
-
-set cells_table_augmented (CharacterTable ct, [WCell] cells) = mat:
-  let characters =
-    cell_characters(ct,cells) ## [ ct.trivial, ct.sign, ct.reflection ]
-  in matrix_of_inner_products(ct,characters)
-
-set cell_representation (CharacterTable ct,WCell cell) = W_rep:
-  (#cell.graph,
-   for i:ct.lie_type.semisimple_rank
-   do unsparse(cell_action(cell,i),#cell.graph) od)
-
-{ list of representations defined by an array of cells }
-set cell_representations(CharacterTable ct,[WCell] cells)=[W_rep]:
-  for cell in cells do cell_representation(ct,cell) od
-
-{smallest_degree_summands is in character_tables.at}
-
-set special_character(CharacterTable ct,WCell cell)=
-let summands=smallest_degree_summands(ct,ct.decompose(ct.cell_character(cell)))
-in if #summands>1 then error("not unique special representation")
-   elif #summands=0 then error("no special summands?")
-   else summands[0]
-   fi
-set special_character(CharacterTable ct)=(WCell->int):(WCell cell):
-  special_character(ct,cell)
-
-set special_character(CharacterTable ct,[int] cell_character)=
-let summands=smallest_degree_summands(ct,ct.decompose(cell_character)) in
-if #summands>1 then error("not unique special representation") elif
-#summands=0 then error("no special summands?") else summands[0] fi
-{set special_character(CharacterTable ct)=([int]->int):
- ([int] cell_character):special_character(ct,cell_character)}
-
-set cells_verbose=false
-
-set #(WCell cell)=int:let (a,b)=cell in #a
-
-set parameters([Param] block,WCell cell)=[Param]:
-let (labels,)=cell in for i in labels do block[i] od
-
-set parameters([Param] block,[WCell] cells)=[Param]:
-##for cell in cells do parameters(block,cell) od
-
-set parameters([([Param],[WCell])] data)=[Param]:
-##for i:#data do parameters(data[i]) od
-
-
-{break set of params into blocks}
-set blocks([Param] params)=[[Param]]:
-let rv=[[Param]]:[] in
-for p in params do
- let found=first(for block in rv do find(block,p)!=-1 od) in
- if found=-1 then rv#:=block_of(p) fi
-od;
-rv
-
-{W_cells@Param is built-in}
-
-{need to keep block_of(p) since this is what the numbering
-in W_cells(p) refers to
-}
-set blocks_and_cells([Param] params)=[([Param],[WCell])]:
-  for b in blocks(params)
-  do let (,cell)=W_cells(b[0]) in (b,cell) od
-
-set blocks_and_cells(Param p)=blocks_and_cells(block_of(p))
-
-set find([([Param],[WCell])] blocks_and_cells,Param p)=(int,int):
-let rv=(-1,-1) in
-for i:#blocks_and_cells do
- let (params,cells)=blocks_and_cells[i] in
- for j:#cells do
-  if  find(parameters(params,cells[j]),p)!=-1 then rv:=(i,j);break fi
-od
-od;rv
-
-set cells_given_AV(SpringerTable st, ComplexNilpotent O,([Param],[WCell]) blocks_and_cells)=
-let sigma_O=st.springer(O) then
-(block,cells)=blocks_and_cells then
-()=if cells_verbose then prints("size of block: ", #block,new_line, "number or cells: ", #cells) fi in
-(block,
-   ##for cell@j in cells do
-{    if cells_verbose then let ()=prints("doing cell #",j) fi  in}
-    if st.ct.special_character(cell)=sigma_O then [cell] else [] fi
-    od)
-
-set parameters_given_AV(SpringerTable st, ComplexNilpotent O,([Param],[WCell]) cells)=[Param]:
-parameters(cells_given_AV(st,O,cells))
-
-set push([Param] params,ratvec gamma)=[Param]:
-##for p in params do if I_will_survive(p,gamma) then [T_irr_nonzero(p,gamma)] else [] fi od
-
-set cell_members_given_descent(RootDatum rd,WCell cell,[int] S)=
-let (,list)=cell in
- ##for i:#cell do let (tau,)=list[i] in if complement(rd.ss_rank,tau)=S then [i] else [] fi od
- 
-{given cell, gamma, dim_special, reject the cell
-unless #cell>=dim_special and
-some parameter p in cell has tau_complement(p)=singular roots on gamma}
-set potential_cell(RootDatum rd_int,WCell cell, ratvec gamma, int springer_dim)=bool:
-if #cell< springer_dim then prints("dim: ", #cell, " ", springer_dim);false
-elif
- let singular_roots=##for alpha@i in rd_int.simple_roots do if =alpha*gamma then [i] else [] fi od in
- let ()=prints("sr: ", singular_roots) in
- let a= any(let (,list)=cell in for i:#cell do let (tau,)=list[i] in prints("tau: ",tau);tau=singular_roots od)
- in prints("a=",a);not a then false
-else true
-fi 
-
-{used in computing weak unipotent packets
-given blocks_and_cells (at regular infinitesimal character)
-compute all parameters whose special cell representation
-equals Springer(O), and push the results to infinitesimal character gamma,
-which is typically O_check.H/2, and singular
-the SpringerTable st and ComplexNilpotent O are for the integral root system,
-O is only used for its Springer representation
-}
-set parameters_given_AV_infinitesimal_character(SpringerTable st, ComplexNilpotent O,[([Param],[WCell])] blocks_and_cells,ratvec gamma)=
-{[(int,int,Param)]: {[(block number, cell number, parameter)]}}
-let springer_O=st.springer(O) {int} then
-springer_dim=st.ct.dimension(springer_O) in
-if cells_verbose then
- prints("given AV with infinitesimal character:", gamma, new_line, "O=",O);
- prints("st:", st, " bc:", blocks_and_cells);
- prints("blocks_and_cells:", blocks_and_cells)
-fi;
-##for (block,cells)@i in blocks_and_cells do
-if cells_verbose then prints("doing block ",i , " of size ", #block,new_line, "number of cells: ", #cells) fi;
- ##for cell@j in cells do
- let survivors=[(int,int,Param)]:[] in
- {if cells_verbose then prints("block ",i,"/cell ",j, " of size ", #cell) fi;}
- if #cell< springer_dim
-  then prints("dim: ", #cell, " ", springer_dim);[(int,int,Param)]:[]
- elif 
-   for p in parameters(block,cells[j]) do
-    if I_will_survive(p,gamma) then
-{      prints("survive:", p, " ", gamma);}
-      survivors#:=(i,j,first_param(T_irr(p,gamma)))
-    fi {I_will_survive}
-   od {/##for p};
- =#survivors
-  then {don't bother checking cell representation} [(int,int,Param)]:[]
- elif
- st.ct.special_character(cell)=springer_O then
-    survivors
- else
-        [(int,int,Param)]:[]
- fi
- od  {/for cell}
-od  {/for block}
-
-{include permutation}
-set parameters_given_AV_infinitesimal_character(SpringerTable st, ComplexNilpotent O,[([Param],[WCell])] blocks_and_cells,ratvec gamma,mat permutation)=[(int,int,Param)]: {[(block number, cell number, parameter)]}
-let springer_O=st.springer(O) then
-()=prints("O: ", O) then
-springer_dim=st.ct.dimension(springer_O) in
-if cells_verbose then
- prints("given AV with infinitesimal character:", gamma, new_line, "O=",O, new_line, "with permutation: ", permutation);
- prints("st:", st, " bc:", blocks_and_cells);
- prints("blocks_and_cells:", blocks_and_cells)
-fi;
-if cells_verbose then prints("given AV/gamma: st: ", st.root_datum, new_line, " O:", O,new_line," gamma:", gamma) fi;
-##for (block,cells)@i in blocks_and_cells do
-if cells_verbose then prints("doing block ",i , " of size ", #block,new_line, "number of cells: ", #cells) fi;
- ##for cell@j in cells do
- let survivors=[(int,int,Param)]:[] in
- if cells_verbose then prints("block ",i,"/cell ",j, " of size ", #cell) fi;
- if #cell< springer_dim
-  then prints("dim: ", #cell, " ", springer_dim);[(int,int,Param)]:[]
- elif 
-   for p in parameters(block,cells[j]) do
-    if I_will_survive(p,gamma) then
-{      prints("survive:", p, " ", gamma);}
-      survivors#:=(i,j,first_param(T_irr(p,gamma)))
-    fi {I_will_survive}
-   od {/##for p};
- =#survivors
-  then {prints("NONE");}{don't bother checking cell representation} [(int,int,Param)]:[]
- elif
- special_character_permuted(st.ct,cell,permutation)=springer_O
-  then
-let c=special_character_permuted(st.ct,cell,permutation) in prints("cell character: ",c, " springer_O:", springer_O);
-survivors
- else [(int,int,Param)]:[]
- fi
- od  {/for cell}
-od  {/for block}
-
-{include precomputed cell characters (but NOT permutation)
-mainly used for even orbits in E8}
-set parameters_given_AV_infinitesimal_character(
-SpringerTable st,
-ComplexNilpotent O,
-ratvec gamma,
-[(([Param],[WCell]),[([int],[int])])]  cell_data
-{[Param]: list of parameters in block
- [([int] indices of parameters in cell,[int] character of cell)]
- }
-)=
-[(int,int,Param)]: {[(block number, cell number, parameter)]}
-let springer_O=st.springer(O) then
-()=if cells_verbose then prints("given AV with infinitesimal character", new_line,"(precomputed cell character): ", gamma, new_line, "O=",O) fi in
-if cells_verbose then prints("given AV/gamma: st: ", st.root_datum, new_line, " O:", O,new_line," gamma:", gamma) fi;
-##for i:#cell_data do  {i=block number}
- let (parameters_and_cells,cell_characters)=cell_data[i] then
- (parameters,cells)=parameters_and_cells in
-  ##for j:#cell_characters do
-   let (cell_param_numbers,cell_character)=cell_characters[j] then
-    ()=if cells_verbose then prints("block ",i,"/cell", j, " of size ",#cell_param_numbers) fi then
-    spec=special_character(st.ct,cell_character) in
-    let ()=if cells_verbose then prints("spec: ", spec, " ", "springer_O: ", springer_O) fi in
-    if spec=springer_O then
-    ##for k in cell_param_numbers do let p=parameters[k] in if I_will_survive(p,gamma) then
-{   prints("survive:", p, " ", gamma);}
-   [(i,j,first_param(T_irr(p,gamma)))] else [] fi od
-  else []
-  fi
- od
->>>>>>> 6cb902e1
 od