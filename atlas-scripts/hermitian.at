--- conflicted
+++ resolved
@@ -99,14 +99,10 @@
   Ptw=twisted_KL_sum_at_s(p) then
   P=KL_sum_at_s(p) then
   character_formula=P.s_to_1 in
-<<<<<<< HEAD
   for ev@q in P 
   do 
-=======
   for ev@q in P
   do
-   let ()=prints("DOING", ev, " ", q) in
->>>>>>> 4f1b6143
     (if is_fixed(delta,q) then
      let new_ev=divide_by((P[q]+Ptw[q])+s*(P[q]-Ptw[q]),2)  in
       let contrib=new_ev*orientation_nr_term(ori_nr_p,q)*full_deform(q,delta) in
@@ -117,7 +113,7 @@
 	 (unfixed_terms+:=contrib,
          terms#:=("unfixed",ev,q,contrib))
     fi)
-  od
+  od od
 ; (character_formula,terms,fixed_terms + divide_by(2,unfixed_terms))
 )
 
