{! Parabolic induction from real and $\theta$-stable parabolics; cuspidal and
$\theta$-stable data of a parameter, and some functions related to $\theta$-stable parabolics.

Parabolic induction:
_________________________

| If L is a $\theta$-stable Levi subgroup of G, then KGB for L embeds into KGB for G.
| For parabolic induction, a parameter p_L for the Levi L is assigned a parameter p_G for G:
|
| p_L=(x_L,lambda,nu) -> p_G=(embed_KGB(x_L,G),lambda + appropriate rho-shift,nu).
|
| For real parabolic induction, the rho-shift is: $\rho_r(G)-\rho_r(L)+(1-\theta)(\rho_S(G)-\rho_S(L))$.
| (Here $\rho_S$ is a certain half sum of complex roots.)
| The Levi L must be the Levi factor of a REAL parabolic subgroup.
|
| For $\theta$-stable (cohomological parabolic) induction, the rho-shift is:
| $\rho_i(G)-\rho_i(L)+\rho_{complex}(G)-\rho_{complex}(L)  =\rho(G)-\rho_r(G)-\rho(L)+\rho_r(L)$.
|  Since $\mathfrak q$ is $\theta$ -stable, $\rho_r(G)-\rho_r(L)=0$, so the shift is $\rho(G)-\rho(L)=\rho(\mathfrak u)$.
| The group L must be the Levi factor of a THETA-STABLE parabolic subgroup of G.
|
| Then $\operatorname{Ind}_P^G I(p_L)=I(p_G)$.
|
| In the $\theta$-stable case, the shifted parameter p_G may be non-standard and needs to be standardized:
| If p=(x,lambda,nu), and $\langle \text{lambda},\alpha^{\vee}\rangle <0$ for some imaginary root $\alpha$ (i.e. non-standard),
| let i_root_system=imaginary roots for x(p). Find $w$ so that $w^{-1}\cdot$lambda is dominant for
| imaginary roots, set p_dom=parameter(x,$w^{-1}\cdot$lambda,nu) and return coherent continuation
| action (wrt imaginary roots) of $w$ on p_dom.
|
$A_q(\lambda)$ construction:
______________________________________________

| Note: theta_induce_irreducible(pi_L,G) has infinitesimal character:
| infinitesimal character(pi_L)+rho(u).
| Aq(x,lambda,lambda_q) is defined as follows:
| if lambda_q is weakly dominant set q=q(x,lambda_q),
| apply derived functor to the one-dimensional lambda-rho(u) of L.
|
| REQUIRE: lambda-rho(u) must be in X^*.
|
| Aq(x,lambda,lambda_q) has infinitesimal character lambda+rho_L,
| thus the one-dimensional with weight lambda has infinitesimal character
| lambda+rho_L for L, and goes to a representation with
| infinitesimal character lambda+rho_L for G; i.e., Aq takes infinitesimal
| character gamma_L to SAME infinitesimal character for G.
| If lambda_q is not weakly dominant, define
| Aq(x,lambda,lambda_q)=Aq(wx,w\lambda,w\lambda_q),
| where w\lambda_q is weakly dominant.
|

Good/Fair conditions:
________________________

| Condition on the roots of $\mathfrak u$:
| For theta_induce(pi_L,G), gamma_L -> gamma_G=gamma_L+rho_u.
| Then:
| GOOD:  <gamma_L+rho_u,alpha^vee> > 0;
| WEAKLY GOOD:  <gamma_L+rho_u,alpha^vee> \ge 0;
| FAIR: <gamma_L-rho_L+rho_u,alpha^vee> > 0.
|
| For  Aq(x,lambda,lambda_q): gamma_L=lambda+rho_L;
| gamma_L -> gamma_G=gamma_L = lambda+rho_L
| Aq(x,lambda)=theta_induce(x,lambda-rho_u)
| Then:
| GOOD: <lambda+rho_L,alpha^vee> > 0;
| WEAKLY GOOD: <lambda+rho_L,alpha^vee> >= 0;
| FAIR: <lambda,alpha^vee> > 0;
| WEAKLY FAIR: <lambda,alpha^vee> \ge 0.
|
| theta_induce(pi_L,G) = Euler-Poincare characteristic of the
| cohomological induction functor.
|
| fair => vanishing outside middle degree => honest representation
| weakly fair: same implication.
| NB: <gamma_L-rho_L_rho_u,alpha^vee> >= 0 does NOT imply vanishing (in general) if pi_L is not
| one-dimensional, hence "weakly fair" is only defined if pi_L is one-dimensional.
|
!}

<misc.at { for |simple_imaginary_subsystem| }
<parabolics.at
<kl.at { for character_formula }
<coherent.at
<synthetic.at {for unnormalized_torus_factor}
<K.at
<finite_dimensional.at

set ind_verbose=false

{. If L is a theta-stable Levi factor in G,  KGB for L embeds in KGB for G. .}
set embed_KGB (KGBElt x_L,RealForm G) = KGBElt:
  KGB_elt(G,involution(x_L), torus_factor(x_L))

{. Given a KGB element of G, find one for the theta-stable Levi L which maps to it. .}
set inverse_embed_KGB (KGBElt x_G,RealForm L) = KGBElt:
  KGB_elt(L,involution(x_G), torus_factor(x_G))


{--------------------- real parabolic induction -------------------}

{. Given an involution theta and a root datum, return the set S of complex roots
   containing the first positive representative of each quadruple
   ($\pm$ alpha,$\pm$ theta(alpha)). .}
set makeS (mat theta,RootDatum rd) = mat:
  columns_with((int j,vec alpha):posroot_index(rd,theta*alpha)>j,posroots(rd))

{. As the previous function, with argument a KGB element x determining the involution
   and root datum .}
set makeS (KGBElt x) = mat: makeS(involution(x),root_datum(x))

{. Half sum of roots in chosen set S of complex roots, described above. .}
set rho_S ((mat,RootDatum)pair) = ratvec: sum(makeS(pair))/2

{. As previous function, with argument KGB element x. .}
set rho_S (KGBElt x)            = ratvec: sum(makeS(x))/2

{. Given a Levi subgroup L of G, construct the parabolic with Levi L
  (this reverses Levi(P) defined in parabolics.at). .}
set make_parabolic (RealForm L,RealForm G)=Parabolic:
   assert(is_standard_Levi(L,G),"L is not standard in G");
   let rdl=root_datum(L) in
   let S=[int]:[] in for alpha@i in simple_roots(G) do
   if is_posroot((rdl,alpha)) then S #:= i fi od; (S,embed_KGB(KGB(L,0),G))

{. Real parabolic induction of a standard module of real Levi L (i.e., L
  must be the Levi factor of a real parabolic subgroup) to G .}
   set real_induce_standard (Param p_L,RealForm G) = Param:
  let x_L=x(p_L) in
  let  L=real_form(x_L) in
  assert(is_parabolic_real(make_parabolic(L,G)),"L is not Levi of real parabolic");
  let x_G=embed_KGB(x_L,G)
  then theta=involution(x_G)
  then shift=rho_r(x_G)-rho_r(x_L)+(1-theta)*(rho_S(x_G)-rho_S(x_L))
  in parameter(x_G,lambda(p_L)+shift,  nu(p_L))

{. Real parabolic induction of standards, applied to a formal sum of
   parameters (ParamPol). .}
set real_induce_standard (ParamPol P,RealForm G) = ParamPol:
  let result=null_module(G) in
  for c@p in P do result+:=c*real_induce_standard(p,G) od;
  result

{. Write the (real) induced of an irreducible J(p_L) of L as a formal sum of
   standards for G; uses the character formula to write J(p_L)
   as a formal sum of standards for L first. (Auxiliary function) .}
set real_induce_irreducible_as_sum_of_standards (Param p_L, RealForm G) =
    ParamPol:
  let cf=character_formula(p_L), result=null_module(G) in
  for coeff@p in cf do result+:=coeff*real_induce_standard(p,G) od;
  result

{. Write the (real) induced Ind(J(p_L)) of an irreducible of L as a sum of
   irreducibles for G; uses composition series to convert
   output of the previous function into sum of irreducibles. L must
   be the Levi factor of a real parabolic subgroup. .}
set real_induce_irreducible(Param p_L, RealForm G)= ParamPol:
  let cf=real_induce_irreducible_as_sum_of_standards(p_L,G)
  , result=null_module(G)
  in for coeff@p in cf do result+:=coeff*composition_series(p) od;
  result


{  ----------------------   cuspidal data   ----------------------------- }
{. Cuspidal data associated to a parameter p: a cuspidal parabolic subgroup P=MN
   and parameter p_M for a relative limit of discrete series so that
   Ind(I(p_M))=I(p); uses real_parabolic(x) of parabolics.at .}
set cuspidal_data (Param p) = (Parabolic,Param):
  let p=make_no_Cplus(p)
  then x_G=x(p)
  then P=real_parabolic(x_G)
  then M=Levi(P), theta=involution(x_G)
  then x_M=inverse_embed_KGB(x_G,M)
  in
  (P
  ,parameter
   (x_M
  ,lambda(p)-rho_r(x_G)+rho_r(x_M)-(1-theta)*(rho_S(x_G)-rho_S(x_M))
   ,nu(p)
   )
  )

{  ----------------------   theta-stable data   -----------------------------}

{. Theta-stable data associated to a parameter p: a theta-stable parabolic P=LN
   with L relatively split, and parameter p_L for a principal series representation
   so that p is obtained by cohomological parabolic induction
   from p_L; uses theta_stable_parabolic(x) of parabolics.at. .}
set theta_stable_data (Param p) = (Parabolic,Param):
  let p=make_no_Cminus(p) then x_G=x(p) then P=theta_stable_parabolic(x_G)
  then L=Levi(P), theta=involution(x_G)
  then x_L=inverse_embed_KGB(x_G,L)
  in
  (P
  ,parameter
   (x_L
   ,lambda(p)-rho(real_form(p))+rho_r(x(p))+rho(L)-rho_r(x_L)
   ,nu(p)
   )
  )

{---------------------standardize-----------------------------------------}
{need real parabolic induction to define standardize (uses cuspidal_data)}

{. Auxiliary function .}
set coherent_std_imaginary (W_word w,Param p) = ParamPol:
  let (,p_M)=cuspidal_data(p) in
  real_induce_standard(coherent_std(w,p_M),real_form(p))

{
set coherent_std_imaginary (ratvec lam, Param p) =  ParamPol:
  let (P,p_M)=cuspidal_data(p) in
  let M=Levi(P) in let rd_M=root_datum(M) in
  let (lam_new,w)=make_dominant(rd_M,lam) in
  if lam_new!=lambda(p) then prints("HERE IS A PROBLEM!!!!!!!") fi;
  real_induce_standard(coherent_std(w,p_M),real_form(p))
}


{. convert a possibly non-standard parameter into a linear combination of
  standard ones .}
set standardize (Param p) = ParamPol:
  if is_standard(p) then ParamPol:p
  else let p=make_no_Cplus(p)
    then i_root_system=root_datum(simple_imaginary_subsystem(x(p)))
    , lambda=lambda(p)
    then (lambda_dom,w)=make_dominant(i_root_system,lambda)
    then p_dom=parameter(x(p), act(inverse(w),lambda), nu(p))
    in coherent_std_imaginary(w,p_dom)
  fi

{. standardize a formal linear combination of possibly non-standard parameters .}
set standardize (ParamPol P) = ParamPol:
  let result=null_module(P) in
  for c@p in P do result+:=c*standardize(p) od;result

{--------------------- theta-stable parabolic induction -------------------}

{. Theta-stable (cohomological) parabolic induction of a standard module for
   the Levi L of a theta-stable parabolic; if outside of weakly good range,
   must apply standardize. .}
set theta_induce_standard (Param p_L,RealForm G) = ParamPol:
  let L=real_form(x(p_L)), x_G=embed_KGB(x(p_L),G)
  then shift=rho(G)-rho(L)
  in assert(is_parabolic_theta_stable(make_parabolic(L,G)),
  "L is not Levi of theta_stable parabolic");
    if ind_verbose
    then prints("theta_induce_standard of parameter on L: ",p_L)
    ; prints("shift (rho_G-rho_L): ", shift)
    fi;
  let p_G=parameter(x_G,lambda(p_L)+shift,nu(p_L))
  in if ind_verbose then prints("p_G before standardization:", p_G) fi;
  { if ind_verbose
    then prints("K_norm(p_G) before standardization:", K_norm(p_G*0)) fi; }
  let p_G_standardized=null_module(G) in
  if is_standard(p_G)
  then p_G_standardized:=(ParamPol:p_G)
  ; if ind_verbose then prints("p_G is standard: ", p_G, standardize(p_G)) fi
  else if ind_verbose then prints("Need to standardize:", p_G) fi
  ; p_G_standardized:=standardize(p_G)
  ; if ind_verbose then prints("p_G standardized:", p_G_standardized) fi
{ prints("K_norm(p_G standardized):", K_norm(p_G)}
  fi;
{ prints("K_norms of terms of p_G: "
        , for q in monomials(p_G) do K_norm(q) od ); }
  p_G_standardized

{. Write the (theta-stable) induced of an irreducible J(p_L) of L as a formal
   sum of standards for G; uses the character formula to write J(p_L)
   as a formal sum of standards for L first. (Auxiliary function) .}
set theta_induce_irreducible_as_sum_of_standards (Param p_L, RealForm G) =
    ParamPol:
  let cf=character_formula(p_L) in
  if ind_verbose
  then prints("p_L:",p_L); prints("Character formula for p_L:"); prints(cf)
  fi;
  let result=null_module(G) in
  for coeff@p in cf
  do let new=theta_induce_standard(p,G) in result+:=coeff*new od;
  if ind_verbose then prints("induced as sum of standards:", result) fi;
  result

{. Write the (theta-stable) induced Ind(J(p_L)) of an irreducible of L
   as a sum of irreducibles for G; uses composition series to convert
   output of the previous function into sum of irreducibles. The subgroup
   L must be the Levi factor of a theta-stable parabolic. .}
set theta_induce_irreducible(Param p_L, RealForm G) = ParamPol:
  let cf=theta_induce_irreducible_as_sum_of_standards(p_L,G)
  , result=null_module(G)
  in
  for coeff@p in cf do result+:=coeff*composition_series(p) od;
  if ind_verbose then prints("induced as sum of irreducibles: ", result) fi;
  result


{ if all complex roots for x are of type C+, then conjecturally the torus
  parts (torus_factor) of all elements in the fiber are a subset of those for
  the distinguished fiber:
  KGB_elt(G,theta(x),torus_bits(x))=KGB_elt(G,theta(x),torus_bits(x_f)) for
  some x_f in the fundamental fiber

  Mapping x to x_K in the distinguished fiber
  gives the version of K=K_{x_K} appropriate to y
  aborts with an error if the conjecture is false for x

  Note: this is false, but may be true with torus_bits in place of
  torus_factor:
  KGB_elt(G,theta(x),torus_bits(x))=KGB_elt(G,theta(x),torus_bits(x_f)) for
  some x_f in the fundamental fiber this differs from the same identity for
  torus_factor because
  torus_factor(x)=(1+^theta(x))(torus_bits(x)+base_grading_vector) the
  (1+^theta(x)) terms messes this up. An example is G=SO(6,2), x=KGB(G,11),
  which should map to KGB(G,5)
}
{. (Auxiliary function) .}
set map_into_distinguished_fiber (KGBElt x)=KGBElt:
  begin assert(no_Cminus_roots(x),"Only defined if no C- roots")
  ; let G=real_form(x) then F=distinguished_fiber(G)
  then index=#F-1, t=torus_factor(x), tb=torus_bits(x)
  in
{  while index>=0 and t!=torus_factor(KGB(G,F[index])) do index-:=1 od}
  while  index>=0 and tb!= torus_bits(KGB(G,F[index])) do index-:=1 od
  ; if index<0
  then prints("x:", x)
  ; error("the torus parts for the fiber over x" +
          " do not embed in those for the distinguished fiber")
  fi
  ; KGB(G,F[index])
  end

{. Map KGB element x to x_K in the distinguished fiber; if necessary, use complex
  cross actions first to move x to a fiber with no C- roots. .}
set strong_map_into_distinguished_fiber (KGBElt x) = KGBElt:
  let (y,)=make_no_Cminus(x) in map_into_distinguished_fiber(y)

{. Same as previous function. .}
set canonical_x_K (KGBElt x) = KGBElt: strong_map_into_distinguished_fiber(x)

{. Previous function with input a parameter p; it is applied to x(p). .}
set canonical_x_K (Param p)  = KGBElt: canonical_x_K(x(p))

{. Positive coroots in the nilradical of the theta-stable parabolic determined
by x. .}
set u (KGBElt x) = mat: nilrad(theta_stable_parabolic(x)) { set of coroots }

{ Write \h=\t\oplus\a with respect to theta
  \t^* is a quotient of \h^*, also \t^* is a sub of \h^*
  (those elements vanishing on \a) via this decomposition
  rho_u_cx(P) is in \t^* viewed as a subset of \h^*
  each pair {alpha,theta(alpha)} contributes \alpha/2, so
  rho_u_cx(P)=1/4(sum of complex roots of u) [note the denominator]
}
{. Half sum of positive complex roots (on fundamental Cartan) in the nilradical of P;
  P must be theta-stable. .}
set rho_u_cx (Parabolic P) = ratvec:
  assert(is_parabolic_theta_stable(P),"P is not theta-stable");
  {use the most compact Cartan in L}
  sum(columns_with(is_complex(x_min(P)),nilrad_roots(P))) / 2

{
  rho_u_cx(P) is not necessarily in X^*
  rho_u_cx_T(P) \in X^*, same restriction to T_K0,
  i.e. same image modulo (1-delta)X^* (need this to define \rho_u_cap_k)
  in rho_u_cx(P) have terms (alpha+theta(alpha)/2, replace these with alpha,
  which has the same restriction
  rho_S(theta,rd): each pair alpha,theta(alpha) contributes alpha/2
  so 2*rho_S(theta,rd) contribution is \alpha, which is what we want
}
{. Element of $X^*$ with same restriction to $(X^*)^{\theta}$ as rho_u_cx(P);
  P must be theta-stable. .}
set rho_u_cx_T (Parabolic P) = vec:
  assert(is_parabolic_theta_stable(P),"P is not theta-stable");
  let x=x_min(P)
  then rd=root_datum(x), rd_L=root_datum(Levi(P)), theta=involution(x)
  in ratvec_as_vec(2*rho_S(theta,rd)-2*rho_S(theta,rd_L))

{ \rho_u_ic(P) is in \t^* as a subset of \h^*s
  =1/2 the sum of the imaginary, compact roots in u
}
{. Half sum of imaginary compact roots in nilradical of (theta-stable) P. .}
set rho_u_ic (Parabolic P) = ratvec:
  assert(is_parabolic_theta_stable(P),"P is not theta-stable");
  let
{   x=x_min(P) in {???}}
    x=canonical_x_K(maximal(P))
  in sum(columns_with(is_compact_imaginary(x),nilrad_roots(P))) / 2

{. Sum of compact roots (of $\mathfrak t$) in $\mathfrak u$ for theta-stable parabolic P. .}
set two_rho_u_cap_k (Parabolic P) = vec:
  ratvec_as_vec(rho_u_cx_T(P)+2*rho_u_ic(P))

{. Sum of non-compact roots in $\mathfrak u$ (for theta-stable parabolic). .}
set two_rho_u_cap_s (Parabolic P) = vec:
  ratvec_as_vec(2*rho_u(P))-two_rho_u_cap_k(P)

{these give the same restriction to T_K0, but aren't necessarily integral:}
{. Half sum of compact roots in $\mathfrak u$ (for theta-stable parabolic). .}
set rho_u_cap_k (Parabolic P) = ratvec: rho_u_cx(P)/2+rho_u_ic(P)

{. Half sum of non-compact roots in $\mathfrak u$ (for theta-stable parabolic). .}
set rho_u_cap_s (Parabolic P) = ratvec: rho_u(P)-rho_u_cap_k(P)

{. Dimension of $\mathfrak u$ (nilrad of theta-stable parabolic). .}
set dim_u(Parabolic P) = int:n_columns(nilrad(P))

{. Dimension of the nilradical of the theta-stable parabolic determined by KGB elt x. .}
set dim_u(KGBElt x) = int:dim_u(theta_stable_parabolic(x))

{. Dimension of the nilradical of the parabolic determined by a weight H. .}
set dim_u (ratvec H,KGBElt x) = n_columns(nilrad(H,x))

{. Dimension of $\mathfrak u\cap\mathfrak k$ for theta-stable parabolic. .}
set dim_u_cap_k (Parabolic (,x):P) = int:
  assert(is_parabolic_theta_stable(P),"Parabolic is not theta-stable");
  let sum=0/1 in
  for alpha in nilrad_roots(P) do
    if is_complex(alpha,x) then sum +:= 1/2
    elif is_compact_imaginary(alpha,x) then sum+:=1
    fi
  od; rat_as_int(sum)

{. Dimension of $\mathfrak u\cap\mathfrak k$ for theta-stable parabolic determined
  by x. .}
set dim_u_cap_k (KGBElt x) = int:dim_u_cap_k(theta_stable_parabolic(x))

{. Dimension of $\mathfrak u\cap\mathfrak k$ for theta-stable parabolic determined by
  weight lambda. .}
set dim_u_cap_k(ratvec lambda,KGBElt x) =  int:
  let P=parabolic(lambda,x) in
  assert(is_parabolic_theta_stable(P),"Parabolic is not theta-stable");dim_u_cap_k(P)

{. Dimension of $\mathfrak u\cap\mathfrak p$ for theta-stable parabolic. .}
set dim_u_cap_p (Parabolic (,x):P) = int:
  assert(is_parabolic_theta_stable(P),"Parabolic is not theta-stable");
  let sum=0/1 in
  for alpha in nilrad_roots(P) do
    if is_complex(alpha,x) then sum +:= 1/2
    elif is_noncompact_imaginary(alpha,x) then sum+:=1
    fi
  od; rat_as_int(sum)

{. Dimension of $\mathfrak u \cap\mathfrak p$ for theta-stable parabolic associated
  to x. .}
set dim_u_cap_p (KGBElt x) = int: dim_u_cap_p(theta_stable_parabolic(x))

{. Dimension of $\mathfrak u\cap\mathfrak p$ for theta-stable parabolic determined by
  weight lambda. .}
set dim_u_cap_p (ratvec lambda,KGBElt x) = int:
  let P=parabolic(lambda,x) in
  assert(is_parabolic_theta_stable(P),"Parabolic is not theta-stable");dim_u_cap_p(P)

{. (Auxiliary function) .}
set dim_u_cap_k_2 (Parabolic P,ratvec H { a coweight } ) = int:
  let x=x_min(P), sum=0/1 in
  for alpha in nilrad_roots(P) do
    if H*alpha=2 then
      if is_complex(alpha,x) then sum+:=1/2
      elif is_compact_imaginary(alpha,x) then sum+:=1
      fi
    fi
  od; rat_as_int(sum)

{. (Auxiliary function) .}
set dim_u_cap_k_ge2 (Parabolic P,ratvec H) = int:
  let x=x_min(P), sum=0/1 in
  for alpha in nilrad_roots(P) do
    if H*alpha>=2 then
      if is_complex(alpha,x) then sum+:=1/2
      elif is_compact_imaginary(alpha,x) then sum+:=1
      fi
    fi
  od; rat_as_int(sum)

{. (Auxiliary function) .}
set dim_u_cap_p_ge2 (Parabolic P,ratvec H) = int:
  let x=x_min(P), sum=0/1 in
  for alpha in nilrad_roots(P) do
    if H*alpha>=2 then
      if is_complex(alpha,x) then sum+:=1/2
      elif is_noncompact_imaginary(alpha,x) then sum+:=1
      fi
    fi
  od; rat_as_int(sum)

{. (Auxiliary function) .}
set dim_u_cap_k_1 (Parabolic P,ratvec H) = int:
  let x=x_min(P), sum=0/1 in
  for alpha in nilrad_roots(P) do
    if H*alpha=1 then
      if is_complex(alpha,x) then sum+:=1/2
      elif is_compact_imaginary(alpha,x) then sum+:=1
      fi
    fi
  od; rat_as_int(sum)

{. (Auxiliary function) .}
set dim_u_cap_p_1(Parabolic P, ratvec H)=
  let x=x_min(P), sum=0/1 in
  for alpha in nilrad_roots(P) do
    if H*alpha=1 then
      if is_complex(alpha,x) then sum+:=1/2
      elif is_noncompact_imaginary(alpha,x) then sum+:=1
      fi
    fi
  od; rat_as_int(sum)



{ -----------------------some representations------------------------------- }



{
Aq(x,lambda,lambda_q)=Aq(wx,wlambda,wlambda_q) so we can assume
lambda_q is dominant
}
{. Conjugate the triple (x,lambda, lambda_q) to make lambda_q weakly
  dominant (auxiliary function). .}
set make_dominant(KGBElt x_in,ratvec lambda_in, ratvec lambda_q_in)=(KGBElt,ratvec,ratvec):
  let (lambda_q,w)=make_dominant(real_form(x_in),lambda_q_in) in
  (cross(inverse(w),x_in),act(inverse(w),lambda_in),lambda_q)

{. A_q(lambda) module; $\mathfrak q$ is defined by the weight lambda_q; x_in
  must be attached to the fundamental Cartan. The module is defined as a ParamPol,
  in case it is reducible. .}
set Aq_param_pol (KGBElt x_in,ratvec lambda_in, ratvec lambda_q) = ParamPol:
  let G=real_form(x_in)
{find w making lambda_q weakly dominant}
  then (lambda_q_new,w)=make_dominant(G,lambda_q)
  then x_new=cross(inverse(w),x_in)
  then lambda_in_new=act(inverse(w),lambda_in)
  then P_new=parabolic_mute(lambda_q_new,x_new)
  then L_new=Levi(P_new)
  then t_L_new=trivial(L_new)
  in
  assert(is_parabolic_theta_stable(P_new),"q is not theta-stable");
  let pi_L= parameter
    (x(t_L_new)
    ,lambda(t_L_new)+lambda_in_new-rho_u(parabolic_mute(lambda_q_new,x_new))
    ,nu(t_L_new)+lambda_in_new-rho_u(parabolic_mute(lambda_q_new,x_new))
    )
  in
  assert(dimension(pi_L)=1,"pi_L is not one-dimensional");
  theta_induce_irreducible(pi_L,G)

{. A_q(lambda) module defined as above, but as a parameter, assuming it is
  irreducible. .}
set Aq (KGBElt x_in,ratvec lambda_in, ratvec lambda_q) = Param:
  let P=%Aq_param_pol(x_in,lambda_in,lambda_q)
  in assert(#P<=1,"Aq is not irreducible. Use Aq_param_pol(x,lambda) instead");
  let (c,p)=P[0]
  in assert(c=1,"Aq has multiplicity. Use Aq_param_pol(x,lambda) instead");
  p

{. If not provided, assume lambda_q=lambda_in in the definition of A_q. .}
set Aq (KGBElt x,ratvec lambda_in) = Param:
  Aq(x,lambda_in,lambda_in)

{. A_q(lambda), specify G, not x, to use x=KGB(G,0). .}
set Aq (RealForm G,ratvec lambda_in, ratvec lambda_q) = Param:
  Aq(KGB(G)[0],lambda_in,lambda_q)

{. A_q(lambda), specify G, not x, and use lambda_q=lambda_in. .}
set Aq(RealForm G,ratvec lambda_in)=Param:
  Aq(G,lambda_in,lambda_in)


{----------------------Good/Fair conditions------------------}

{. Decide whether a parameter defines a one-dimensional representation. .}
set is_one_dimensional(Param p)=bool:
  is_finite_dimensional(p) and dimension(p)=1

{. Decide whether A_q(lambda) is good. .}
set is_good(KGBElt x_in,ratvec lambda_in,ratvec lambda_q_in)=bool:
  let (x,lambda,lambda_q)=make_dominant(x_in,lambda_in,lambda_q_in)  in
  is_strictly_dominant(real_form(x),lambda+rho(Levi(lambda_q,x)))

{. Decide whether A_q(lambda) is weakly good. .}
set is_weakly_good(KGBElt x_in,ratvec lambda_in,ratvec lambda_q_in)=bool:
  let (x,lambda,lambda_q)=make_dominant(x_in,lambda_in,lambda_q_in) in
  is_dominant(real_form(x),lambda+rho(Levi(lambda_q,x)))

{. Decide whether A_q(lambda) is fair. .}
set is_fair(KGBElt x_in,ratvec lambda_in,ratvec lambda_q_in)=bool:
  let (x,lambda,lambda_q)=make_dominant(x_in,lambda_in,lambda_q_in)  in
  is_strictly_dominant(real_form(x),lambda)

{. Decide whether A_q(lambda) is weakly fair. .}
set is_weakly_fair(KGBElt x_in,ratvec lambda_in,ratvec lambda_q_in)=bool:
  let (x,lambda,lambda_q)=make_dominant(x_in,lambda_in,lambda_q_in)  in
  is_dominant(real_form(x),lambda)

{. Determine the "goodness" of an Aq(lambda); returns "good", "weakly good",
  "fair", "weakly fair", or "none". .}
<<<<<<< HEAD
set goodness(KGBElt x,ratvec lambda_in,ratvec lambda_q) = void:
  let G=real_form(x), P=parabolic_mute(lambda_q,x)
=======
set goodness(KGBElt x,ratvec lambda_in,ratvec lambda_q) = string:
  let G=real_form(x), P=parabolic(lambda_q,x)
>>>>>>> 986e9a71
  then L=Levi(P) then rho_l=rho(L)
  then rho_u=rho(G)-rho_l, infchar_l=lambda_in+rho_l in
{   prints("infinitesimal character(l)=", infchar_l);
    prints("infinitesimal character(l)+rho(u)=", infchar_l+rho_u);
    prints("infinitesimal character(l)+rho(u)-rho(l)=", infchar_l+rho_u-rho_l);}
  if is_good(x,lambda_in,lambda_q) then "Good"
  elif is_weakly_good(x,lambda_in,lambda_q) then "Weakly good"
  elif is_fair(x,lambda_in,lambda_q) then "Fair"
  elif is_weakly_fair(x,lambda_in,lambda_q) then "Weakly fair"
  else "None"
  fi

{. Decide whether a parameter for L is in the good range for G; this only
   makes sense if L is the Levi of a (standard) theta-stable parabolic. .}
set is_good (Param p_L,RealForm G) = bool:
  let L=real_form(p_L) in
  assert(is_standard_Levi(L,G),"L is not standard");
  assert(is_parabolic_theta_stable(make_parabolic(L,G)),
  "L is not Levi of theta-stable parabolic");
  let rho_u=rho(G)-rho(L)
  in let v=infinitesimal_character(p_L)+rho_u
  in let pcg=poscoroots(G)
  in let rdl=root_datum(L)
  in all(for alpha_check in pcg do v*alpha_check>0 or
    is_positive_coroot(rdl)(alpha_check) od)

{. Decide whether a parameter for L is in the weakly good range for G; this only
   makes sense if L is the Levi of a theta-stable parabolic. .}
set is_weakly_good (Param p_L,RealForm G) = bool:
  let L=real_form(p_L) in
  assert(is_standard_Levi(L,G),"L is not standard");
  assert(is_parabolic_theta_stable(make_parabolic(L,G)),
  "L is not Levi of theta-stable parabolic");
  let rho_u=rho(G)-rho(L)
  in is_dominant(G,infinitesimal_character(p_L)+rho_u)

{. Decide whether a parameter for L is in the fair range for G; this only
   makes sense if L is the Levi of a theta-stable parabolic. .}
set is_fair (Param p_L,RealForm G) = bool:
  let L=real_form(p_L) in
  assert(is_standard_Levi(L,G),"L is not standard");
  assert(is_parabolic_theta_stable(make_parabolic(L,G)),
  "L is not Levi of theta-stable parabolic");
  let rho_u=rho(G)-rho(L)
  in let v=infinitesimal_character(p_L)+rho_u-rho(L)
  in let pcg=poscoroots(G)
  in let rdl=root_datum(L)
  in all(for alpha_check in pcg do v*alpha_check>0 or
    is_positive_coroot(rdl)(alpha_check) od)

{. Decide whether a parameter for L is in the weakly fair range for G; this only
   makes sense if L is the Levi of a theta-stable parabolic, and is only defined
   if p_L is one-dimensional. .}
set is_weakly_fair (Param p_L,RealForm G) = bool:
  let L=real_form(p_L) in
  assert(is_standard_Levi(L,G),"L is not standard");
  assert(is_parabolic_theta_stable(make_parabolic(L,G)),
  "L is not Levi of theta-stable parabolic");
  let rho_u=rho(G)-rho(L)
  in is_one_dimensional(p_L) and
     is_dominant(G,infinitesimal_character(p_L)+rho_u-rho(L))

{. Determine the "goodness" of a parameter for L; returns "good", "weakly good",
  "fair", "weakly fair", or "none"; only makes sense if L is Levi of theta-stable
  parabolic. .}
set goodness (Param p_L,RealForm G) = string:
  let L=real_form(p_L) then rho_l=rho(L)
  then rho_u=rho(G)-rho_l, infchar_l=infinitesimal_character(p_L)
  in
{ prints("infinitesimal character(l)=", infchar_l);
  prints("infinitesimal character(l)+rho(u)=", infchar_l+rho_u);
  prints("infinitesimal character(l)+rho(u)-rho(l)=", infchar_l+rho_u-rho_l); }
  if is_good(p_L,G) then "Good"
  elif is_weakly_good(p_L,G) then "Weakly good"
  elif is_fair(p_L,G) then "Fair"
  elif is_weakly_fair(p_L,G) then "Weakly fair"
  else "None"
  fi

{. List all A_q(0) (actually: R_q(trivial): infinitesimal character rho(G)) modules
  with Q a theta-stable parabolic of type P. .}
set Aq_packet(RealForm G,ComplexParabolic P)=[Param]:
let parabolics=theta_stable_parabolics(G,P) then
rv=[Param]:[] in
for Q in parabolics do
 let ind=monomials(theta_induce_irreducible(trivial(Levi(Q)),G))
  in assert(#ind=1,"induced in A_packet is not irreducible");rv#:=ind[0] od;rv

{. List all A_q(0) (infinitesimal character rho(G)) modules
  with Q a theta-stable parabolic of type S (list of simple roots). .}
set Aq_packet(RealForm G,[int] S)=[Param]:Aq_packet(G,ComplexParabolic:(G,S))

set Aq_packet(RealForm G,[*] S)=[Param]:Aq_packet(G,[int]:S)

{. List all good Aq(0) (inf. char. rho) of G; this is more or less
  blocku (there may be duplications). .}
set Aq_zeros(RealForm G)=[Param]:
  let tsl=for P in theta_stable_parabolics(G) do Levi(P) od in
  let Aqs= for L in tsl do theta_induce_irreducible(trivial(L),G) od in
  for Q in Aqs do let S=%Q in let (c,p)=S[0] in p od

{. Given a KGB element x, list all theta-stable parabolics in G
  with maximal element x. .}
set theta_stable_parabolics_max(KGBElt x)=[Parabolic]:
  let G=real_form(x) in let tsp=theta_stable_parabolics(G) in
  let temp=[Parabolic]:[] in for P in tsp do if x=maximal(P) then temp#:=P fi od;
  temp

{. Given a KGB element x, list all theta-stable parabolics in G
  determined by x. .}
set theta_stable_parabolics_with(KGBElt x)=[Parabolic]:
  let G=real_form(x) in let tsp=theta_stable_parabolics(G) in
  let temp=[Parabolic]:[] in for i:#tsp do let (S,y)=tsp[i] in
  if (S,x)=(S,y) then temp#:=tsp[i] fi od; temp

{. Same as previous function, but takes the output of
  theta_stable_parabolics(G) as additional input for efficiency. .}
set theta_stable_parabolics_with([Parabolic] tsp,KGBElt x)=[Parabolic]:
  let G=real_form(x) in
  assert(G=real_form(tsp[0]),"Group mismatch!");
  let temp=[Parabolic]:[] in for i:#tsp do let (S,y)=tsp[i] in
  if (S,x)=(S,y) then temp#:=tsp[i] fi od; temp

{. Decide whether there is a theta-stable parabolic determined by x. .}
set is_theta_x(KGBElt x)=bool: #theta_stable_parabolics_with(x)>0

{. List of parameters p_L in the (weakly) good range for G so that p is
  theta-induced from p_L; may be more than one. .}
set is_good_range_induced_from(Param p)=[Param]:
  let x=x(p) in
  let tsp=theta_stable_parabolics_with(x) in
  let G=real_form(p) in
  let result=[Param]:[] in
  if is_zero(p) then prints("This is the zero module.") else
  if not is_final(p) then prints("The parameter is not final.") else
  for P in tsp do let L=Levi(P) in let x_L=inverse_embed_KGB (x,L) in
  let p_L=parameter(x_L,lambda(p)-rho(real_form(p))+rho(L),nu(p)) in
  if not is_final(p_L) then prints("p_L is not final") else
  if is_weakly_good(p_L,G) then
  prints(goodness(p_L,G));
  if p!=theta_induce_irreducible(p_L,G) then prints("Ind(p_L) is not p")
  else
  result#:=p_L
  fi
  fi fi od fi fi ; result

{------------------------------Some outdated functions; ----------------
                       will keep them for purposes of testing.

{. Find the smallest (wrt containment) theta-stable parabolic determined
  by x. .}
set min_theta_parabolic_with(KGBElt x)=Parabolic: let G=real_form(x) in
  let tsp=theta_stable_parabolics_with(x) in
  let ssr=semisimple_rank(G) in
  let S=[int]:[] in for i:ssr do
  if all(for (T,) in tsp do is_member(T)(i) od) then S#:=i
  fi od;  (S,x)

{. Same as previous function, but takes the output of
  theta_stable_parabolics(G) as additional input for efficiency. .}
set min_theta_parabolic_with([Parabolic] tsp,KGBElt x)=Parabolic:
  let G=real_form(x) in
  let tspx=theta_stable_parabolics_with(tsp,x) in
  let ssr=semisimple_rank(G) in
  let S=[int]:[] in for i:ssr do
  if all(for (T,) in tspx do is_member(T)(i) od) then S#:=i
  fi od;  (S,x)

{. Find the parameter p_L so that p is cohomologically induced, in the
  (weakly) good range, from p_L, with L minimal (may be G). .}
set is_min_good_induced_from(Param p)=Param:
  if not is_final(p) then prints("p is not final") fi;
  let x=x(p) in
  let G=real_form(p) in
  let P=min_theta_parabolic_with(x) in
  let L=Levi(P) in let x_L=inverse_embed_KGB (x,L) in
  let p_L=parameter(x_L,lambda(p)-rho(real_form(p))+rho(L),nu(p)) in
  prints(goodness(p_L,G));
  p_L

{. Same as previous function, but takes the output of
  theta_stable_parabolics(G) as additional input for efficiency. .}
set is_min_good_induced_from([Parabolic] tsp,Param p)=Param:
  if not is_final(p) then prints("p is not final") fi;
  let x=x(p) in
  let G=real_form(p) in
  let P=min_theta_parabolic_with(tsp,x) in
  let L=Levi(P) in let x_L=inverse_embed_KGB (x,L) in
  let p_L=parameter(x_L,lambda(p)-rho(real_form(p))+rho(L),nu(p)) in
  prints(goodness(p_L,G));
  p_L

{. Determine whether p is a (weakly) good Aq(lambda). .}
set is_good_Aq_old(Param p)=bool:
   let p_L=is_min_good_induced_from(p) in
   is_one_dimensional(p_L)

{. Same as previous function, but takes the output of
  theta_stable_parabolics(G) as additional input for efficiency. .}
set is_good_Aq_old([Parabolic] tsp,Param p)=bool:
   let p_L=is_min_good_induced_from(tsp,p) in
   is_one_dimensional(p_L)

{. Determine whether p is a proper (weakly) good Aq(lambda). .}
set is_proper_Aq_old(Param p)=bool:
   let p_L=is_min_good_induced_from(p) in
   real_form(p)!=real_form(p_L) and is_one_dimensional(p_L)

{. Same as previous function, but takes the output of
  theta_stable_parabolics(G) as additional input for efficiency. .}
set is_proper_Aq_old([Parabolic] tsp,Param p)=bool:
   let p_L=is_min_good_induced_from(tsp,p) in
   real_form(p)!=real_form(p_L) and is_one_dimensional(p_L)

-------------------------------------------------------------------}

{. Find the parameter p_L so that p is cohomologically induced, in the
  (weakly) good range, from p_L, with L minimal (may be G). .}
set reduce_good_range(Param p)=Param:
  let G=real_form(p) in
  if not is_final(p) then prints("p is not final") fi;
  if is_zero(p) then prints("The module is zero.") fi;
  let x=x(p) in let P=Parabolic:(support(x),x) in
  let L=Levi(P) in
<<<<<<< HEAD
  if semisimple_rank(L)=semisimple_rank(G) then
  prints("No weakly good reduction.");
=======
  if semisimple_rank(L)=semisimple_rank(G) then if ind_verbose then prints("No reduction: P=G.") fi;
>>>>>>> 986e9a71
  p else
  let x_L=inverse_embed_KGB (x,L) in
  let p_L=parameter(x_L,lambda(p)-rho(G)+rho(L),nu(p)) in
  prints("Reduction is:"); goodness(p_L,G);
  p_L fi

{. Determine whether p is a (weakly) good Aq(lambda). .}
set is_good_Aq(Param p)=bool:
   let p_L=reduce_good_range(p) in
   is_one_dimensional(p_L)and not is_zero(p)

{. Determine whether p is a proper (weakly) good Aq(lambda). .}
set is_proper_Aq(Param p)=bool:
   let p_L=reduce_good_range(p) in
   real_form(p)!=real_form(p_L) and is_one_dimensional(p_L) and
   not is_zero(p)<|MERGE_RESOLUTION|>--- conflicted
+++ resolved
@@ -591,13 +591,8 @@
 
 {. Determine the "goodness" of an Aq(lambda); returns "good", "weakly good",
   "fair", "weakly fair", or "none". .}
-<<<<<<< HEAD
-set goodness(KGBElt x,ratvec lambda_in,ratvec lambda_q) = void:
+set goodness(KGBElt x,ratvec lambda_in,ratvec lambda_q) = string:
   let G=real_form(x), P=parabolic_mute(lambda_q,x)
-=======
-set goodness(KGBElt x,ratvec lambda_in,ratvec lambda_q) = string:
-  let G=real_form(x), P=parabolic(lambda_q,x)
->>>>>>> 986e9a71
   then L=Levi(P) then rho_l=rho(L)
   then rho_u=rho(G)-rho_l, infchar_l=lambda_in+rho_l in
 {   prints("infinitesimal character(l)=", infchar_l);
@@ -822,17 +817,15 @@
   if is_zero(p) then prints("The module is zero.") fi;
   let x=x(p) in let P=Parabolic:(support(x),x) in
   let L=Levi(P) in
-<<<<<<< HEAD
   if semisimple_rank(L)=semisimple_rank(G) then
-  prints("No weakly good reduction.");
-=======
-  if semisimple_rank(L)=semisimple_rank(G) then if ind_verbose then prints("No reduction: P=G.") fi;
->>>>>>> 986e9a71
-  p else
-  let x_L=inverse_embed_KGB (x,L) in
-  let p_L=parameter(x_L,lambda(p)-rho(G)+rho(L),nu(p)) in
-  prints("Reduction is:"); goodness(p_L,G);
-  p_L fi
+    if ind_verbose then prints("No weakly good reduction.") fi;
+    p
+  else
+    let x_L=inverse_embed_KGB (x,L) in
+    let p_L=parameter(x_L,lambda(p)-rho(G)+rho(L),nu(p)) in
+    prints("Reduction is:"); goodness(p_L,G);
+    p_L
+  fi
 
 {. Determine whether p is a (weakly) good Aq(lambda). .}
 set is_good_Aq(Param p)=bool:
