{! Parabolic induction from real and $\theta$-stable parabolics; cuspidal and
$\theta$-stable data of a parameter, and some functions related to $\theta$-stable parabolics.

Parabolic induction:
_________________________

| If L is a $\theta$-stable Levi subgroup of G, then KGB for L embeds into KGB for G.
| For parabolic induction, a parameter p_L for the Levi L is assigned a parameter p_G for G:
|
| p_L=(x_L,lambda,nu) -> p_G=(embed_KGB(x_L,G),lambda + appropriate rho-shift,nu).
|
| For real parabolic induction, the rho-shift is: $\rho_r(G)-\rho_r(L)+(1-\theta)(\rho_S(G)-\rho_S(L))$.
| (Here $\rho_S$ is a certain half sum of complex roots.)
| The Levi L must be the Levi factor of a REAL parabolic subgroup.
|
| For $\theta$-stable (cohomological parabolic) induction, the rho-shift is:
| $\rho_i(G)-\rho_i(L)+\rho_{complex}(G)-\rho_{complex}(L)  =\rho(G)-\rho_r(G)-\rho(L)+\rho_r(L)$.
|  Since $\mathfrak q$ is $\theta$ -stable, $\rho_r(G)-\rho_r(L)=0$, so the shift is $\rho(G)-\rho(L)=\rho(\mathfrak u)$.
| The group L must be the Levi factor of a THETA-STABLE parabolic subgroup of G.
|
| Then $\operatorname{Ind}_P^G I(p_L)=I(p_G)$.
|
| In the $\theta$-stable case, the shifted parameter p_G may be non-standard and needs to be standardized:
| If p=(x,lambda,nu), and $\langle \text{lambda},\alpha^{\vee}\rangle <0$ for some imaginary root $\alpha$ (i.e. non-standard),
| let i_root_system=imaginary roots for x(p). Find $w$ so that $w^{-1}\cdot$lambda is dominant for
| imaginary roots, set p_dom=parameter(x,$w^{-1}\cdot$lambda,nu) and return coherent continuation
| action (wrt imaginary roots) of $w$ on p_dom.
|
$A_q(\lambda)$ construction:
______________________________________________

| Note: theta_induce_irreducible(pi_L,G) has infinitesimal character:
| infinitesimal character(pi_L)+rho(u).
| Aq(x,lambda,lambda_q) is defined as follows:
| if lambda_q is weakly dominant set q=q(x,lambda_q),
| apply derived functor to the one-dimensional lambda-rho(u) of L.
|
| REQUIRE: lambda-rho(u) must be in X^*.
|
| Aq(x,lambda,lambda_q) has infinitesimal character lambda+rho_L,
| thus the one-dimensional with weight lambda has infinitesimal character
| lambda+rho_L for L, and goes to a representation with
| infinitesimal character lambda+rho_L for G; i.e., Aq takes infinitesimal
| character gamma_L to SAME infinitesimal character for G.
| If lambda_q is not weakly dominant, define
| Aq(x,lambda,lambda_q)=Aq(wx,w\lambda,w\lambda_q),
| where w\lambda_q is weakly dominant.
|

Good/Fair conditions:
________________________

| Condition on the roots of $\mathfrak u$:
| For theta_induce(pi_L,G), gamma_L -> gamma_G=gamma_L+rho_u.
| Then:
| GOOD:  <gamma_L+rho_u,alpha^vee> > 0;
| WEAKLY GOOD:  <gamma_L+rho_u,alpha^vee> \ge 0;
|
| For  Aq(x,lambda,lambda_q): gamma_L=lambda+rho_L;
| gamma_L -> gamma_G=gamma_L = lambda+rho_L
| Aq(x,lambda)=theta_induce(x,lambda-rho_u)
| Then:
| GOOD: <lambda+rho_L,alpha^vee> > 0;
| WEAKLY GOOD: <lambda+rho_L,alpha^vee> >= 0;
| FAIR: <lambda,alpha^vee> > 0;
| WEAKLY FAIR: <lambda,alpha^vee> \ge 0.
|
| theta_induce(pi_L,G) = Euler-Poincare characteristic of the
| cohomological induction functor.
|
| fair => vanishing outside middle degree => honest representation
| weakly fair: same implication.
| NB: <gamma_L-rho_L_rho_u,alpha^vee> >= 0 does NOT imply vanishing (in general) if pi_L is not weakly unipotent (e.g.,
| one-dimensional), hence "weakly fair" is only defined if pi_L is one-dimensional.
|
!}

<misc.at { for |simple_imaginary_subsystem| }
<parabolics.at
<kl.at { for character_formula }
<coherent.at
<synthetic.at {for unnormalized_torus_factor}
<K.at
<finite_dimensional.at

set ind_verbose=false

{. If L is a theta-stable Levi factor in G,  KGB for L embeds in KGB for G. .}
set embed_KGB (KGBElt x_L,RealForm G) = KGBElt:
  KGB_elt(G,involution(x_L), torus_factor(x_L))

{. Given a KGB element of G, find one for the theta-stable Levi L which maps to it. .}
set inverse_embed_KGB (KGBElt x_G,RealForm L) = KGBElt:
  KGB_elt(L,involution(x_G), torus_factor(x_G))


{--------------------- real parabolic induction -------------------}

{. Given an involution theta and a root datum, return the set S of complex roots
   containing the first positive representative of each quadruple
   ($\pm$ alpha,$\pm$ theta(alpha)). .}
set makeS (mat theta,RootDatum rd) = mat:
  columns_with((int j,vec alpha):posroot_index(rd,theta*alpha)>j,posroots(rd))

{. As the previous function, with argument a KGB element x determining the involution
   and root datum .}
set makeS (KGBElt x) = mat: makeS(involution(x),root_datum(x))

{. Half sum of roots in chosen set S of complex roots, described above. .}
set rho_S ((mat,RootDatum)pair) = ratvec: sum(makeS(pair))/2

{. As previous function, with argument KGB element x. .}
set rho_S (KGBElt x)            = ratvec: sum(makeS(x))/2

{. Given a Levi subgroup L of G, construct the parabolic with Levi L
  (this reverses Levi(P) defined in parabolics.at). .}
set make_parabolic (RealForm L,RealForm G)=Parabolic:
   assert(is_standard_Levi(L,G),"L is not standard in G");
   let rdl=root_datum(L) in
   let S=[int]:[] in for alpha@i in simple_roots(G) do
   if is_posroot((rdl,alpha)) then S #:= i fi od; (S,embed_KGB(KGB(L,0),G))

{. Real parabolic induction of a standard module of real Levi L (i.e., L
  must be the Levi factor of a real parabolic subgroup) to G .}
set real_induce_standard (Param p_L,RealForm G) = Param:
  let x_L=x(p_L) in
  assert(is_parabolic_real(make_parabolic(real_form(x_L),G)),
         "L is not Levi of real parabolic");
  let x_G=embed_KGB(x_L,G)
  then theta=involution(x_G)
  then shift=rho_r(x_G)-rho_r(x_L)+(1-theta)*(rho_S(x_G)-rho_S(x_L))
  in parameter(x_G,lambda(p_L)+shift,  nu(p_L))

{. Real parabolic induction of standards, applied to a formal sum of
   parameters (ParamPol). .}
set real_induce_standard (ParamPol P,RealForm G) = ParamPol:
  null_module(G) + for c@p in P do (c,real_induce_standard(p,G)) od

{. Write the (real) induced of an irreducible J(p_L) of L as a formal sum of
   standards for G; uses the character formula to write J(p_L)
   as a formal sum of standards for L first. (Auxiliary function) .}
set real_induce_irreducible_as_sum_of_standards (Param p_L, RealForm G) =
    ParamPol:
<<<<<<< HEAD
  let cf=character_formula(p_L), result=null_module(G) in
  for coeff@p in cf do result+:=coeff*real_induce_standard(p,G) od;
  result

{. Write the (real) induced Ind(J(p_L)) of an irreducible of L as a sum of
   irreducibles for G; uses composition series to convert
   output of the previous function into sum of irreducibles. L must
   be the Levi factor of a real parabolic subgroup. The parameter p_L
   must be final. .}
set real_induce_irreducible_final(Param p_L, RealForm G)= ParamPol:
  let cf=real_induce_irreducible_as_sum_of_standards(p_L,G)
  , result=null_module(G)
  in for coeff@p in cf do result+:=coeff*composition_series(p) od;
  result

{. Given a polynomial of parameters of L, real induce each term,
   and write the result as a polynomial of parameters for G. .}
set real_induce_irreducible(ParamPol P,RealForm G)=ParamPol:
  let result=null_module(G) in for coeff@p in P do
     result+:=coeff*real_induce_irreducible_final(p,G) od;
  result

{. As real_induce_irreducible_final, but the p need not be final. .}
set real_induce_irreducible(Param p,RealForm G)=ParamPol:
   real_induce_irreducible(finalize(p),G)
=======
  real_induce_standard(character_formula(p_L),G)

{. Write the (real) induced $Ind(J(p_L))$ of an irreducible of |L| as a sum of
   irreducibles for |G|; uses composition series to convert output of the
   |real_induce_irreducible_as_sum_of_standards| into sum of irreducibles.
   The real form |L| of |p_L| must be the Levi factor of a real parabolic
   subgroup; and the parameter p_L must be final. .}
set real_induce_irreducible_final (Param p_L, RealForm G) = ParamPol:
  real_induce_irreducible_as_sum_of_standards(p_L,G).composition_series

{. Given a polynomial of parameters of L, real induce each term,
   and write the result as a polynomial of parameters for G. .}
set real_induce_irreducible (ParamPol P,RealForm G) = ParamPol:
{ map |(Param p):real_induce_irreducible_final(p,G)| over terms of |P|, but we
  cannot use |map@((Param->ParamPol),ParamPol)|, since the real group changes }
  let result=null_module(G) in
  for coeff@p in P do result+:=coeff*real_induce_irreducible_final(p,G) od;
  result

{ |real_induce_irreducible@(Param,RealForm)| not defined, as the |ParamPol|
  version suffices: implicit conversion |Param->ParamPol| will apply }
>>>>>>> 59332657

{  ----------------------   cuspidal data   ----------------------------- }
{. Cuspidal data associated to a parameter p: a cuspidal parabolic subgroup P=MN
   and parameter p_M for a relative limit of discrete series so that
   Ind(I(p_M))=I(p); uses real_parabolic(x) of parabolics.at .}
set cuspidal_data (Param p) = (Parabolic,Param):
  let p=make_no_Cplus(p)
  then x_G=x(p)
  then P=real_parabolic(x_G)
  then M=Levi(P), theta=involution(x_G)
  then x_M=inverse_embed_KGB(x_G,M)
  in
  (P
  ,parameter
   (x_M
  ,lambda(p)-rho_r(x_G)+rho_r(x_M)-(1-theta)*(rho_S(x_G)-rho_S(x_M))
   ,nu(p)
   )
  )

{  ----------------------   theta-stable data   -----------------------------}

{. Theta-stable data associated to a parameter p: a theta-stable parabolic P=LN
   with L relatively split, and parameter p_L for a principal series representation
   so that p is obtained by cohomological parabolic induction
   from p_L; uses theta_stable_parabolic(x) of parabolics.at. .}
set theta_stable_data (Param p) = (Parabolic,Param):
  let p=make_no_Cminus(p) then x_G=x(p) then P=theta_stable_parabolic(x_G)
  then L=Levi(P), theta=involution(x_G)
  then x_L=inverse_embed_KGB(x_G,L)
  in
  (P
  ,parameter
   (x_L
   ,lambda(p)-rho(real_form(p))+rho_r(x(p))+rho(L)-rho_r(x_L)
   ,nu(p)
   )
  )

{---------------------standardize-----------------------------------------}
{need real parabolic induction to define standardize (uses cuspidal_data)}

{. Auxiliary function .}
set coherent_std_imaginary (W_word w,Param p) = ParamPol:
  let (,p_M)=cuspidal_data(p) in
  real_induce_standard(coherent_std(w,p_M),real_form(p))

{
set coherent_std_imaginary (ratvec lam, Param p) =  ParamPol:
  let (P,p_M)=cuspidal_data(p) in
  let M=Levi(P) in let rd_M=root_datum(M) in
  let (lam_new,w)=make_dominant(rd_M,lam) in
  if lam_new!=lambda(p) then prints("HERE IS A PROBLEM!!!!!!!") fi;
  real_induce_standard(coherent_std(w,p_M),real_form(p))
}


{. convert a possibly non-standard parameter into a linear combination of
  standard ones .}
set standardize (Param p) = ParamPol:
  if is_standard(p) then ParamPol:p
  else let p=make_no_Cplus(p)
    then i_root_system=root_datum(simple_imaginary_subsystem(x(p)))
    , lambda=lambda(p)
    then (lambda_dom,w)=make_dominant(i_root_system,lambda)
    then p_dom=parameter(x(p), act(inverse(w),lambda), nu(p))
    in coherent_std_imaginary(w,p_dom)
  fi

{. standardize a formal linear combination of possibly non-standard parameters .}
set standardize (ParamPol P) = ParamPol: map (standardize@Param, P)

{--------------------- theta-stable parabolic induction -------------------}

{. Theta-stable (cohomological) parabolic induction of a standard module for
   the Levi L of a theta-stable parabolic; if outside of weakly good range,
   must apply standardize. .}
set theta_induce_standard (Param p_L,RealForm G) = ParamPol:
  let L=real_form(x(p_L)), x_G=embed_KGB(x(p_L),G)
  then shift=rho(G)-rho(L)
  in assert(is_parabolic_theta_stable(make_parabolic(L,G)),
  "L is not Levi of theta_stable parabolic");
    if ind_verbose
    then prints("theta_induce_standard of parameter on L: ",p_L)
    ; prints("shift (rho_G-rho_L): ", shift)
    fi;
  let p_G=parameter(x_G,lambda(p_L)+shift,nu(p_L))
  in if ind_verbose then prints("p_G before standardization:", p_G) fi;
  { if ind_verbose
    then prints("K_norm(p_G) before standardization:", K_norm(p_G.at_nu_0))
    fi; }
  if is_standard(p_G)
  then
    if ind_verbose then prints("p_G is standard: ", p_G, ParamPol: p_G) fi;
    p_G
  else if ind_verbose then prints("Need to standardize:", p_G) fi;
    let result = standardize(p_G) in
    if ind_verbose then prints("p_G standardized:", result) fi;
{ prints("K_norm(p_G standardized):", K_norm(p_G) }
{ prints("K_norms of terms of p_G: ", for @q in result do K_norm(q) od ); }
    result
  fi

{. Given a ParamPol P, form a new ParamPol by theta-inducing each
   summand. .}
set theta_induce_parampol (ParamPol P, RealForm G)=ParamPol:
   assert(is_parabolic_theta_stable(make_parabolic(real_form(P),G)),
          "L is not Levi of theta_stable parabolic");
   let result = null_module(G) in
   for coeff@p in P do result+:=coeff*theta_induce_standard(p,G) od;
   result

{. Write the (theta-stable) induced of an irreducible J(p_L) of L as a formal
   sum of standards for G; uses the character formula to write J(p_L)
   as a formal sum of standards for L first. (Auxiliary function) .}
set theta_induce_irreducible_as_sum_of_standards (Param p_L, RealForm G) =
    ParamPol:
  let cf=character_formula(p_L) in
  if ind_verbose
  then prints("p_L:",p_L); prints("Character formula for p_L:",cf)
  fi;
  let result = theta_induce_parampol(cf,G) in
  if ind_verbose then prints("induced as sum of standards:", result) fi;
  result

{. Write the (theta-stable) induced Ind(J(p_L)) of an irreducible of L
   as a sum of irreducibles for G; uses composition series to convert
   output of the previous function into sum of irreducibles. The subgroup
   L must be the Levi factor of a theta-stable parabolic. The parameter
   p_L must be final. .}
<<<<<<< HEAD
set theta_induce_irreducible_final(Param p_L, RealForm G) = ParamPol:
  let cf=theta_induce_irreducible_as_sum_of_standards(p_L,G)
  , result=null_module(G)
=======
set theta_induce_irreducible_final (Param p_L, RealForm G) = ParamPol:
  let result =
    theta_induce_irreducible_as_sum_of_standards(p_L,G).composition_series
>>>>>>> 59332657
  in
  if ind_verbose then prints("induced as sum of irreducibles: ", result) fi;
  result

{. Given a polynomial of parameters, theta-induce each constituent, and
   write the result as a polynomial of parameters. .}
<<<<<<< HEAD
set theta_induce_irreducible(ParamPol P,RealForm G)=ParamPol:
  let result=null_module(G) in
   for coeff@p in P do result+:=coeff*theta_induce_irreducible_final(p,G) od;
   result

{. As theta_induce_irreducible_final, except that the parameter need
   not be final. .}
set theta_induce_irreducible(Param p_L,RealForm G)=ParamPol:
   theta_induce_irreducible(finalize(p_L),G)

=======
set theta_induce_irreducible (ParamPol P,RealForm G) = ParamPol:
{ map |(Param p):theta_induce_irreducible_final(p,G)| over terms of |P|, but we
  cannot use |map@((Param->ParamPol),ParamPol)|, since the real group changes }
   let result=null_module(G) in
   for coeff@p in P do result+:=coeff*theta_induce_irreducible_final(p,G) od;
   result

{ |theta_induce_irreducible@(Param,RealForm)| not defined, as the |ParamPol|
  version suffices: implicit conversion |Param->ParamPol| will apply }
>>>>>>> 59332657

{ if all complex roots for x are of type C+, then conjecturally the torus
  parts (torus_factor) of all elements in the fiber are a subset of those for
  the distinguished fiber:
  KGB_elt(G,theta(x),torus_bits(x))=KGB_elt(G,theta(x),torus_bits(x_f)) for
  some x_f in the fundamental fiber

  Mapping x to x_K in the distinguished fiber
  gives the version of K=K_{x_K} appropriate to y
  aborts with an error if the conjecture is false for x

  Note: this is false, but may be true with torus_bits in place of
  torus_factor:
  KGB_elt(G,theta(x),torus_bits(x))=KGB_elt(G,theta(x),torus_bits(x_f)) for
  some x_f in the fundamental fiber this differs from the same identity for
  torus_factor because
  torus_factor(x)=(1+^theta(x))(torus_bits(x)+base_grading_vector) the
  (1+^theta(x)) terms messes this up. An example is G=SO(6,2), x=KGB(G,11),
  which should map to KGB(G,5)
}
{. (Auxiliary function) .}
set map_into_distinguished_fiber (KGBElt x)=KGBElt:
  begin assert(no_Cminus_roots(x),"Only defined if no C- roots")
  ; let G=real_form(x) then F=distinguished_fiber(G)
  then index=#F-1, t=torus_factor(x), tb=torus_bits(x)
  in
{  while index>=0 and t!=torus_factor(KGB(G,F[index])) do index-:=1 od}
  while  index>=0 and tb!= torus_bits(KGB(G,F[index])) do index-:=1 od
  ; if index<0
  then prints("x:", x)
  ; error("the torus parts for the fiber over x" +
          " do not embed in those for the distinguished fiber")
  fi
  ; KGB(G,F[index])
  end

{. Map KGB element x to x_K in the distinguished fiber; if necessary, use complex
  cross actions first to move x to a fiber with no C- roots. .}
set strong_map_into_distinguished_fiber (KGBElt x) = KGBElt:
  let (y,)=make_no_Cminus(x) in map_into_distinguished_fiber(y)

{. Same as previous function. .}
set canonical_x_K (KGBElt x) = KGBElt: strong_map_into_distinguished_fiber(x)

{. Previous function with input a parameter p; it is applied to x(p). .}
set canonical_x_K (Param p)  = KGBElt: canonical_x_K(x(p))

{. Positive coroots in the nilradical of the theta-stable parabolic determined
by x. .}
set u (KGBElt x) = mat: nilrad(theta_stable_parabolic(x)) { set of coroots }

{ Write \h=\t\oplus\a with respect to theta
  \t^* is a quotient of \h^*, also \t^* is a sub of \h^*
  (those elements vanishing on \a) via this decomposition
  rho_u_cx(P) is in \t^* viewed as a subset of \h^*
  each pair {alpha,theta(alpha)} contributes \alpha/2, so
  rho_u_cx(P)=1/4(sum of complex roots of u) [note the denominator]
}
{. Half sum of positive complex roots (on fundamental Cartan) in the nilradical of P;
  P must be theta-stable. .}
set rho_u_cx (Parabolic P) = ratvec:
  assert(is_parabolic_theta_stable(P),"P is not theta-stable");
  {use the most compact Cartan in L}
  sum(columns_with(is_complex(x_min(P)),nilrad_roots(P))) / 2

{
  rho_u_cx(P) is not necessarily in X^*
  rho_u_cx_T(P) \in X^*, same restriction to T_K0,
  i.e. same image modulo (1-delta)X^* (need this to define \rho_u_cap_k)
  in rho_u_cx(P) have terms (alpha+theta(alpha)/2, replace these with alpha,
  which has the same restriction
  rho_S(theta,rd): each pair alpha,theta(alpha) contributes alpha/2
  so 2*rho_S(theta,rd) contribution is \alpha, which is what we want
}
{. Element of $X^*$ with same restriction to $(X^*)^{\theta}$ as rho_u_cx(P);
  P must be theta-stable. .}
set rho_u_cx_T (Parabolic P) = vec:
  assert(is_parabolic_theta_stable(P),"P is not theta-stable");
  let x=x_min(P)
  then rd=root_datum(x), rd_L=root_datum(Levi(P)), theta=involution(x)
  in ratvec_as_vec(2*rho_S(theta,rd)-2*rho_S(theta,rd_L))

{ \rho_u_ic(P) is in \t^* as a subset of \h^*s
  =1/2 the sum of the imaginary, compact roots in u
}
{. Half sum of imaginary compact roots in nilradical of (theta-stable) P. .}
set rho_u_ic (Parabolic P) = ratvec:
  assert(is_parabolic_theta_stable(P),"P is not theta-stable");
  let
{   x=x_min(P) in {???}}
    x=canonical_x_K(maximal(P))
  in sum(columns_with(is_compact_imaginary(x),nilrad_roots(P))) / 2

{. Sum of compact roots (of $\mathfrak t$) in $\mathfrak u$ for theta-stable parabolic P. .}
set two_rho_u_cap_k (Parabolic P) = vec:
  ratvec_as_vec(rho_u_cx_T(P)+2*rho_u_ic(P))

{. Sum of non-compact roots in $\mathfrak u$ (for theta-stable parabolic). .}
set two_rho_u_cap_s (Parabolic P) = vec:
  ratvec_as_vec(2*rho_u(P))-two_rho_u_cap_k(P)

{these give the same restriction to T_K0, but aren't necessarily integral:}
{. Half sum of compact roots in $\mathfrak u$ (for theta-stable parabolic). .}
set rho_u_cap_k (Parabolic P) = ratvec: rho_u_cx(P)/2+rho_u_ic(P)

{. Half sum of non-compact roots in $\mathfrak u$ (for theta-stable parabolic). .}
set rho_u_cap_s (Parabolic P) = ratvec: rho_u(P)-rho_u_cap_k(P)

{. Dimension of $\mathfrak u$ (nilrad of theta-stable parabolic). .}
set dim_u(Parabolic P) = int:n_columns(nilrad(P))

{. Dimension of the nilradical of the theta-stable parabolic determined by KGB elt x. .}
set dim_u(KGBElt x) = int:dim_u(theta_stable_parabolic(x))

{. Dimension of the nilradical of the parabolic determined by a weight H. .}
set dim_u (ratvec H,KGBElt x) = n_columns(nilrad(H,x))

{. Dimension of $\mathfrak u\cap\mathfrak k$ for theta-stable parabolic. .}
set dim_u_cap_k (Parabolic (,x):P) = int:
  assert(is_parabolic_theta_stable(P),"Parabolic is not theta-stable");
  let sum=0/1 in
  for alpha in nilrad_roots(P) do
    if is_complex(alpha,x) then sum +:= 1/2
    elif is_compact_imaginary(alpha,x) then sum+:=1
    fi
  od; rat_as_int(sum)

{. Dimension of $\mathfrak u\cap\mathfrak k$ for theta-stable parabolic determined
  by x. .}
set dim_u_cap_k (KGBElt x) = int:dim_u_cap_k(theta_stable_parabolic(x))

{. Dimension of $\mathfrak u\cap\mathfrak k$ for theta-stable parabolic determined by
  weight lambda. .}
set dim_u_cap_k(ratvec lambda,KGBElt x) =  int:
  let P=parabolic_mute(lambda,x) in
  assert(is_parabolic_theta_stable(P),"Parabolic is not theta-stable");dim_u_cap_k(P)

{. Dimension of $\mathfrak u\cap\mathfrak p$ for theta-stable parabolic. .}
set dim_u_cap_p (Parabolic (,x):P) = int:
  assert(is_parabolic_theta_stable(P),"Parabolic is not theta-stable");
  let sum=0/1 in
  for alpha in nilrad_roots(P) do
    if is_complex(alpha,x) then sum +:= 1/2
    elif is_noncompact_imaginary(alpha,x) then sum+:=1
    fi
  od; rat_as_int(sum)

{. Dimension of $\mathfrak u \cap\mathfrak p$ for theta-stable parabolic associated
  to x. .}
set dim_u_cap_p (KGBElt x) = int: dim_u_cap_p(theta_stable_parabolic(x))

{. Dimension of $\mathfrak u\cap\mathfrak p$ for theta-stable parabolic determined by
  weight lambda. .}
set dim_u_cap_p (ratvec lambda,KGBElt x) = int:
  let P=parabolic_mute(lambda,x) in
  assert(is_parabolic_theta_stable(P),"Parabolic is not theta-stable");dim_u_cap_p(P)

{. (Auxiliary function) .}
set dim_u_cap_k_2 (Parabolic P,ratvec H { a coweight } ) = int:
  let x=x_min(P), sum=0/1 in
  for alpha in nilrad_roots(P) do
    if H*alpha=2 then
      if is_complex(alpha,x) then sum+:=1/2
      elif is_compact_imaginary(alpha,x) then sum+:=1
      fi
    fi
  od; rat_as_int(sum)

{. (Auxiliary function) .}
set dim_u_cap_k_ge2 (Parabolic P,ratvec H) = int:
  let x=x_min(P), sum=0/1 in
  for alpha in nilrad_roots(P) do
    if H*alpha>=2 then
      if is_complex(alpha,x) then sum+:=1/2
      elif is_compact_imaginary(alpha,x) then sum+:=1
      fi
    fi
  od; rat_as_int(sum)

{. (Auxiliary function) .}
set dim_u_cap_p_ge2 (Parabolic P,ratvec H) = int:
  let x=x_min(P), sum=0/1 in
  for alpha in nilrad_roots(P) do
    if H*alpha>=2 then
      if is_complex(alpha,x) then sum+:=1/2
      elif is_noncompact_imaginary(alpha,x) then sum+:=1
      fi
    fi
  od; rat_as_int(sum)

{. (Auxiliary function) .}
set dim_u_cap_k_1 (Parabolic P,ratvec H) = int:
  let x=x_min(P), sum=0/1 in
  for alpha in nilrad_roots(P) do
    if H*alpha=1 then
      if is_complex(alpha,x) then sum+:=1/2
      elif is_compact_imaginary(alpha,x) then sum+:=1
      fi
    fi
  od; rat_as_int(sum)

{. (Auxiliary function) .}
set dim_u_cap_p_1(Parabolic P, ratvec H)=
  let x=x_min(P), sum=0/1 in
  for alpha in nilrad_roots(P) do
    if H*alpha=1 then
      if is_complex(alpha,x) then sum+:=1/2
      elif is_noncompact_imaginary(alpha,x) then sum+:=1
      fi
    fi
  od; rat_as_int(sum)



{ -----------------------some representations------------------------------- }



{
Aq(x,lambda,lambda_q)=Aq(wx,wlambda,wlambda_q) so we can assume
lambda_q is dominant
}
{. Conjugate the triple (x,lambda, lambda_q) to make lambda_q weakly
  dominant (auxiliary function). .}
set make_dominant(KGBElt x_in,ratvec lambda_in, ratvec lambda_q_in)=(KGBElt,ratvec,ratvec):
  let (lambda_q,w)=make_dominant(real_form(x_in),lambda_q_in) in
  (cross(inverse(w),x_in),act(inverse(w),lambda_in),lambda_q)

{. A_q(lambda) module; $\mathfrak q$ is defined by the weight lambda_q; x_in
  must be attached to the fundamental Cartan. The module is defined as a ParamPol,
  in case it is reducible. .}
set Aq_reducible (KGBElt x_in,ratvec lambda_in, ratvec lambda_q) = ParamPol:
  let G=real_form(x_in)
{find w making lambda_q weakly dominant}
  then (lambda_q_new,w)=make_dominant(G,lambda_q)
  then x_new=cross(inverse(w),x_in)
  then lambda_in_new=act(inverse(w),lambda_in)
  then P_new=parabolic_mute(lambda_q_new,x_new)
  then L_new=Levi(P_new)
  then t_L_new=trivial(L_new)
  in
  assert(is_parabolic_theta_stable(P_new),"q is not theta-stable");
  let pi_L= parameter
    (x(t_L_new)
    ,lambda(t_L_new)+lambda_in_new-rho_u(parabolic_mute(lambda_q_new,x_new))
    ,nu(t_L_new)+lambda_in_new-rho_u(parabolic_mute(lambda_q_new,x_new))
    )
  in
  assert(dimension(pi_L)=1,"pi_L is not one-dimensional");
  theta_induce_irreducible(pi_L,G)

{. A_q(lambda) module defined as above, but as a parameter, assuming it is
  irreducible. .}
set Aq (KGBElt x_in,ratvec lambda_in, ratvec lambda_q) = Param:
  let P=%Aq_reducible(x_in,lambda_in,lambda_q)
  in assert(#P<=1,"Aq is not irreducible. Use Aq_reducible(x,lambda) instead");
  let (c,p)=P[0]
  in assert(c=1,"Aq has multiplicity. Use Aq_reducible(x,lambda) instead");
  p

{. If not provided, assume lambda_q=lambda_in in the definition of A_q. .}
set Aq (KGBElt x,ratvec lambda_in) = Param:
  Aq(x,lambda_in,lambda_in)

{. A_q(lambda), specify G, not x, to use x=KGB(G,0). .}
set Aq (RealForm G,ratvec lambda_in, ratvec lambda_q) = Param:
  Aq(KGB(G)[0],lambda_in,lambda_q)

{. A_q(lambda), specify G, not x, and use lambda_q=lambda_in. .}
set Aq(RealForm G,ratvec lambda_in)=Param:
  Aq(G,lambda_in,lambda_in)


{----------------------Good/Fair conditions------------------}

{. Decide whether a parameter defines a one-dimensional representation. .}
set is_one_dimensional(Param p)=bool:
  is_finite_dimensional(p) and dimension(p)=1

{. Decide whether a parameter defines a unitary one-dimensional character. .}
set is_unitary_character(Param p)=bool:
  if is_one_dimensional(p) then let ic=infinitesimal_character(p) in
  let theta=involution(x(p)) in let lam=ic-rho(root_datum(p)) in
  theta*lam=lam
  else false fi

{. Decide whether A_q(lambda) is good. .}
set is_good(KGBElt x_in,ratvec lambda_in,ratvec lambda_q_in)=bool:
  let (x,lambda,lambda_q)=make_dominant(x_in,lambda_in,lambda_q_in)  in
  is_strictly_dominant(real_form(x),lambda+rho(Levi(lambda_q,x)))

{. Decide whether A_q(lambda) is weakly good. .}
set is_weakly_good(KGBElt x_in,ratvec lambda_in,ratvec lambda_q_in)=bool:
  let (x,lambda,lambda_q)=make_dominant(x_in,lambda_in,lambda_q_in) in
  is_dominant(real_form(x),lambda+rho(Levi(lambda_q,x)))

{. Decide whether A_q(lambda) is fair. .}
set is_fair(KGBElt x_in,ratvec lambda_in,ratvec lambda_q_in)=bool:
  let (x,lambda,lambda_q)=make_dominant(x_in,lambda_in,lambda_q_in)  in
  is_strictly_dominant(real_form(x),lambda)

{. Decide whether A_q(lambda) is weakly fair. .}
set is_weakly_fair(KGBElt x_in,ratvec lambda_in,ratvec lambda_q_in)=bool:
  let (x,lambda,lambda_q)=make_dominant(x_in,lambda_in,lambda_q_in)  in
  is_dominant(real_form(x),lambda)

{. Determine the "goodness" of an Aq(lambda); returns "good", "weakly good",
  "fair", "weakly fair", or "none". .}
set goodness(KGBElt x,ratvec lambda_in,ratvec lambda_q) = string:
  let G=real_form(x), P=parabolic_mute(lambda_q,x)
  then L=Levi(P) then rho_l=rho(L)
  then rho_u=rho(G)-rho_l, infchar_l=lambda_in+rho_l in
{   prints("infinitesimal character(l)=", infchar_l);
    prints("infinitesimal character(l)+rho(u)=", infchar_l+rho_u);
    prints("infinitesimal character(l)+rho(u)-rho(l)=", infchar_l+rho_u-rho_l);}
  if is_good(x,lambda_in,lambda_q) then "Good"
  elif is_weakly_good(x,lambda_in,lambda_q) then "Weakly good"
  elif is_fair(x,lambda_in,lambda_q) then "Fair"
  elif is_weakly_fair(x,lambda_in,lambda_q) then "Weakly fair"
  else "None"
  fi

{. Decide whether a parameter for L is in the good range for G; this only
   makes sense if L is the Levi of a (standard) theta-stable parabolic. .}
set is_good (Param p_L,RealForm G) = bool:
  let L=real_form(p_L) in
  assert(is_standard_Levi(L,G),"L is not standard");
  assert(is_parabolic_theta_stable(make_parabolic(L,G)),
  "L is not Levi of theta-stable parabolic");
  let rho_u=rho(G)-rho(L)
  in let v=infinitesimal_character(p_L)+rho_u
  in let pcg=poscoroots(G)
  in let rdl=root_datum(L)
  in all(for alpha_check in pcg do v*alpha_check>0 or
    is_positive_coroot(rdl)(alpha_check) od)

{. Decide whether a parameter for L is in the weakly good range for G; this only
   makes sense if L is the Levi of a theta-stable parabolic. .}
set is_weakly_good (Param p_L,RealForm G) = bool:
  let L=real_form(p_L) in
  assert(is_standard_Levi(L,G),"L is not standard");
  assert(is_parabolic_theta_stable(make_parabolic(L,G)),
  "L is not Levi of theta-stable parabolic");
  let rho_u=rho(G)-rho(L)
  in is_dominant(G,infinitesimal_character(p_L)+rho_u)

{. Decide whether a parameter for L is in the fair range for G; this only
   makes sense if L is the Levi of a theta-stable parabolic, and is only
   defined if p_L is one_dimensional. .}
set is_fair (Param p_L,RealForm G) = bool:
  let L=real_form(p_L) in
  assert(is_standard_Levi(L,G),"L is not standard");
  assert(is_parabolic_theta_stable(make_parabolic(L,G)),
  "L is not Levi of theta-stable parabolic");
  let rho_u=rho(G)-rho(L)
  in let v=infinitesimal_character(p_L)+rho_u-rho(L)
  in let pcg=poscoroots(G)
  in let rdl=root_datum(L)
  in is_one_dimensional(p_L) and
    all(for alpha_check in pcg do v*alpha_check>0 or
    is_positive_coroot(rdl)(alpha_check) od)

{. Decide whether a parameter for L is in the weakly fair range for G; this only
   makes sense if L is the Levi of a theta-stable parabolic, and is only defined
   if p_L is one-dimensional. .}
set is_weakly_fair (Param p_L,RealForm G) = bool:
  let L=real_form(p_L) in
  assert(is_standard_Levi(L,G),"L is not standard");
  assert(is_parabolic_theta_stable(make_parabolic(L,G)),
  "L is not Levi of theta-stable parabolic");
  let rho_u=rho(G)-rho(L)
  in is_one_dimensional(p_L) and
     is_dominant(G,infinitesimal_character(p_L)+rho_u-rho(L))

{. Determine the "goodness" of a parameter for L; returns "good", "weakly good",
  "fair", "weakly fair", or "none"; only makes sense if L is Levi of theta-stable
  parabolic. .}
set goodness (Param p_L,RealForm G) = string:
  let L=real_form(p_L) then rho_l=rho(L)
  then rho_u=rho(G)-rho_l, infchar_l=infinitesimal_character(p_L)
  in
{ prints("infinitesimal character(l)=", infchar_l);
  prints("infinitesimal character(l)+rho(u)=", infchar_l+rho_u);
  prints("infinitesimal character(l)+rho(u)-rho(l)=", infchar_l+rho_u-rho_l); }
  if is_good(p_L,G) then "Good"
  elif is_weakly_good(p_L,G) then "Weakly good"
  elif is_fair(p_L,G) then "Fair"
  elif is_weakly_fair(p_L,G) then "Weakly fair"
  else "None"
  fi

{. List all A_q(0) (actually: R_q(trivial): infinitesimal character rho(G))
   modules with Q a theta-stable parabolic of type P. .}
set Aq_packet (RealForm G,ComplexParabolic P) = [Param]:
  for Q in theta_stable_parabolics(G,P)
  do let ind=theta_induce_irreducible(trivial(Levi(Q)),G) in
    assert(#ind=1,"induced in A_packet is not irreducible");
    ind.first_param { forget the coefficient, collect the parameter }
  od

{. List all A_q(0) (infinitesimal character rho(G)) modules
  with Q a theta-stable parabolic of type S (list of simple roots). .}
set Aq_packet(RealForm G,[int] S)=[Param]:Aq_packet(G,ComplexParabolic:(G,S))

set Aq_packet(RealForm G,[*] S)=[Param]:Aq_packet(G,[int]:S)

{. List all good Aq(0) (inf. char. rho) of G; this is more or less
  blocku (there may be duplications). .}
set Aq_zeros(RealForm G)=[Param]:
  let tsl=for P in theta_stable_parabolics(G) do Levi(P) od in
  let Aqs= for L in tsl do theta_induce_irreducible(trivial(L),G) od in
  for Q in Aqs do let S=%Q in let (c,p)=S[0] in p od

{. Given a KGB element x, list all theta-stable parabolics in G
  with maximal element x. .}
set theta_stable_parabolics_max(KGBElt x)=[Parabolic]:
  let G=real_form(x) in let tsp=theta_stable_parabolics(G) in
  let temp=[Parabolic]:[] in
  for P in tsp do if x=maximal(P) then temp#:=P fi od;
  temp

{. Given a KGB element x, list all theta-stable parabolics in G
  determined by x. .}
set theta_stable_parabolics_with(KGBElt x)=[Parabolic]:
  let G=real_form(x) in let tsp=theta_stable_parabolics(G) in
  let temp=[Parabolic]:[] in for i:#tsp do let (S,y)=tsp[i] in
  if (S,x)=(S,y) then temp#:=tsp[i] fi od; temp

{. Same as previous function, but takes the output of
  theta_stable_parabolics(G) as additional input for efficiency. .}
set theta_stable_parabolics_with([Parabolic] tsp,KGBElt x)=[Parabolic]:
  let G=real_form(x) in
  assert(G=real_form(tsp[0]),"Group mismatch!");
  let temp=[Parabolic]:[] in for i:#tsp do let (S,y)=tsp[i] in
  if (S,x)=(S,y) then temp#:=tsp[i] fi od; temp

{. Decide whether there is a theta-stable parabolic determined by x. .}
set is_theta_x(KGBElt x)=bool: #theta_stable_parabolics_with(x)>0

{. List of parameters p_L in the (weakly) good range for G so that p is
  theta-induced from p_L; may be more than one. .}
set is_good_range_induced_from (Param p) = [Param]:
  let x=x(p), G=real_form(p) then tsp=theta_stable_parabolics_with(x) in
  let result=[Param]:[], txt=[string]:[] { stuff to print if |ind_verbose| } in
  if is_zero(p) then txt#:="This is the zero module."
  elif not is_final(p) then txt#:="The parameter is not final."
  else
    for P in tsp
    do let L=Levi(P) then x_L=inverse_embed_KGB (x,L) in
      let p_L=parameter(x_L,lambda(p)-rho(real_form(p))+rho(L),nu(p)) in
      if not is_final(p_L) then txt#:="p_L is not final"
      elif is_weakly_good(p_L,G)
      then txt#:=goodness(p_L,G);
        if p!=theta_induce_irreducible(p_L,G) then txt#:="Ind(p_L) is not p"
        else result#:=p_L
        fi
      fi
    od
  fi;
  if ind_verbose then for t in txt do prints(t) od fi; result

{. Find the parabolic P and parameter p_L so that p is cohomologically induced,
  in the (weakly) good range, from p_L, with L minimal (may be G). .}
set reduce_good_range (Param p) = (Parabolic,Param):
  let G=real_form(p) in
  if ind_verbose
  then if not is_final(p) then prints("p is not final") fi
  ;    if is_zero(p) then prints("The module is zero.") fi
  fi;
  let x=x(p) in let P=Parabolic:(support(x),x) in
  let L=Levi(P) in
  (P,
    if semisimple_rank(L)=semisimple_rank(G) then
      if ind_verbose then prints("No weakly good reduction.") fi;
      p
    else
      let x_L=inverse_embed_KGB (x,L) in
      let p_L=parameter(x_L,lambda(p)-rho(G)+rho(L),nu(p)) in
      if ind_verbose then prints(goodness(p_L,G)) fi;
      p_L
    fi
  )

{. Determine whether p is a (weakly) good unitary Aq(lambda). .}
set is_good_Aq(Param p)=bool:
   let (,p_L)=reduce_good_range(p) in
   is_unitary_character(p_L)and not is_zero(p)

{. Determine whether p is a proper (weakly) good unitary Aq(lambda). .}
set is_proper_Aq(Param p)=bool:
   let (,p_L)=reduce_good_range(p) in
   real_form(p)!=real_form(p_L) and is_unitary_character(p_L) and
   not is_zero(p)

set all_real_induced_one_dimensional (RealForm G) = [Param]:
  ##
  for P in all_real_parabolics(G)
  do monomials(real_induce_irreducible(trivial(Levi(P)),G)) od<|MERGE_RESOLUTION|>--- conflicted
+++ resolved
@@ -141,33 +141,6 @@
    as a formal sum of standards for L first. (Auxiliary function) .}
 set real_induce_irreducible_as_sum_of_standards (Param p_L, RealForm G) =
     ParamPol:
-<<<<<<< HEAD
-  let cf=character_formula(p_L), result=null_module(G) in
-  for coeff@p in cf do result+:=coeff*real_induce_standard(p,G) od;
-  result
-
-{. Write the (real) induced Ind(J(p_L)) of an irreducible of L as a sum of
-   irreducibles for G; uses composition series to convert
-   output of the previous function into sum of irreducibles. L must
-   be the Levi factor of a real parabolic subgroup. The parameter p_L
-   must be final. .}
-set real_induce_irreducible_final(Param p_L, RealForm G)= ParamPol:
-  let cf=real_induce_irreducible_as_sum_of_standards(p_L,G)
-  , result=null_module(G)
-  in for coeff@p in cf do result+:=coeff*composition_series(p) od;
-  result
-
-{. Given a polynomial of parameters of L, real induce each term,
-   and write the result as a polynomial of parameters for G. .}
-set real_induce_irreducible(ParamPol P,RealForm G)=ParamPol:
-  let result=null_module(G) in for coeff@p in P do
-     result+:=coeff*real_induce_irreducible_final(p,G) od;
-  result
-
-{. As real_induce_irreducible_final, but the p need not be final. .}
-set real_induce_irreducible(Param p,RealForm G)=ParamPol:
-   real_induce_irreducible(finalize(p),G)
-=======
   real_induce_standard(character_formula(p_L),G)
 
 {. Write the (real) induced $Ind(J(p_L))$ of an irreducible of |L| as a sum of
@@ -189,7 +162,6 @@
 
 { |real_induce_irreducible@(Param,RealForm)| not defined, as the |ParamPol|
   version suffices: implicit conversion |Param->ParamPol| will apply }
->>>>>>> 59332657
 
 {  ----------------------   cuspidal data   ----------------------------- }
 {. Cuspidal data associated to a parameter p: a cuspidal parabolic subgroup P=MN
@@ -320,33 +292,15 @@
    output of the previous function into sum of irreducibles. The subgroup
    L must be the Levi factor of a theta-stable parabolic. The parameter
    p_L must be final. .}
-<<<<<<< HEAD
-set theta_induce_irreducible_final(Param p_L, RealForm G) = ParamPol:
-  let cf=theta_induce_irreducible_as_sum_of_standards(p_L,G)
-  , result=null_module(G)
-=======
 set theta_induce_irreducible_final (Param p_L, RealForm G) = ParamPol:
   let result =
     theta_induce_irreducible_as_sum_of_standards(p_L,G).composition_series
->>>>>>> 59332657
   in
   if ind_verbose then prints("induced as sum of irreducibles: ", result) fi;
   result
 
 {. Given a polynomial of parameters, theta-induce each constituent, and
    write the result as a polynomial of parameters. .}
-<<<<<<< HEAD
-set theta_induce_irreducible(ParamPol P,RealForm G)=ParamPol:
-  let result=null_module(G) in
-   for coeff@p in P do result+:=coeff*theta_induce_irreducible_final(p,G) od;
-   result
-
-{. As theta_induce_irreducible_final, except that the parameter need
-   not be final. .}
-set theta_induce_irreducible(Param p_L,RealForm G)=ParamPol:
-   theta_induce_irreducible(finalize(p_L),G)
-
-=======
 set theta_induce_irreducible (ParamPol P,RealForm G) = ParamPol:
 { map |(Param p):theta_induce_irreducible_final(p,G)| over terms of |P|, but we
   cannot use |map@((Param->ParamPol),ParamPol)|, since the real group changes }
@@ -356,7 +310,6 @@
 
 { |theta_induce_irreducible@(Param,RealForm)| not defined, as the |ParamPol|
   version suffices: implicit conversion |Param->ParamPol| will apply }
->>>>>>> 59332657
 
 { if all complex roots for x are of type C+, then conjecturally the torus
   parts (torus_factor) of all elements in the fiber are a subset of those for
