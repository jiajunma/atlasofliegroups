--- conflicted
+++ resolved
@@ -495,27 +495,9 @@
 )
 
 {. root datum of WeylClassTable .}
-set root_datum(WeylClassTable ct)=RootDatum:
-ct.class_representatives()[0].root_datum
-
-set =((WeylClassTable ct,[int] char_values),(WeylClassTable ct2,[int] char_values2))=bool:
-ct.root_datum=ct2.root_datum and char_values=char_values2
-
-{don't recompute conjugacy classes if WeylClassTable is given}
-{. w\in W is conjugate to classes[i], WeylClassTable is given .}
-set conjugacy_class_number (WeylClassTable ct,WeylElt w) = int:
-  let classes=ct.class_representatives()  in 
-  first(#classes, (int i)bool: is_conjugate(w,classes[i]))
-
-{. value of character at w\in W .}
-set character_value(WeylClassTable ct, WeylElt w,vec char)=
-char[conjugacy_class_number(ct,w)]
-
 set root_datum (WeylClassTable tab) = RootDatum:
     tab.class_representatives()[0].root_datum { at least one class exists }
 
-<<<<<<< HEAD
-=======
 { compare characters when paired up with a |WeylClassTable| }
 set =((WeylClassTable ct,[int] char_values)
      ,(WeylClassTable ct2,[int] char_values2)) = bool:
@@ -528,7 +510,6 @@
 set character_value (WeylClassTable ct, WeylElt w,[int] char) = int:
   char[ct.class_of(w)]
 
->>>>>>> 2f92ba86
 { Adams's operation (not Jeff's): evaluate character at class of $w^n$ }
 set Adams (WeylClassTable tab) = ([int]char, int n) [int]:
    for w in tab.class_representatives() do char[tab.class_of(w^n)] od
