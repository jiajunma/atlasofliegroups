--- conflicted
+++ resolved
@@ -83,11 +83,7 @@
 
 { all parameters with given infinitesimal character }
 set all_parameters_gamma (RealForm G,ratvec gamma) = [Param]:
-<<<<<<< HEAD
-   let (gamma_dom,)=make_dominant(root_datum(G),gamma) in
-=======
    let v=dominant(root_datum(G),gamma) in
->>>>>>> 7c93451c
    let rho=rho(G) in
    for x in KGB(G)
    do let th1=1+involution(x) in
