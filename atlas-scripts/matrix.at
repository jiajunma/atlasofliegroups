--- conflicted
+++ resolved
@@ -29,25 +29,6 @@
    fi
 )
 
-<<<<<<< HEAD
-set reduce (mat M) = { factor out common divisor } mat:
-  let inf=inv_fact(M) in if =#inf then M else M\inf[0] fi
-
-{ vec: v=[a_1,...,a_n] defines a permutation \sigma(i)=a_i
-  (a_1,...,a_n must be a permutation of [1,...,n], not of #n=[0,1,...,n-1])
-  permutation(vec v)=matrix P which acts
-  on the left, permuting the coordinates by \sigma,
-  i.e. P(e_i)=e_{sigma(i)} where e_i is the i^th standard basis vector
-  NB: this means there is an inverse here:
-  P*[x_1,...,x_n]=[x_{sigma^{-1}}(1),...,x_{sigma^{-1}(n)}]
-}
-
-{standard basis vector e_i of length n}
-set e (int n,int i) = vec: let v=null(n) in v[i]:=1;v
-
-{v is a permutation of [1,...,n]}
-set permutation_matrix (vec v) = mat: let n=#v in  for i:n do e(n,v[i]-1) od
-=======
 set right_inverse(mat A) = mat: { section of a surjective lattice map A }
 (  let (M,C,pivots,)=echelon(^A), c=A.n_rows
 in if M.n_rows<c then error("row rank ",M.n_rows," not full (",c,")") fi
@@ -75,4 +56,3 @@
 set main_diagonal_square_block(mat M, int size, int offset) = mat:
   M[ offset:offset+size, offset:offset+size ]
 set top_left_square_block(mat M,int size) = mat: M[ :size, :size]
->>>>>>> fdc05b94
